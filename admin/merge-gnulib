#! /bin/sh
# Merge gnulib sources into Emacs sources.
# Typical usage:
#
#	admin/merge-gnulib

# Copyright 2012-2017 Free Software Foundation, Inc.

# This file is part of GNU Emacs.

# GNU Emacs is free software: you can redistribute it and/or modify
# it under the terms of the GNU General Public License as published by
# the Free Software Foundation, either version 3 of the License, or
# (at your option) any later version.

# GNU Emacs is distributed in the hope that it will be useful,
# but WITHOUT ANY WARRANTY; without even the implied warranty of
# MERCHANTABILITY or FITNESS FOR A PARTICULAR PURPOSE.  See the
# GNU General Public License for more details.

# You should have received a copy of the GNU General Public License
# along with GNU Emacs.  If not, see <https://www.gnu.org/licenses/>.

# written by Paul Eggert

GNULIB_URL=git://git.savannah.gnu.org/gnulib.git

GNULIB_MODULES='
  alloca-opt binary-io byteswap c-ctype c-strcase
  careadlinkat close-stream
  crypto/md5 crypto/sha1 crypto/sha256 crypto/sha512
  d-type diffseq dtoastr dtotimespec dup2
  environ execinfo explicit_bzero faccessat
  fcntl fcntl-h fdatasync fdopendir
  filemode filevercmp flexmember fstatat fsync
  getloadavg getopt-gnu gettime gettimeofday gitlog-to-changelog
  ignore-value intprops largefile lstat
<<<<<<< HEAD
  manywarnings memrchr minmax mktime
  pipe2 pselect pthread_sigmask putenv qcopy-acl readlink readlinkat
  socklen stat-time std-gnu11 stdalign stddef stdio
  stpcpy strftime strtoimax symlink sys_stat
  sys_time time time_r time_rz timegm timer-time timespec-add timespec-sub
=======
  manywarnings memrchr minmax mkostemp mktime nstrftime
  pipe2 pselect pthread_sigmask putenv qcopy-acl readlink readlinkat
  sig2str socklen stat-time std-gnu11 stdalign stddef stdio
  stpcpy strtoimax symlink sys_stat sys_time
  tempname time time_r time_rz timegm timer-time timespec-add timespec-sub
>>>>>>> c0af83b6
  update-copyright unlocked-io utimens
  vla warnings
'

AVOIDED_MODULES='
  close dup fchdir fstat
  malloc-posix msvc-inval msvc-nothrow
  openat-die opendir raise
  save-cwd select setenv sigprocmask stat stdarg stdbool
  threadlib tzset unsetenv utime utime-h
'

GNULIB_TOOL_FLAGS='
  --conditional-dependencies --import --no-changelog --no-vc-files
  --gnu-make
  --makefile-name=gnulib.mk.in
'

# The source directory, with a trailing '/'.
# If empty, the source directory is the working directory.
src=$2
case $src in
  */ | '') ;;
  *) src=$src/ ;;
esac

# Gnulib's source directory.
gnulib_srcdir=${1-$src../gnulib}

case $gnulib_srcdir in
  -*) src=- ;;
esac
case $src in
  -*)
    printf '%s\n' >&2 "$0: usage: $0 [GNULIB_SRCDIR [SRCDIR]]

    SRCDIR is the Emacs source directory (default: working directory).
    GNULIB_SRCDIR is the Gnulib source directory (default: SRCDIR/../gnulib)."
    exit 1 ;;
esac

test -x "$src"autogen.sh || {
  printf '%s\n' >&2 "$0: '${src:-.}' is not an Emacs source directory."
  exit 1
}

test -d "$gnulib_srcdir" ||
git clone -- "$GNULIB_URL" "$gnulib_srcdir" ||
exit

test -x "$gnulib_srcdir"/gnulib-tool || {
  printf '%s\n' >&2 "$0: '$gnulib_srcdir' is not a Gnulib source directory."
  exit 1
}

avoided_flags=
for module in $AVOIDED_MODULES; do
  avoided_flags="$avoided_flags --avoid=$module"
done

"$gnulib_srcdir"/gnulib-tool --dir="$src" $GNULIB_TOOL_FLAGS \
	$avoided_flags $GNULIB_MODULES &&
rm -- "$src"lib/gl_openssl.h "$src"m4/fcntl-o.m4 \
      "$src"m4/gl-openssl.m4 \
      "$src"m4/gnulib-cache.m4 "$src"m4/gnulib-tool.m4 \
      "$src"m4/manywarnings-c++.m4 \
      "$src"m4/warn-on-use.m4 "$src"m4/wint_t.m4 &&
cp -- "$gnulib_srcdir"/build-aux/texinfo.tex "$src"doc/misc &&
cp -- "$gnulib_srcdir"/build-aux/config.guess \
      "$gnulib_srcdir"/build-aux/config.sub \
      "$gnulib_srcdir"/build-aux/install-sh \
      "$gnulib_srcdir"/build-aux/move-if-change \
   "$src"build-aux &&
{ test -z "$src" || cd "$src"; } &&
./autogen.sh<|MERGE_RESOLUTION|>--- conflicted
+++ resolved
@@ -28,26 +28,17 @@
 GNULIB_MODULES='
   alloca-opt binary-io byteswap c-ctype c-strcase
   careadlinkat close-stream
-  crypto/md5 crypto/sha1 crypto/sha256 crypto/sha512
   d-type diffseq dtoastr dtotimespec dup2
   environ execinfo explicit_bzero faccessat
   fcntl fcntl-h fdatasync fdopendir
   filemode filevercmp flexmember fstatat fsync
   getloadavg getopt-gnu gettime gettimeofday gitlog-to-changelog
   ignore-value intprops largefile lstat
-<<<<<<< HEAD
-  manywarnings memrchr minmax mktime
+  manywarnings memrchr minmax mktime nstrftime
   pipe2 pselect pthread_sigmask putenv qcopy-acl readlink readlinkat
   socklen stat-time std-gnu11 stdalign stddef stdio
-  stpcpy strftime strtoimax symlink sys_stat
+  stpcpy strtoimax symlink sys_stat
   sys_time time time_r time_rz timegm timer-time timespec-add timespec-sub
-=======
-  manywarnings memrchr minmax mkostemp mktime nstrftime
-  pipe2 pselect pthread_sigmask putenv qcopy-acl readlink readlinkat
-  sig2str socklen stat-time std-gnu11 stdalign stddef stdio
-  stpcpy strtoimax symlink sys_stat sys_time
-  tempname time time_r time_rz timegm timer-time timespec-add timespec-sub
->>>>>>> c0af83b6
   update-copyright unlocked-io utimens
   vla warnings
 '
