--- conflicted
+++ resolved
@@ -953,13 +953,9 @@
 	 exit 1; \
 	fi
 
-<<<<<<< HEAD
-check check-maybe check-expensive: have-tests all
-	$(MAKE) -C src $@
-=======
 .PHONY: check check-maybe check-expensive check-all
 check check-maybe check-expensive check-all: have-tests all
->>>>>>> b2127c63
+	$(MAKE) -C src $@
 	$(MAKE) -C test $@
 
 clippy:
