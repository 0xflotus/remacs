--- conflicted
+++ resolved
@@ -525,12 +525,6 @@
 
 extern void * memrchr (void const *, int, size_t);
 
-<<<<<<< HEAD
-=======
-/* Declared here, since we don't use Gnulib's stdlib.h.  */
-extern int mkostemp (char *, int);
->>>>>>> c0af83b6
-
 #if defined (__MINGW32__)
 
 /* Define to 1 if the system has the type `long long int'. */
