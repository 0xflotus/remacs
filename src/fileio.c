--- conflicted
+++ resolved
@@ -131,15 +131,9 @@
 static bool e_write (int, Lisp_Object, ptrdiff_t, ptrdiff_t,
 		     struct coding_system *);
 
-<<<<<<< HEAD
 
 
 /* Return true if FILENAME exists.  */
-=======
--
-/* Return true if FILENAME exists, otherwise return false and set errno.  */
->>>>>>> b61a8729
 
 bool
 check_existing (const char *filename)
@@ -2676,13 +2670,7 @@
      hitting the disk.  */
   return (SBYTES (file) == 0
 	  || w32_accessible_directory_p (SSDATA (file), SBYTES (file)));
-<<<<<<< HEAD
 # endif	 /* WINDOWSNT */
-=======
-# else	/* MSDOS */
-  return file_directory_p (file);
-# endif	 /* MSDOS */
->>>>>>> b61a8729
 #else	 /* !DOS_NT */
   /* On POSIXish platforms, use just one system call; this avoids a
      race and is typically faster.  */
@@ -3117,14 +3105,6 @@
   {
     if (set_file_times (-1, SSDATA (encoded_absname), t, t) != 0)
       {
-<<<<<<< HEAD
-=======
-#ifdef MSDOS
-        /* Setting times on a directory always fails.  */
-        if (file_directory_p (encoded_absname))
-          return Qnil;
-#endif
->>>>>>> b61a8729
         report_file_error ("Setting file times", absname);
       }
   }
