/* Random utility Lisp functions.

Copyright (C) 1985-1987, 1993-1995, 1997-2017 Free Software Foundation,
Inc.

This file is part of GNU Emacs.

GNU Emacs is free software: you can redistribute it and/or modify
it under the terms of the GNU General Public License as published by
the Free Software Foundation, either version 3 of the License, or (at
your option) any later version.

GNU Emacs is distributed in the hope that it will be useful,
but WITHOUT ANY WARRANTY; without even the implied warranty of
MERCHANTABILITY or FITNESS FOR A PARTICULAR PURPOSE.  See the
GNU General Public License for more details.

You should have received a copy of the GNU General Public License
along with GNU Emacs.  If not, see <https://www.gnu.org/licenses/>.  */

#include <config.h>

#include <stdlib.h>
#include <unistd.h>
#include <filevercmp.h>
#include <intprops.h>
#include <vla.h>
#include <errno.h>

#include "lisp.h"
#include "character.h"
#include "coding.h"
#include "composite.h"
#include "buffer.h"
#include "intervals.h"
#include "window.h"
#include "puresize.h"
#include "gnutls.h"

#if defined WINDOWSNT && defined HAVE_GNUTLS3
# define gnutls_rnd w32_gnutls_rnd
#endif

enum equal_kind { EQUAL_NO_QUIT, EQUAL_PLAIN, EQUAL_INCLUDING_PROPERTIES };
bool internal_equal (Lisp_Object, Lisp_Object, enum equal_kind, int, Lisp_Object);

DEFUN ("identity", Fidentity, Sidentity, 1, 1, 0,
       doc: /* Return the argument unchanged.  */
       attributes: const)
  (Lisp_Object arg)
{
  return arg;
}

/* Random data-structure functions.  */

DEFUN ("compare-strings", Fcompare_strings, Scompare_strings, 6, 7, 0,
       doc: /* Compare the contents of two strings, converting to multibyte if needed.
The arguments START1, END1, START2, and END2, if non-nil, are
positions specifying which parts of STR1 or STR2 to compare.  In
string STR1, compare the part between START1 (inclusive) and END1
\(exclusive).  If START1 is nil, it defaults to 0, the beginning of
the string; if END1 is nil, it defaults to the length of the string.
Likewise, in string STR2, compare the part between START2 and END2.
Like in `substring', negative values are counted from the end.

The strings are compared by the numeric values of their characters.
For instance, STR1 is "less than" STR2 if its first differing
character has a smaller numeric value.  If IGNORE-CASE is non-nil,
characters are converted to upper-case before comparing them.  Unibyte
strings are converted to multibyte for comparison.

The value is t if the strings (or specified portions) match.
If string STR1 is less, the value is a negative number N;
  - 1 - N is the number of characters that match at the beginning.
If string STR1 is greater, the value is a positive number N;
  N - 1 is the number of characters that match at the beginning.  */)
  (Lisp_Object str1, Lisp_Object start1, Lisp_Object end1, Lisp_Object str2,
   Lisp_Object start2, Lisp_Object end2, Lisp_Object ignore_case)
{
  ptrdiff_t from1, to1, from2, to2, i1, i1_byte, i2, i2_byte;

  CHECK_STRING (str1);
  CHECK_STRING (str2);

  /* For backward compatibility, silently bring too-large positive end
     values into range.  */
  if (INTEGERP (end1) && SCHARS (str1) < XINT (end1))
    end1 = make_number (SCHARS (str1));
  if (INTEGERP (end2) && SCHARS (str2) < XINT (end2))
    end2 = make_number (SCHARS (str2));

  validate_subarray (str1, start1, end1, SCHARS (str1), &from1, &to1);
  validate_subarray (str2, start2, end2, SCHARS (str2), &from2, &to2);

  i1 = from1;
  i2 = from2;

  i1_byte = string_char_to_byte (str1, i1);
  i2_byte = string_char_to_byte (str2, i2);

  while (i1 < to1 && i2 < to2)
    {
      /* When we find a mismatch, we must compare the
	 characters, not just the bytes.  */
      int c1, c2;

      FETCH_STRING_CHAR_AS_MULTIBYTE_ADVANCE (c1, str1, i1, i1_byte);
      FETCH_STRING_CHAR_AS_MULTIBYTE_ADVANCE (c2, str2, i2, i2_byte);

      if (c1 == c2)
	continue;

      if (! NILP (ignore_case))
	{
	  c1 = XINT (Fupcase (make_number (c1)));
	  c2 = XINT (Fupcase (make_number (c2)));
	}

      if (c1 == c2)
	continue;

      /* Note that I1 has already been incremented
	 past the character that we are comparing;
	 hence we don't add or subtract 1 here.  */
      if (c1 < c2)
	return make_number (- i1 + from1);
      else
	return make_number (i1 - from1);
    }

  if (i1 < to1)
    return make_number (i1 - from1 + 1);
  if (i2 < to2)
    return make_number (- i1 + from1 - 1);

  return Qt;
}

DEFUN ("string-version-lessp", Fstring_version_lessp,
       Sstring_version_lessp, 2, 2, 0,
       doc: /* Return non-nil if S1 is less than S2, as version strings.

This function compares version strings S1 and S2:
   1) By prefix lexicographically.
   2) Then by version (similarly to version comparison of Debian's dpkg).
      Leading zeros in version numbers are ignored.
   3) If both prefix and version are equal, compare as ordinary strings.

For example, \"foo2.png\" compares less than \"foo12.png\".
Case is significant.
Symbols are also allowed; their print names are used instead.  */)
  (Lisp_Object string1, Lisp_Object string2)
{
  if (SYMBOLP (string1))
    string1 = SYMBOL_NAME (string1);
  if (SYMBOLP (string2))
    string2 = SYMBOL_NAME (string2);
  CHECK_STRING (string1);
  CHECK_STRING (string2);

  char *p1 = SSDATA (string1);
  char *p2 = SSDATA (string2);
  char *lim1 = p1 + SBYTES (string1);
  char *lim2 = p2 + SBYTES (string2);
  int cmp;

  while ((cmp = filevercmp (p1, p2)) == 0)
    {
      /* If the strings are identical through their first null bytes,
	 skip past identical prefixes and try again.  */
      ptrdiff_t size = strlen (p1) + 1;
      p1 += size;
      p2 += size;
      if (lim1 < p1)
	return lim2 < p2 ? Qnil : Qt;
      if (lim2 < p2)
	return Qnil;
    }

  return cmp < 0 ? Qt : Qnil;
}

DEFUN ("string-collate-lessp", Fstring_collate_lessp, Sstring_collate_lessp, 2, 4, 0,
       doc: /* Return t if first arg string is less than second in collation order.
Symbols are also allowed; their print names are used instead.

This function obeys the conventions for collation order in your
locale settings.  For example, punctuation and whitespace characters
might be considered less significant for sorting:

\(sort \\='("11" "12" "1 1" "1 2" "1.1" "1.2") \\='string-collate-lessp)
  => ("11" "1 1" "1.1" "12" "1 2" "1.2")

The optional argument LOCALE, a string, overrides the setting of your
current locale identifier for collation.  The value is system
dependent; a LOCALE \"en_US.UTF-8\" is applicable on POSIX systems,
while it would be, e.g., \"enu_USA.1252\" on MS-Windows systems.

If IGNORE-CASE is non-nil, characters are converted to lower-case
before comparing them.

To emulate Unicode-compliant collation on MS-Windows systems,
bind `w32-collate-ignore-punctuation' to a non-nil value, since
the codeset part of the locale cannot be \"UTF-8\" on MS-Windows.

If your system does not support a locale environment, this function
behaves like `string-lessp'.  */)
  (Lisp_Object s1, Lisp_Object s2, Lisp_Object locale, Lisp_Object ignore_case)
{
#if defined __STDC_ISO_10646__ || defined WINDOWSNT
  /* Check parameters.  */
  if (SYMBOLP (s1))
    s1 = SYMBOL_NAME (s1);
  if (SYMBOLP (s2))
    s2 = SYMBOL_NAME (s2);
  CHECK_STRING (s1);
  CHECK_STRING (s2);
  if (!NILP (locale))
    CHECK_STRING (locale);

  return (str_collate (s1, s2, locale, ignore_case) < 0) ? Qt : Qnil;

#else  /* !__STDC_ISO_10646__, !WINDOWSNT */
  return Fstring_lessp (s1, s2);
#endif /* !__STDC_ISO_10646__, !WINDOWSNT */
}

DEFUN ("string-collate-equalp", Fstring_collate_equalp, Sstring_collate_equalp, 2, 4, 0,
       doc: /* Return t if two strings have identical contents.
Symbols are also allowed; their print names are used instead.

This function obeys the conventions for collation order in your locale
settings.  For example, characters with different coding points but
the same meaning might be considered as equal, like different grave
accent Unicode characters:

\(string-collate-equalp (string ?\\uFF40) (string ?\\u1FEF))
  => t

The optional argument LOCALE, a string, overrides the setting of your
current locale identifier for collation.  The value is system
dependent; a LOCALE \"en_US.UTF-8\" is applicable on POSIX systems,
while it would be \"enu_USA.1252\" on MS Windows systems.

If IGNORE-CASE is non-nil, characters are converted to lower-case
before comparing them.

To emulate Unicode-compliant collation on MS-Windows systems,
bind `w32-collate-ignore-punctuation' to a non-nil value, since
the codeset part of the locale cannot be \"UTF-8\" on MS-Windows.

If your system does not support a locale environment, this function
behaves like `string-equal'.

Do NOT use this function to compare file names for equality.  */)
  (Lisp_Object s1, Lisp_Object s2, Lisp_Object locale, Lisp_Object ignore_case)
{
#if defined __STDC_ISO_10646__ || defined WINDOWSNT
  /* Check parameters.  */
  if (SYMBOLP (s1))
    s1 = SYMBOL_NAME (s1);
  if (SYMBOLP (s2))
    s2 = SYMBOL_NAME (s2);
  CHECK_STRING (s1);
  CHECK_STRING (s2);
  if (!NILP (locale))
    CHECK_STRING (locale);

  return (str_collate (s1, s2, locale, ignore_case) == 0) ? Qt : Qnil;

#else  /* !__STDC_ISO_10646__, !WINDOWSNT */
  return Fstring_equal (s1, s2);
#endif /* !__STDC_ISO_10646__, !WINDOWSNT */
}

static Lisp_Object concat (ptrdiff_t nargs, Lisp_Object *args,
			   enum Lisp_Type target_type, bool last_special);

/* ARGSUSED */
Lisp_Object
concat2 (Lisp_Object s1, Lisp_Object s2)
{
  return concat (2, ((Lisp_Object []) {s1, s2}), Lisp_String, 0);
}

/* ARGSUSED */
Lisp_Object
concat3 (Lisp_Object s1, Lisp_Object s2, Lisp_Object s3)
{
  return concat (3, ((Lisp_Object []) {s1, s2, s3}), Lisp_String, 0);
}

DEFUN ("append", Fappend, Sappend, 0, MANY, 0,
       doc: /* Concatenate all the arguments and make the result a list.
The result is a list whose elements are the elements of all the arguments.
Each argument may be a list, vector or string.
The last argument is not copied, just used as the tail of the new list.
usage: (append &rest SEQUENCES)  */)
  (ptrdiff_t nargs, Lisp_Object *args)
{
  return concat (nargs, args, Lisp_Cons, 1);
}

DEFUN ("concat", Fconcat, Sconcat, 0, MANY, 0,
       doc: /* Concatenate all the arguments and make the result a string.
The result is a string whose elements are the elements of all the arguments.
Each argument may be a string or a list or vector of characters (integers).
usage: (concat &rest SEQUENCES)  */)
  (ptrdiff_t nargs, Lisp_Object *args)
{
  return concat (nargs, args, Lisp_String, 0);
}

DEFUN ("vconcat", Fvconcat, Svconcat, 0, MANY, 0,
       doc: /* Concatenate all the arguments and make the result a vector.
The result is a vector whose elements are the elements of all the arguments.
Each argument may be a list, vector or string.
usage: (vconcat &rest SEQUENCES)   */)
  (ptrdiff_t nargs, Lisp_Object *args)
{
  return concat (nargs, args, Lisp_Vectorlike, 0);
}


DEFUN ("copy-sequence", Fcopy_sequence, Scopy_sequence, 1, 1, 0,
       doc: /* Return a copy of a list, vector, string, char-table or record.
The elements of a list, vector or record are not copied; they are
shared with the original.  */)
  (Lisp_Object arg)
{
  if (NILP (arg)) return arg;

  if (RECORDP (arg))
    {
      return Frecord (PVSIZE (arg), XVECTOR (arg)->contents);
    }

  if (CHAR_TABLE_P (arg))
    {
      return copy_char_table (arg);
    }

  if (BOOL_VECTOR_P (arg))
    {
      EMACS_INT nbits = bool_vector_size (arg);
      ptrdiff_t nbytes = bool_vector_bytes (nbits);
      Lisp_Object val = make_uninit_bool_vector (nbits);
      memcpy (bool_vector_data (val), bool_vector_data (arg), nbytes);
      return val;
    }

  if (!CONSP (arg) && !VECTORP (arg) && !STRINGP (arg))
    wrong_type_argument (Qsequencep, arg);

  return concat (1, &arg, XTYPE (arg), 0);
}

/* This structure holds information of an argument of `concat' that is
   a string and has text properties to be copied.  */
struct textprop_rec
{
  ptrdiff_t argnum;		/* refer to ARGS (arguments of `concat') */
  ptrdiff_t from;		/* refer to ARGS[argnum] (argument string) */
  ptrdiff_t to;			/* refer to VAL (the target string) */
};

static Lisp_Object
concat (ptrdiff_t nargs, Lisp_Object *args,
	enum Lisp_Type target_type, bool last_special)
{
  Lisp_Object val;
  Lisp_Object tail;
  Lisp_Object this;
  ptrdiff_t toindex;
  ptrdiff_t toindex_byte = 0;
  EMACS_INT result_len;
  EMACS_INT result_len_byte;
  ptrdiff_t argnum;
  Lisp_Object last_tail;
  Lisp_Object prev;
  bool some_multibyte;
  /* When we make a multibyte string, we can't copy text properties
     while concatenating each string because the length of resulting
     string can't be decided until we finish the whole concatenation.
     So, we record strings that have text properties to be copied
     here, and copy the text properties after the concatenation.  */
  struct textprop_rec  *textprops = NULL;
  /* Number of elements in textprops.  */
  ptrdiff_t num_textprops = 0;
  USE_SAFE_ALLOCA;

  tail = Qnil;

  /* In append, the last arg isn't treated like the others */
  if (last_special && nargs > 0)
    {
      nargs--;
      last_tail = args[nargs];
    }
  else
    last_tail = Qnil;

  /* Check each argument.  */
  for (argnum = 0; argnum < nargs; argnum++)
    {
      this = args[argnum];
      if (!(CONSP (this) || NILP (this) || VECTORP (this) || STRINGP (this)
	    || COMPILEDP (this) || BOOL_VECTOR_P (this)))
	wrong_type_argument (Qsequencep, this);
    }

  /* Compute total length in chars of arguments in RESULT_LEN.
     If desired output is a string, also compute length in bytes
     in RESULT_LEN_BYTE, and determine in SOME_MULTIBYTE
     whether the result should be a multibyte string.  */
  result_len_byte = 0;
  result_len = 0;
  some_multibyte = 0;
  for (argnum = 0; argnum < nargs; argnum++)
    {
      EMACS_INT len;
      this = args[argnum];
      len = XFASTINT (Flength (this));
      if (target_type == Lisp_String)
	{
	  /* We must count the number of bytes needed in the string
	     as well as the number of characters.  */
	  ptrdiff_t i;
	  Lisp_Object ch;
	  int c;
	  ptrdiff_t this_len_byte;

	  if (VECTORP (this) || COMPILEDP (this))
	    for (i = 0; i < len; i++)
	      {
		ch = AREF (this, i);
		CHECK_CHARACTER (ch);
		c = XFASTINT (ch);
		this_len_byte = CHAR_BYTES (c);
		if (STRING_BYTES_BOUND - result_len_byte < this_len_byte)
		  string_overflow ();
		result_len_byte += this_len_byte;
		if (! ASCII_CHAR_P (c) && ! CHAR_BYTE8_P (c))
		  some_multibyte = 1;
	      }
	  else if (BOOL_VECTOR_P (this) && bool_vector_size (this) > 0)
	    wrong_type_argument (Qintegerp, Faref (this, make_number (0)));
	  else if (CONSP (this))
	    for (; CONSP (this); this = XCDR (this))
	      {
		ch = XCAR (this);
		CHECK_CHARACTER (ch);
		c = XFASTINT (ch);
		this_len_byte = CHAR_BYTES (c);
		if (STRING_BYTES_BOUND - result_len_byte < this_len_byte)
		  string_overflow ();
		result_len_byte += this_len_byte;
		if (! ASCII_CHAR_P (c) && ! CHAR_BYTE8_P (c))
		  some_multibyte = 1;
	      }
	  else if (STRINGP (this))
	    {
	      if (STRING_MULTIBYTE (this))
		{
		  some_multibyte = 1;
		  this_len_byte = SBYTES (this);
		}
	      else
		this_len_byte = count_size_as_multibyte (SDATA (this),
							 SCHARS (this));
	      if (STRING_BYTES_BOUND - result_len_byte < this_len_byte)
		string_overflow ();
	      result_len_byte += this_len_byte;
	    }
	}

      result_len += len;
      if (MOST_POSITIVE_FIXNUM < result_len)
	memory_full (SIZE_MAX);
    }

  if (! some_multibyte)
    result_len_byte = result_len;

  /* Create the output object.  */
  if (target_type == Lisp_Cons)
    val = Fmake_list (make_number (result_len), Qnil);
  else if (target_type == Lisp_Vectorlike)
    val = Fmake_vector (make_number (result_len), Qnil);
  else if (some_multibyte)
    val = make_uninit_multibyte_string (result_len, result_len_byte);
  else
    val = make_uninit_string (result_len);

  /* In `append', if all but last arg are nil, return last arg.  */
  if (target_type == Lisp_Cons && EQ (val, Qnil))
    return last_tail;

  /* Copy the contents of the args into the result.  */
  if (CONSP (val))
    tail = val, toindex = -1; /* -1 in toindex is flag we are making a list */
  else
    toindex = 0, toindex_byte = 0;

  prev = Qnil;
  if (STRINGP (val))
    SAFE_NALLOCA (textprops, 1, nargs);

  for (argnum = 0; argnum < nargs; argnum++)
    {
      Lisp_Object thislen;
      ptrdiff_t thisleni = 0;
      register ptrdiff_t thisindex = 0;
      register ptrdiff_t thisindex_byte = 0;

      this = args[argnum];
      if (!CONSP (this))
	thislen = Flength (this), thisleni = XINT (thislen);

      /* Between strings of the same kind, copy fast.  */
      if (STRINGP (this) && STRINGP (val)
	  && STRING_MULTIBYTE (this) == some_multibyte)
	{
	  ptrdiff_t thislen_byte = SBYTES (this);

	  memcpy (SDATA (val) + toindex_byte, SDATA (this), SBYTES (this));
	  if (string_intervals (this))
	    {
	      textprops[num_textprops].argnum = argnum;
	      textprops[num_textprops].from = 0;
	      textprops[num_textprops++].to = toindex;
	    }
	  toindex_byte += thislen_byte;
	  toindex += thisleni;
	}
      /* Copy a single-byte string to a multibyte string.  */
      else if (STRINGP (this) && STRINGP (val))
	{
	  if (string_intervals (this))
	    {
	      textprops[num_textprops].argnum = argnum;
	      textprops[num_textprops].from = 0;
	      textprops[num_textprops++].to = toindex;
	    }
	  toindex_byte += copy_text (SDATA (this),
				     SDATA (val) + toindex_byte,
				     SCHARS (this), 0, 1);
	  toindex += thisleni;
	}
      else
	/* Copy element by element.  */
	while (1)
	  {
	    register Lisp_Object elt;

	    /* Fetch next element of `this' arg into `elt', or break if
	       `this' is exhausted. */
	    if (NILP (this)) break;
	    if (CONSP (this))
	      elt = XCAR (this), this = XCDR (this);
	    else if (thisindex >= thisleni)
	      break;
	    else if (STRINGP (this))
	      {
		int c;
		if (STRING_MULTIBYTE (this))
		  FETCH_STRING_CHAR_ADVANCE_NO_CHECK (c, this,
						      thisindex,
						      thisindex_byte);
		else
		  {
		    c = SREF (this, thisindex); thisindex++;
		    if (some_multibyte && !ASCII_CHAR_P (c))
		      c = BYTE8_TO_CHAR (c);
		  }
		XSETFASTINT (elt, c);
	      }
	    else if (BOOL_VECTOR_P (this))
	      {
		elt = bool_vector_ref (this, thisindex);
		thisindex++;
	      }
	    else
	      {
		elt = AREF (this, thisindex);
		thisindex++;
	      }

	    /* Store this element into the result.  */
	    if (toindex < 0)
	      {
		XSETCAR (tail, elt);
		prev = tail;
		tail = XCDR (tail);
	      }
	    else if (VECTORP (val))
	      {
		ASET (val, toindex, elt);
		toindex++;
	      }
	    else
	      {
		int c;
		CHECK_CHARACTER (elt);
		c = XFASTINT (elt);
		if (some_multibyte)
		  toindex_byte += CHAR_STRING (c, SDATA (val) + toindex_byte);
		else
		  SSET (val, toindex_byte++, c);
		toindex++;
	      }
	  }
    }
  if (!NILP (prev))
    XSETCDR (prev, last_tail);

  if (num_textprops > 0)
    {
      Lisp_Object props;
      ptrdiff_t last_to_end = -1;

      for (argnum = 0; argnum < num_textprops; argnum++)
	{
	  this = args[textprops[argnum].argnum];
	  props = text_property_list (this,
				      make_number (0),
				      make_number (SCHARS (this)),
				      Qnil);
	  /* If successive arguments have properties, be sure that the
	     value of `composition' property be the copy.  */
	  if (last_to_end == textprops[argnum].to)
	    make_composition_value_copy (props);
	  add_text_properties_from_list (val, props,
					 make_number (textprops[argnum].to));
	  last_to_end = textprops[argnum].to + SCHARS (this);
	}
    }

  SAFE_FREE ();
  return val;
}

static Lisp_Object string_char_byte_cache_string;
static ptrdiff_t string_char_byte_cache_charpos;
static ptrdiff_t string_char_byte_cache_bytepos;

void
clear_string_char_byte_cache (void)
{
  string_char_byte_cache_string = Qnil;
}

/* Return the byte index corresponding to CHAR_INDEX in STRING.  */

ptrdiff_t
string_char_to_byte (Lisp_Object string, ptrdiff_t char_index)
{
  ptrdiff_t i_byte;
  ptrdiff_t best_below, best_below_byte;
  ptrdiff_t best_above, best_above_byte;

  best_below = best_below_byte = 0;
  best_above = SCHARS (string);
  best_above_byte = SBYTES (string);
  if (best_above == best_above_byte)
    return char_index;

  if (EQ (string, string_char_byte_cache_string))
    {
      if (string_char_byte_cache_charpos < char_index)
	{
	  best_below = string_char_byte_cache_charpos;
	  best_below_byte = string_char_byte_cache_bytepos;
	}
      else
	{
	  best_above = string_char_byte_cache_charpos;
	  best_above_byte = string_char_byte_cache_bytepos;
	}
    }

  if (char_index - best_below < best_above - char_index)
    {
      unsigned char *p = SDATA (string) + best_below_byte;

      while (best_below < char_index)
	{
	  p += BYTES_BY_CHAR_HEAD (*p);
	  best_below++;
	}
      i_byte = p - SDATA (string);
    }
  else
    {
      unsigned char *p = SDATA (string) + best_above_byte;

      while (best_above > char_index)
	{
	  p--;
	  while (!CHAR_HEAD_P (*p)) p--;
	  best_above--;
	}
      i_byte = p - SDATA (string);
    }

  string_char_byte_cache_bytepos = i_byte;
  string_char_byte_cache_charpos = char_index;
  string_char_byte_cache_string = string;

  return i_byte;
}

/* Return the character index corresponding to BYTE_INDEX in STRING.  */

ptrdiff_t
string_byte_to_char (Lisp_Object string, ptrdiff_t byte_index)
{
  ptrdiff_t i, i_byte;
  ptrdiff_t best_below, best_below_byte;
  ptrdiff_t best_above, best_above_byte;

  best_below = best_below_byte = 0;
  best_above = SCHARS (string);
  best_above_byte = SBYTES (string);
  if (best_above == best_above_byte)
    return byte_index;

  if (EQ (string, string_char_byte_cache_string))
    {
      if (string_char_byte_cache_bytepos < byte_index)
	{
	  best_below = string_char_byte_cache_charpos;
	  best_below_byte = string_char_byte_cache_bytepos;
	}
      else
	{
	  best_above = string_char_byte_cache_charpos;
	  best_above_byte = string_char_byte_cache_bytepos;
	}
    }

  if (byte_index - best_below_byte < best_above_byte - byte_index)
    {
      unsigned char *p = SDATA (string) + best_below_byte;
      unsigned char *pend = SDATA (string) + byte_index;

      while (p < pend)
	{
	  p += BYTES_BY_CHAR_HEAD (*p);
	  best_below++;
	}
      i = best_below;
      i_byte = p - SDATA (string);
    }
  else
    {
      unsigned char *p = SDATA (string) + best_above_byte;
      unsigned char *pbeg = SDATA (string) + byte_index;

      while (p > pbeg)
	{
	  p--;
	  while (!CHAR_HEAD_P (*p)) p--;
	  best_above--;
	}
      i = best_above;
      i_byte = p - SDATA (string);
    }

  string_char_byte_cache_bytepos = i_byte;
  string_char_byte_cache_charpos = i;
  string_char_byte_cache_string = string;

  return i;
}

/* Convert STRING to a multibyte string.  */

static Lisp_Object
string_make_multibyte (Lisp_Object string)
{
  unsigned char *buf;
  ptrdiff_t nbytes;
  Lisp_Object ret;
  USE_SAFE_ALLOCA;

  if (STRING_MULTIBYTE (string))
    return string;

  nbytes = count_size_as_multibyte (SDATA (string),
				    SCHARS (string));
  /* If all the chars are ASCII, they won't need any more bytes
     once converted.  In that case, we can return STRING itself.  */
  if (nbytes == SBYTES (string))
    return string;

  buf = SAFE_ALLOCA (nbytes);
  copy_text (SDATA (string), buf, SBYTES (string),
	     0, 1);

  ret = make_multibyte_string ((char *) buf, SCHARS (string), nbytes);
  SAFE_FREE ();

  return ret;
}


/* Convert STRING (if unibyte) to a multibyte string without changing
   the number of characters.  Characters 0200 trough 0237 are
   converted to eight-bit characters. */

Lisp_Object
string_to_multibyte (Lisp_Object string)
{
  unsigned char *buf;
  ptrdiff_t nbytes;
  Lisp_Object ret;
  USE_SAFE_ALLOCA;

  if (STRING_MULTIBYTE (string))
    return string;

  nbytes = count_size_as_multibyte (SDATA (string), SBYTES (string));
  /* If all the chars are ASCII, they won't need any more bytes once
     converted.  */
  if (nbytes == SBYTES (string))
    return make_multibyte_string (SSDATA (string), nbytes, nbytes);

  buf = SAFE_ALLOCA (nbytes);
  memcpy (buf, SDATA (string), SBYTES (string));
  str_to_multibyte (buf, nbytes, SBYTES (string));

  ret = make_multibyte_string ((char *) buf, SCHARS (string), nbytes);
  SAFE_FREE ();

  return ret;
}


/* Convert STRING to a single-byte string.  */

Lisp_Object
string_make_unibyte (Lisp_Object string)
{
  ptrdiff_t nchars;
  unsigned char *buf;
  Lisp_Object ret;
  USE_SAFE_ALLOCA;

  if (! STRING_MULTIBYTE (string))
    return string;

  nchars = SCHARS (string);

  buf = SAFE_ALLOCA (nchars);
  copy_text (SDATA (string), buf, SBYTES (string),
	     1, 0);

  ret = make_unibyte_string ((char *) buf, nchars);
  SAFE_FREE ();

  return ret;
}

DEFUN ("string-make-multibyte", Fstring_make_multibyte, Sstring_make_multibyte,
       1, 1, 0,
       doc: /* Return the multibyte equivalent of STRING.
If STRING is unibyte and contains non-ASCII characters, the function
`unibyte-char-to-multibyte' is used to convert each unibyte character
to a multibyte character.  In this case, the returned string is a
newly created string with no text properties.  If STRING is multibyte
or entirely ASCII, it is returned unchanged.  In particular, when
STRING is unibyte and entirely ASCII, the returned string is unibyte.
\(When the characters are all ASCII, Emacs primitives will treat the
string the same way whether it is unibyte or multibyte.)  */)
  (Lisp_Object string)
{
  CHECK_STRING (string);

  return string_make_multibyte (string);
}

DEFUN ("string-make-unibyte", Fstring_make_unibyte, Sstring_make_unibyte,
       1, 1, 0,
       doc: /* Return the unibyte equivalent of STRING.
Multibyte character codes are converted to unibyte according to
`nonascii-translation-table' or, if that is nil, `nonascii-insert-offset'.
If the lookup in the translation table fails, this function takes just
the low 8 bits of each character.  */)
  (Lisp_Object string)
{
  CHECK_STRING (string);

  return string_make_unibyte (string);
}

DEFUN ("string-as-unibyte", Fstring_as_unibyte, Sstring_as_unibyte,
       1, 1, 0,
       doc: /* Return a unibyte string with the same individual bytes as STRING.
If STRING is unibyte, the result is STRING itself.
Otherwise it is a newly created string, with no text properties.
If STRING is multibyte and contains a character of charset
`eight-bit', it is converted to the corresponding single byte.  */)
  (Lisp_Object string)
{
  CHECK_STRING (string);

  if (STRING_MULTIBYTE (string))
    {
      unsigned char *str = (unsigned char *) xlispstrdup (string);
      ptrdiff_t bytes = str_as_unibyte (str, SBYTES (string));

      string = make_unibyte_string ((char *) str, bytes);
      xfree (str);
    }
  return string;
}

DEFUN ("copy-alist", Fcopy_alist, Scopy_alist, 1, 1, 0,
       doc: /* Return a copy of ALIST.
This is an alist which represents the same mapping from objects to objects,
but does not share the alist structure with ALIST.
The objects mapped (cars and cdrs of elements of the alist)
are shared, however.
Elements of ALIST that are not conses are also shared.  */)
  (Lisp_Object alist)
{
  if (NILP (alist))
    return alist;
  alist = concat (1, &alist, Lisp_Cons, false);
  for (Lisp_Object tem = alist; !NILP (tem); tem = XCDR (tem))
    {
      Lisp_Object car = XCAR (tem);
      if (CONSP (car))
	XSETCAR (tem, Fcons (XCAR (car), XCDR (car)));
    }
  return alist;
}

/* Check that ARRAY can have a valid subarray [FROM..TO),
   given that its size is SIZE.
   If FROM is nil, use 0; if TO is nil, use SIZE.
   Count negative values backwards from the end.
   Set *IFROM and *ITO to the two indexes used.  */

void
validate_subarray (Lisp_Object array, Lisp_Object from, Lisp_Object to,
		   ptrdiff_t size, ptrdiff_t *ifrom, ptrdiff_t *ito)
{
  EMACS_INT f, t;

  if (INTEGERP (from))
    {
      f = XINT (from);
      if (f < 0)
	f += size;
    }
  else if (NILP (from))
    f = 0;
  else
    wrong_type_argument (Qintegerp, from);

  if (INTEGERP (to))
    {
      t = XINT (to);
      if (t < 0)
	t += size;
    }
  else if (NILP (to))
    t = size;
  else
    wrong_type_argument (Qintegerp, to);

  if (! (0 <= f && f <= t && t <= size))
    args_out_of_range_3 (array, from, to);

  *ifrom = f;
  *ito = t;
}

DEFUN ("substring", Fsubstring, Ssubstring, 1, 3, 0,
       doc: /* Return a new string whose contents are a substring of STRING.
The returned string consists of the characters between index FROM
\(inclusive) and index TO (exclusive) of STRING.  FROM and TO are
zero-indexed: 0 means the first character of STRING.  Negative values
are counted from the end of STRING.  If TO is nil, the substring runs
to the end of STRING.

The STRING argument may also be a vector.  In that case, the return
value is a new vector that contains the elements between index FROM
\(inclusive) and index TO (exclusive) of that vector argument.

With one argument, just copy STRING (with properties, if any).  */)
  (Lisp_Object string, Lisp_Object from, Lisp_Object to)
{
  Lisp_Object res;
  ptrdiff_t size, ifrom, ito;

  size = CHECK_VECTOR_OR_STRING (string);
  validate_subarray (string, from, to, size, &ifrom, &ito);

  if (STRINGP (string))
    {
      ptrdiff_t from_byte
	= !ifrom ? 0 : string_char_to_byte (string, ifrom);
      ptrdiff_t to_byte
	= ito == size ? SBYTES (string) : string_char_to_byte (string, ito);
      res = make_specified_string (SSDATA (string) + from_byte,
				   ito - ifrom, to_byte - from_byte,
				   STRING_MULTIBYTE (string));
      copy_text_properties (make_number (ifrom), make_number (ito),
			    string, make_number (0), res, Qnil);
    }
  else
    res = Fvector (ito - ifrom, aref_addr (string, ifrom));

  return res;
}


DEFUN ("substring-no-properties", Fsubstring_no_properties, Ssubstring_no_properties, 1, 3, 0,
       doc: /* Return a substring of STRING, without text properties.
It starts at index FROM and ends before TO.
TO may be nil or omitted; then the substring runs to the end of STRING.
If FROM is nil or omitted, the substring starts at the beginning of STRING.
If FROM or TO is negative, it counts from the end.

With one argument, just copy STRING without its properties.  */)
  (Lisp_Object string, register Lisp_Object from, Lisp_Object to)
{
  ptrdiff_t from_char, to_char, from_byte, to_byte, size;

  CHECK_STRING (string);

  size = SCHARS (string);
  validate_subarray (string, from, to, size, &from_char, &to_char);

  from_byte = !from_char ? 0 : string_char_to_byte (string, from_char);
  to_byte =
    to_char == size ? SBYTES (string) : string_char_to_byte (string, to_char);
  return make_specified_string (SSDATA (string) + from_byte,
				to_char - from_char, to_byte - from_byte,
				STRING_MULTIBYTE (string));
}

/* Extract a substring of STRING, giving start and end positions
   both in characters and in bytes.  */

Lisp_Object
substring_both (Lisp_Object string, ptrdiff_t from, ptrdiff_t from_byte,
		ptrdiff_t to, ptrdiff_t to_byte)
{
  Lisp_Object res;
  ptrdiff_t size = CHECK_VECTOR_OR_STRING (string);

  if (!(0 <= from && from <= to && to <= size))
    args_out_of_range_3 (string, make_number (from), make_number (to));

  if (STRINGP (string))
    {
      res = make_specified_string (SSDATA (string) + from_byte,
				   to - from, to_byte - from_byte,
				   STRING_MULTIBYTE (string));
      copy_text_properties (make_number (from), make_number (to),
			    string, make_number (0), res, Qnil);
    }
  else
    res = Fvector (to - from, aref_addr (string, from));

  return res;
}

/* Like Fassq but never report an error and do not allow quits.
   Use only on objects known to be non-circular lists.  */

Lisp_Object
assq_no_quit (Lisp_Object key, Lisp_Object list)
{
  for (; ! NILP (list); list = XCDR (list))
    if (CONSP (XCAR (list)) && EQ (XCAR (XCAR (list)), key))
      return XCAR (list);
  return Qnil;
}

/* Like Fassoc but never report an error and do not allow quits.
   Use only on keys and lists known to be non-circular, and on keys
   that are not too deep and are not window configurations.  */

Lisp_Object
assoc_no_quit (Lisp_Object key, Lisp_Object list)
{
  for (; ! NILP (list); list = XCDR (list))
    {
      Lisp_Object car = XCAR (list);
      if (CONSP (car)
	  && (EQ (XCAR (car), key) || equal_no_quit (XCAR (car), key)))
	return car;
    }
  return Qnil;
}

DEFUN ("delete", Fdelete, Sdelete, 2, 2, 0,
       doc: /* Delete members of SEQ which are `equal' to ELT, and return the result.
SEQ must be a sequence (i.e. a list, a vector, or a string).
The return value is a sequence of the same type.

If SEQ is a list, this behaves like `delq', except that it compares
with `equal' instead of `eq'.  In particular, it may remove elements
by altering the list structure.

If SEQ is not a list, deletion is never performed destructively;
instead this function creates and returns a new vector or string.

Write `(setq foo (delete element foo))' to be sure of correctly
changing the value of a sequence `foo'.  */)
  (Lisp_Object elt, Lisp_Object seq)
{
  if (VECTORP (seq))
    {
      ptrdiff_t i, n;

      for (i = n = 0; i < ASIZE (seq); ++i)
	if (NILP (Fequal (AREF (seq, i), elt)))
	  ++n;

      if (n != ASIZE (seq))
	{
	  struct Lisp_Vector *p = allocate_vector (n);

	  for (i = n = 0; i < ASIZE (seq); ++i)
	    if (NILP (Fequal (AREF (seq, i), elt)))
	      p->contents[n++] = AREF (seq, i);

	  XSETVECTOR (seq, p);
	}
    }
  else if (STRINGP (seq))
    {
      ptrdiff_t i, ibyte, nchars, nbytes, cbytes;
      int c;

      for (i = nchars = nbytes = ibyte = 0;
	   i < SCHARS (seq);
	   ++i, ibyte += cbytes)
	{
	  if (STRING_MULTIBYTE (seq))
	    {
	      c = STRING_CHAR (SDATA (seq) + ibyte);
	      cbytes = CHAR_BYTES (c);
	    }
	  else
	    {
	      c = SREF (seq, i);
	      cbytes = 1;
	    }

	  if (!INTEGERP (elt) || c != XINT (elt))
	    {
	      ++nchars;
	      nbytes += cbytes;
	    }
	}

      if (nchars != SCHARS (seq))
	{
	  Lisp_Object tem;

	  tem = make_uninit_multibyte_string (nchars, nbytes);
	  if (!STRING_MULTIBYTE (seq))
	    STRING_SET_UNIBYTE (tem);

	  for (i = nchars = nbytes = ibyte = 0;
	       i < SCHARS (seq);
	       ++i, ibyte += cbytes)
	    {
	      if (STRING_MULTIBYTE (seq))
		{
		  c = STRING_CHAR (SDATA (seq) + ibyte);
		  cbytes = CHAR_BYTES (c);
		}
	      else
		{
		  c = SREF (seq, i);
		  cbytes = 1;
		}

	      if (!INTEGERP (elt) || c != XINT (elt))
		{
		  unsigned char *from = SDATA (seq) + ibyte;
		  unsigned char *to   = SDATA (tem) + nbytes;
		  ptrdiff_t n;

		  ++nchars;
		  nbytes += cbytes;

		  for (n = cbytes; n--; )
		    *to++ = *from++;
		}
	    }

	  seq = tem;
	}
    }
  else
    {
      Lisp_Object prev = Qnil, tail = seq;

      FOR_EACH_TAIL (tail)
	{
	  if (!NILP (Fequal (elt, XCAR (tail))))
	    {
	      if (NILP (prev))
		seq = XCDR (tail);
	      else
		Fsetcdr (prev, XCDR (tail));
	    }
	  else
	    prev = tail;
	}
      CHECK_LIST_END (tail, seq);
    }

  return seq;
}

DEFUN ("nreverse", Fnreverse, Snreverse, 1, 1, 0,
       doc: /* Reverse order of items in a list, vector or string SEQ.
If SEQ is a list, it should be nil-terminated.
This function may destructively modify SEQ to produce the value.  */)
  (Lisp_Object seq)
{
  if (NILP (seq))
    return seq;
  else if (STRINGP (seq))
    return Freverse (seq);
  else if (CONSP (seq))
    {
      Lisp_Object prev, tail, next;

      for (prev = Qnil, tail = seq; CONSP (tail); tail = next)
	{
	  next = XCDR (tail);
	  /* If SEQ contains a cycle, attempting to reverse it
	     in-place will inevitably come back to SEQ.  */
	  if (EQ (next, seq))
	    circular_list (seq);
	  Fsetcdr (tail, prev);
	  prev = tail;
	}
      CHECK_LIST_END (tail, seq);
      seq = prev;
    }
  else if (VECTORP (seq))
    {
      ptrdiff_t i, size = ASIZE (seq);

      for (i = 0; i < size / 2; i++)
	{
	  Lisp_Object tem = AREF (seq, i);
	  ASET (seq, i, AREF (seq, size - i - 1));
	  ASET (seq, size - i - 1, tem);
	}
    }
  else if (BOOL_VECTOR_P (seq))
    {
      ptrdiff_t i, size = bool_vector_size (seq);

      for (i = 0; i < size / 2; i++)
	{
	  bool tem = bool_vector_bitref (seq, i);
	  bool_vector_set (seq, i, bool_vector_bitref (seq, size - i - 1));
	  bool_vector_set (seq, size - i - 1, tem);
	}
    }
  else
    wrong_type_argument (Qarrayp, seq);
  return seq;
}

DEFUN ("reverse", Freverse, Sreverse, 1, 1, 0,
       doc: /* Return the reversed copy of list, vector, or string SEQ.
See also the function `nreverse', which is used more often.  */)
  (Lisp_Object seq)
{
  Lisp_Object new;

  if (NILP (seq))
    return Qnil;
  else if (CONSP (seq))
    {
      new = Qnil;
      FOR_EACH_TAIL (seq)
	new = Fcons (XCAR (seq), new);
      CHECK_LIST_END (seq, seq);
    }
  else if (VECTORP (seq))
    {
      ptrdiff_t i, size = ASIZE (seq);

      new = make_uninit_vector (size);
      for (i = 0; i < size; i++)
	ASET (new, i, AREF (seq, size - i - 1));
    }
  else if (BOOL_VECTOR_P (seq))
    {
      ptrdiff_t i;
      EMACS_INT nbits = bool_vector_size (seq);

      new = make_uninit_bool_vector (nbits);
      for (i = 0; i < nbits; i++)
	bool_vector_set (new, i, bool_vector_bitref (seq, nbits - i - 1));
    }
  else if (STRINGP (seq))
    {
      ptrdiff_t size = SCHARS (seq), bytes = SBYTES (seq);

      if (size == bytes)
	{
	  ptrdiff_t i;

	  new = make_uninit_string (size);
	  for (i = 0; i < size; i++)
	    SSET (new, i, SREF (seq, size - i - 1));
	}
      else
	{
	  unsigned char *p, *q;

	  new = make_uninit_multibyte_string (size, bytes);
	  p = SDATA (seq), q = SDATA (new) + bytes;
	  while (q > SDATA (new))
	    {
	      int ch, len;

	      ch = STRING_CHAR_AND_LENGTH (p, len);
	      p += len, q -= len;
	      CHAR_STRING (ch, q);
	    }
	}
    }
  else
    wrong_type_argument (Qsequencep, seq);
  return new;
}

<<<<<<< HEAD
=======
/* Sort LIST using PREDICATE, preserving original order of elements
   considered as equal.  */

static Lisp_Object
sort_list (Lisp_Object list, Lisp_Object predicate)
{
  Lisp_Object front, back;
  Lisp_Object len, tem;
  EMACS_INT length;

  front = list;
  len = Flength (list);
  length = XINT (len);
  if (length < 2)
    return list;

  XSETINT (len, (length / 2) - 1);
  tem = Fnthcdr (len, list);
  back = Fcdr (tem);
  Fsetcdr (tem, Qnil);

  front = Fsort (front, predicate);
  back = Fsort (back, predicate);
  return merge (front, back, predicate);
}

/* Using PRED to compare, return whether A and B are in order.
   Compare stably when A appeared before B in the input.  */
static bool
inorder (Lisp_Object pred, Lisp_Object a, Lisp_Object b)
{
  return NILP (call2 (pred, b, a));
}

/* Using PRED to compare, merge from ALEN-length A and BLEN-length B
   into DEST.  Argument arrays must be nonempty and must not overlap,
   except that B might be the last part of DEST.  */
static void
merge_vectors (Lisp_Object pred,
	       ptrdiff_t alen, Lisp_Object const a[restrict VLA_ELEMS (alen)],
	       ptrdiff_t blen, Lisp_Object const b[VLA_ELEMS (blen)],
	       Lisp_Object dest[VLA_ELEMS (alen + blen)])
{
  eassume (0 < alen && 0 < blen);
  Lisp_Object const *alim = a + alen;
  Lisp_Object const *blim = b + blen;

  while (true)
    {
      if (inorder (pred, a[0], b[0]))
	{
	  *dest++ = *a++;
	  if (a == alim)
	    {
	      if (dest != b)
		memcpy (dest, b, (blim - b) * sizeof *dest);
	      return;
	    }
	}
      else
	{
	  *dest++ = *b++;
	  if (b == blim)
	    {
	      memcpy (dest, a, (alim - a) * sizeof *dest);
	      return;
	    }
	}
    }
}

/* Using PRED to compare, sort LEN-length VEC in place, using TMP for
   temporary storage.  LEN must be at least 2.  */
static void
sort_vector_inplace (Lisp_Object pred, ptrdiff_t len,
		     Lisp_Object vec[restrict VLA_ELEMS (len)],
		     Lisp_Object tmp[restrict VLA_ELEMS (len >> 1)])
{
  eassume (2 <= len);
  ptrdiff_t halflen = len >> 1;
  sort_vector_copy (pred, halflen, vec, tmp);
  if (1 < len - halflen)
    sort_vector_inplace (pred, len - halflen, vec + halflen, vec);
  merge_vectors (pred, halflen, tmp, len - halflen, vec + halflen, vec);
}

/* Using PRED to compare, sort from LEN-length SRC into DST.
   Len must be positive.  */
static void
sort_vector_copy (Lisp_Object pred, ptrdiff_t len,
		  Lisp_Object src[restrict VLA_ELEMS (len)],
		  Lisp_Object dest[restrict VLA_ELEMS (len)])
{
  eassume (0 < len);
  ptrdiff_t halflen = len >> 1;
  if (halflen < 1)
    dest[0] = src[0];
  else
    {
      if (1 < halflen)
	sort_vector_inplace (pred, halflen, src, dest);
      if (1 < len - halflen)
	sort_vector_inplace (pred, len - halflen, src + halflen, dest);
      merge_vectors (pred, halflen, src, len - halflen, src + halflen, dest);
    }
}

/* Sort VECTOR in place using PREDICATE, preserving original order of
   elements considered as equal.  */

static void
sort_vector (Lisp_Object vector, Lisp_Object predicate)
{
  ptrdiff_t len = ASIZE (vector);
  if (len < 2)
    return;
  ptrdiff_t halflen = len >> 1;
  Lisp_Object *tmp;
  USE_SAFE_ALLOCA;
  SAFE_ALLOCA_LISP (tmp, halflen);
  for (ptrdiff_t i = 0; i < halflen; i++)
    tmp[i] = make_number (0);
  sort_vector_inplace (predicate, len, XVECTOR (vector)->contents, tmp);
  SAFE_FREE ();
}

DEFUN ("sort", Fsort, Ssort, 2, 2, 0,
       doc: /* Sort SEQ, stably, comparing elements using PREDICATE.
Returns the sorted sequence.  SEQ should be a list or vector.  SEQ is
modified by side effects.  PREDICATE is called with two elements of
SEQ, and should return non-nil if the first element should sort before
the second.  */)
  (Lisp_Object seq, Lisp_Object predicate)
{
  if (CONSP (seq))
    seq = sort_list (seq, predicate);
  else if (VECTORP (seq))
    sort_vector (seq, predicate);
  else if (!NILP (seq))
    wrong_type_argument (Qsequencep, seq);
  return seq;
}

Lisp_Object
merge (Lisp_Object org_l1, Lisp_Object org_l2, Lisp_Object pred)
{
  Lisp_Object l1 = org_l1;
  Lisp_Object l2 = org_l2;
  Lisp_Object tail = Qnil;
  Lisp_Object value = Qnil;

  while (1)
    {
      if (NILP (l1))
	{
	  if (NILP (tail))
	    return l2;
	  Fsetcdr (tail, l2);
	  return value;
	}
      if (NILP (l2))
	{
	  if (NILP (tail))
	    return l1;
	  Fsetcdr (tail, l1);
	  return value;
	}

      Lisp_Object tem;
      if (inorder (pred, Fcar (l1), Fcar (l2)))
	{
	  tem = l1;
	  l1 = Fcdr (l1);
	  org_l1 = l1;
	}
      else
	{
	  tem = l2;
	  l2 = Fcdr (l2);
	  org_l2 = l2;
	}
      if (NILP (tail))
	value = tem;
      else
	Fsetcdr (tail, tem);
      tail = tem;
    }
}


/* This does not check for quits.  That is safe since it must terminate.  */

DEFUN ("plist-get", Fplist_get, Splist_get, 2, 2, 0,
       doc: /* Extract a value from a property list.
PLIST is a property list, which is a list of the form
\(PROP1 VALUE1 PROP2 VALUE2...).  This function returns the value
corresponding to the given PROP, or nil if PROP is not one of the
properties on the list.  This function never signals an error.  */)
  (Lisp_Object plist, Lisp_Object prop)
{
  Lisp_Object tail = plist;
  FOR_EACH_TAIL_SAFE (tail)
    {
      if (! CONSP (XCDR (tail)))
	break;
      if (EQ (prop, XCAR (tail)))
	return XCAR (XCDR (tail));
      tail = XCDR (tail);
      if (EQ (tail, li.tortoise))
	break;
    }

  return Qnil;
}

DEFUN ("get", Fget, Sget, 2, 2, 0,
       doc: /* Return the value of SYMBOL's PROPNAME property.
This is the last value stored with `(put SYMBOL PROPNAME VALUE)'.  */)
  (Lisp_Object symbol, Lisp_Object propname)
{
  CHECK_SYMBOL (symbol);
  Lisp_Object propval = Fplist_get (CDR (Fassq (symbol, Voverriding_plist_environment)),
                                    propname);
  if (!NILP (propval))
    return propval;
  return Fplist_get (XSYMBOL (symbol)->plist, propname);
}

DEFUN ("plist-put", Fplist_put, Splist_put, 3, 3, 0,
       doc: /* Change value in PLIST of PROP to VAL.
PLIST is a property list, which is a list of the form
\(PROP1 VALUE1 PROP2 VALUE2 ...).  PROP is a symbol and VAL is any object.
If PROP is already a property on the list, its value is set to VAL,
otherwise the new PROP VAL pair is added.  The new plist is returned;
use `(setq x (plist-put x prop val))' to be sure to use the new value.
The PLIST is modified by side effects.  */)
  (Lisp_Object plist, Lisp_Object prop, Lisp_Object val)
{
  Lisp_Object prev = Qnil, tail = plist;
  FOR_EACH_TAIL (tail)
    {
      if (! CONSP (XCDR (tail)))
	break;

      if (EQ (prop, XCAR (tail)))
	{
	  Fsetcar (XCDR (tail), val);
	  return plist;
	}

      prev = tail;
      tail = XCDR (tail);
      if (EQ (tail, li.tortoise))
	circular_list (plist);
    }
  CHECK_TYPE (NILP (tail), Qplistp, plist);
  Lisp_Object newcell
    = Fcons (prop, Fcons (val, NILP (prev) ? plist : XCDR (XCDR (prev))));
  if (NILP (prev))
    return newcell;
  Fsetcdr (XCDR (prev), newcell);
  return plist;
}

DEFUN ("put", Fput, Sput, 3, 3, 0,
       doc: /* Store SYMBOL's PROPNAME property with value VALUE.
It can be retrieved with `(get SYMBOL PROPNAME)'.  */)
  (Lisp_Object symbol, Lisp_Object propname, Lisp_Object value)
{
  CHECK_SYMBOL (symbol);
  set_symbol_plist
    (symbol, Fplist_put (XSYMBOL (symbol)->plist, propname, value));
  return value;
}

DEFUN ("lax-plist-get", Flax_plist_get, Slax_plist_get, 2, 2, 0,
       doc: /* Extract a value from a property list, comparing with `equal'.
PLIST is a property list, which is a list of the form
\(PROP1 VALUE1 PROP2 VALUE2...).  This function returns the value
corresponding to the given PROP, or nil if PROP is not
one of the properties on the list.  */)
  (Lisp_Object plist, Lisp_Object prop)
{
  Lisp_Object tail = plist;
  FOR_EACH_TAIL (tail)
    {
      if (! CONSP (XCDR (tail)))
	break;
      if (! NILP (Fequal (prop, XCAR (tail))))
	return XCAR (XCDR (tail));
      tail = XCDR (tail);
      if (EQ (tail, li.tortoise))
	circular_list (plist);
    }

  CHECK_TYPE (NILP (tail), Qplistp, plist);

  return Qnil;
}

DEFUN ("lax-plist-put", Flax_plist_put, Slax_plist_put, 3, 3, 0,
       doc: /* Change value in PLIST of PROP to VAL, comparing with `equal'.
PLIST is a property list, which is a list of the form
\(PROP1 VALUE1 PROP2 VALUE2 ...).  PROP and VAL are any objects.
If PROP is already a property on the list, its value is set to VAL,
otherwise the new PROP VAL pair is added.  The new plist is returned;
use `(setq x (lax-plist-put x prop val))' to be sure to use the new value.
The PLIST is modified by side effects.  */)
  (Lisp_Object plist, Lisp_Object prop, Lisp_Object val)
{
  Lisp_Object prev = Qnil, tail = plist;
  FOR_EACH_TAIL (tail)
    {
      if (! CONSP (XCDR (tail)))
	break;

      if (! NILP (Fequal (prop, XCAR (tail))))
	{
	  Fsetcar (XCDR (tail), val);
	  return plist;
	}

      prev = tail;
      tail = XCDR (tail);
      if (EQ (tail, li.tortoise))
	circular_list (plist);
    }
  CHECK_TYPE (NILP (tail), Qplistp, plist);
  Lisp_Object newcell = list2 (prop, val);
  if (NILP (prev))
    return newcell;
  Fsetcdr (XCDR (prev), newcell);
  return plist;
}

DEFUN ("eql", Feql, Seql, 2, 2, 0,
       doc: /* Return t if the two args are the same Lisp object.
Floating-point numbers of equal value are `eql', but they may not be `eq'.  */)
  (Lisp_Object obj1, Lisp_Object obj2)
{
  if (FLOATP (obj1))
    return equal_no_quit (obj1, obj2) ? Qt : Qnil;
  else
    return EQ (obj1, obj2) ? Qt : Qnil;
}

DEFUN ("equal", Fequal, Sequal, 2, 2, 0,
       doc: /* Return t if two Lisp objects have similar structure and contents.
They must have the same data type.
Conses are compared by comparing the cars and the cdrs.
Vectors and strings are compared element by element.
Numbers are compared by value, but integers cannot equal floats.
 (Use `=' if you want integers and floats to be able to be equal.)
Symbols must match exactly.  */)
  (Lisp_Object o1, Lisp_Object o2)
{
  return internal_equal (o1, o2, EQUAL_PLAIN, 0, Qnil) ? Qt : Qnil;
}

DEFUN ("equal-including-properties", Fequal_including_properties, Sequal_including_properties, 2, 2, 0,
       doc: /* Return t if two Lisp objects have similar structure and contents.
This is like `equal' except that it compares the text properties
of strings.  (`equal' ignores text properties.)  */)
  (Lisp_Object o1, Lisp_Object o2)
{
  return (internal_equal (o1, o2, EQUAL_INCLUDING_PROPERTIES, 0, Qnil)
	  ? Qt : Qnil);
}

>>>>>>> c0af83b6
/* Return true if O1 and O2 are equal.  Do not quit or check for cycles.
   Use this only on arguments that are cycle-free and not too large and
   are not window configurations.  */

bool
equal_no_quit (Lisp_Object o1, Lisp_Object o2)
{
  return internal_equal (o1, o2, EQUAL_NO_QUIT, 0, Qnil);
}

/* Return true if O1 and O2 are equal.  EQUAL_KIND specifies what kind
   of equality test to use: if it is EQUAL_NO_QUIT, do not check for
   cycles or large arguments or quits; if EQUAL_PLAIN, do ordinary
   Lisp equality; and if EQUAL_INCLUDING_PROPERTIES, do
   equal-including-properties.

   If DEPTH is the current depth of recursion; signal an error if it
   gets too deep.  HT is a hash table used to detect cycles; if nil,
   it has not been allocated yet.  But ignore the last two arguments
   if EQUAL_KIND == EQUAL_NO_QUIT.  */

/* NOTE: made this non-static to call it from Rust. */
bool
internal_equal (Lisp_Object o1, Lisp_Object o2, enum equal_kind equal_kind,
		int depth, Lisp_Object ht)
{
 tail_recurse:
  if (depth > 10)
    {
      eassert (equal_kind != EQUAL_NO_QUIT);
      if (depth > 200)
	error ("Stack overflow in equal");
      if (NILP (ht))
	ht = CALLN (Fmake_hash_table, QCtest, Qeq);
      switch (XTYPE (o1))
	{
	case Lisp_Cons: case Lisp_Misc: case Lisp_Vectorlike:
	  {
	    struct Lisp_Hash_Table *h = XHASH_TABLE (ht);
	    EMACS_UINT hash;
	    ptrdiff_t i = hash_lookup (h, o1, &hash);
	    if (i >= 0)
	      { /* `o1' was seen already.  */
		Lisp_Object o2s = HASH_VALUE (h, i);
		if (!NILP (Fmemq (o2, o2s)))
		  return true;
		else
		  set_hash_value_slot (h, i, Fcons (o2, o2s));
	      }
	    else
	      hash_put (h, o1, Fcons (o2, Qnil), hash);
	  }
	default: ;
	}
    }

  if (EQ (o1, o2))
    return true;
  if (XTYPE (o1) != XTYPE (o2))
    return false;

  switch (XTYPE (o1))
    {
    case Lisp_Float:
      {
	double d1 = XFLOAT_DATA (o1);
	double d2 = XFLOAT_DATA (o2);
	/* If d is a NaN, then d != d. Two NaNs should be `equal' even
	   though they are not =.  */
	return d1 == d2 || (d1 != d1 && d2 != d2);
      }

    case Lisp_Cons:
      if (equal_kind == EQUAL_NO_QUIT)
	for (; CONSP (o1); o1 = XCDR (o1))
	  {
	    if (! CONSP (o2))
	      return false;
	    if (! equal_no_quit (XCAR (o1), XCAR (o2)))
	      return false;
	    o2 = XCDR (o2);
	    if (EQ (XCDR (o1), o2))
	      return true;
	  }
      else
	FOR_EACH_TAIL (o1)
	  {
	    if (! CONSP (o2))
	      return false;
	    if (! internal_equal (XCAR (o1), XCAR (o2),
				  equal_kind, depth + 1, ht))
	      return false;
	    o2 = XCDR (o2);
	    if (EQ (XCDR (o1), o2))
	      return true;
	  }
      depth++;
      goto tail_recurse;

    case Lisp_Misc:
      if (XMISCTYPE (o1) != XMISCTYPE (o2))
	return false;
      if (OVERLAYP (o1))
	{
	  if (!internal_equal (OVERLAY_START (o1), OVERLAY_START (o2),
			       equal_kind, depth + 1, ht)
	      || !internal_equal (OVERLAY_END (o1), OVERLAY_END (o2),
				  equal_kind, depth + 1, ht))
	    return false;
	  o1 = XOVERLAY (o1)->plist;
	  o2 = XOVERLAY (o2)->plist;
	  depth++;
	  goto tail_recurse;
	}
      if (MARKERP (o1))
	{
	  return (XMARKER (o1)->buffer == XMARKER (o2)->buffer
		  && (XMARKER (o1)->buffer == 0
		      || XMARKER (o1)->bytepos == XMARKER (o2)->bytepos));
	}
      break;

    case Lisp_Vectorlike:
      {
	register int i;
	ptrdiff_t size = ASIZE (o1);
	/* Pseudovectors have the type encoded in the size field, so this test
	   actually checks that the objects have the same type as well as the
	   same size.  */
	if (ASIZE (o2) != size)
	  return false;
	/* Boolvectors are compared much like strings.  */
	if (BOOL_VECTOR_P (o1))
	  {
	    EMACS_INT size = bool_vector_size (o1);
	    if (size != bool_vector_size (o2))
	      return false;
	    if (memcmp (bool_vector_data (o1), bool_vector_data (o2),
			bool_vector_bytes (size)))
	      return false;
	    return true;
	  }
	if (WINDOW_CONFIGURATIONP (o1))
	  {
	    eassert (equal_kind != EQUAL_NO_QUIT);
	    return compare_window_configurations (o1, o2, false);
	  }

	/* Aside from them, only true vectors, char-tables, compiled
	   functions, and fonts (font-spec, font-entity, font-object)
	   are sensible to compare, so eliminate the others now.  */
	if (size & PSEUDOVECTOR_FLAG)
	  {
	    if (((size & PVEC_TYPE_MASK) >> PSEUDOVECTOR_AREA_BITS)
		< PVEC_COMPILED)
	      return false;
	    size &= PSEUDOVECTOR_SIZE_MASK;
	  }
	for (i = 0; i < size; i++)
	  {
	    Lisp_Object v1, v2;
	    v1 = AREF (o1, i);
	    v2 = AREF (o2, i);
	    if (!internal_equal (v1, v2, equal_kind, depth + 1, ht))
	      return false;
	  }
	return true;
      }
      break;

    case Lisp_String:
      if (SCHARS (o1) != SCHARS (o2))
	return false;
      if (SBYTES (o1) != SBYTES (o2))
	return false;
      if (memcmp (SDATA (o1), SDATA (o2), SBYTES (o1)))
	return false;
      if (equal_kind == EQUAL_INCLUDING_PROPERTIES
	  && !compare_string_intervals (o1, o2))
	return false;
      return true;

    default:
      break;
    }

  return false;
}


DEFUN ("fillarray", Ffillarray, Sfillarray, 2, 2, 0,
       doc: /* Store each element of ARRAY with ITEM.
ARRAY is a vector, string, char-table, or bool-vector.  */)
  (Lisp_Object array, Lisp_Object item)
{
  register ptrdiff_t size, idx;

  if (VECTORP (array))
    for (idx = 0, size = ASIZE (array); idx < size; idx++)
      ASET (array, idx, item);
  else if (CHAR_TABLE_P (array))
    {
      int i;

      for (i = 0; i < (1 << CHARTAB_SIZE_BITS_0); i++)
	set_char_table_contents (array, i, item);
      set_char_table_defalt (array, item);
    }
  else if (STRINGP (array))
    {
      register unsigned char *p = SDATA (array);
      int charval;
      CHECK_CHARACTER (item);
      charval = XFASTINT (item);
      size = SCHARS (array);
      if (STRING_MULTIBYTE (array))
	{
	  unsigned char str[MAX_MULTIBYTE_LENGTH];
	  int len = CHAR_STRING (charval, str);
	  ptrdiff_t size_byte = SBYTES (array);
	  ptrdiff_t product;

	  if (INT_MULTIPLY_WRAPV (size, len, &product) || product != size_byte)
	    error ("Attempt to change byte length of a string");
	  for (idx = 0; idx < size_byte; idx++)
	    *p++ = str[idx % len];
	}
      else
	for (idx = 0; idx < size; idx++)
	  p[idx] = charval;
    }
  else if (BOOL_VECTOR_P (array))
    return bool_vector_fill (array, item);
  else
    wrong_type_argument (Qarrayp, array);
  return array;
}

DEFUN ("clear-string", Fclear_string, Sclear_string,
       1, 1, 0,
       doc: /* Clear the contents of STRING.
This makes STRING unibyte and may change its length.  */)
  (Lisp_Object string)
{
  ptrdiff_t len;
  CHECK_STRING (string);
  len = SBYTES (string);
  memset (SDATA (string), 0, len);
  STRING_SET_CHARS (string, len);
  STRING_SET_UNIBYTE (string);
  return Qnil;
}

/* ARGSUSED */
Lisp_Object
nconc2 (Lisp_Object s1, Lisp_Object s2)
{
  return CALLN (Fnconc, s1, s2);
}

DEFUN ("nconc", Fnconc, Snconc, 0, MANY, 0,
       doc: /* Concatenate any number of lists by altering them.
Only the last argument is not altered, and need not be a list.
usage: (nconc &rest LISTS)  */)
  (ptrdiff_t nargs, Lisp_Object *args)
{
  Lisp_Object val = Qnil;

  for (ptrdiff_t argnum = 0; argnum < nargs; argnum++)
    {
      Lisp_Object tem = args[argnum];
      if (NILP (tem)) continue;

      if (NILP (val))
	val = tem;

      if (argnum + 1 == nargs) break;

      CHECK_CONS (tem);

      Lisp_Object tail;
      FOR_EACH_TAIL (tem)
	tail = tem;

      tem = args[argnum + 1];
      Fsetcdr (tail, tem);
      if (NILP (tem))
	args[argnum + 1] = tail;
    }

  return val;
}

/* This is the guts of all mapping functions.
   Apply FN to each element of SEQ, one by one, storing the results
   into elements of VALS, a C vector of Lisp_Objects.  LENI is the
   length of VALS, which should also be the length of SEQ.  Return the
   number of results; although this is normally LENI, it can be less
   if SEQ is made shorter as a side effect of FN.  */

static EMACS_INT
mapcar1 (EMACS_INT leni, Lisp_Object *vals, Lisp_Object fn, Lisp_Object seq)
{
  Lisp_Object tail, dummy;
  EMACS_INT i;

  if (VECTORP (seq) || COMPILEDP (seq))
    {
      for (i = 0; i < leni; i++)
	{
	  dummy = call1 (fn, AREF (seq, i));
	  if (vals)
	    vals[i] = dummy;
	}
    }
  else if (BOOL_VECTOR_P (seq))
    {
      for (i = 0; i < leni; i++)
	{
	  dummy = call1 (fn, bool_vector_ref (seq, i));
	  if (vals)
	    vals[i] = dummy;
	}
    }
  else if (STRINGP (seq))
    {
      ptrdiff_t i_byte;

      for (i = 0, i_byte = 0; i < leni;)
	{
	  int c;
	  ptrdiff_t i_before = i;

	  FETCH_STRING_CHAR_ADVANCE (c, seq, i, i_byte);
	  XSETFASTINT (dummy, c);
	  dummy = call1 (fn, dummy);
	  if (vals)
	    vals[i_before] = dummy;
	}
    }
  else   /* Must be a list, since Flength did not get an error */
    {
      tail = seq;
      for (i = 0; i < leni; i++)
	{
	  if (! CONSP (tail))
	    return i;
	  dummy = call1 (fn, XCAR (tail));
	  if (vals)
	    vals[i] = dummy;
	  tail = XCDR (tail);
	}
    }

  return leni;
}

DEFUN ("mapconcat", Fmapconcat, Smapconcat, 3, 3, 0,
       doc: /* Apply FUNCTION to each element of SEQUENCE, and concat the results as strings.
In between each pair of results, stick in SEPARATOR.  Thus, " " as
SEPARATOR results in spaces between the values returned by FUNCTION.
SEQUENCE may be a list, a vector, a bool-vector, or a string.  */)
  (Lisp_Object function, Lisp_Object sequence, Lisp_Object separator)
{
  USE_SAFE_ALLOCA;
  EMACS_INT leni = XFASTINT (Flength (sequence));
  if (CHAR_TABLE_P (sequence))
    wrong_type_argument (Qlistp, sequence);
  EMACS_INT args_alloc = 2 * leni - 1;
  if (args_alloc < 0)
    return empty_unibyte_string;
  Lisp_Object *args;
  SAFE_ALLOCA_LISP (args, args_alloc);
  ptrdiff_t nmapped = mapcar1 (leni, args, function, sequence);
  ptrdiff_t nargs = 2 * nmapped - 1;

  for (ptrdiff_t i = nmapped - 1; i > 0; i--)
    args[i + i] = args[i];

  for (ptrdiff_t i = 1; i < nargs; i += 2)
    args[i] = separator;

  Lisp_Object ret = Fconcat (nargs, args);
  SAFE_FREE ();
  return ret;
}

DEFUN ("mapcar", Fmapcar, Smapcar, 2, 2, 0,
       doc: /* Apply FUNCTION to each element of SEQUENCE, and make a list of the results.
The result is a list just as long as SEQUENCE.
SEQUENCE may be a list, a vector, a bool-vector, or a string.  */)
  (Lisp_Object function, Lisp_Object sequence)
{
  USE_SAFE_ALLOCA;
  EMACS_INT leni = XFASTINT (Flength (sequence));
  if (CHAR_TABLE_P (sequence))
    wrong_type_argument (Qlistp, sequence);
  Lisp_Object *args;
  SAFE_ALLOCA_LISP (args, leni);
  ptrdiff_t nmapped = mapcar1 (leni, args, function, sequence);
  Lisp_Object ret = Flist (nmapped, args);
  SAFE_FREE ();
  return ret;
}

DEFUN ("mapc", Fmapc, Smapc, 2, 2, 0,
       doc: /* Apply FUNCTION to each element of SEQUENCE for side effects only.
Unlike `mapcar', don't accumulate the results.  Return SEQUENCE.
SEQUENCE may be a list, a vector, a bool-vector, or a string.  */)
  (Lisp_Object function, Lisp_Object sequence)
{
  register EMACS_INT leni;

  leni = XFASTINT (Flength (sequence));
  if (CHAR_TABLE_P (sequence))
    wrong_type_argument (Qlistp, sequence);
  mapcar1 (leni, 0, function, sequence);

  return sequence;
}

DEFUN ("mapcan", Fmapcan, Smapcan, 2, 2, 0,
       doc: /* Apply FUNCTION to each element of SEQUENCE, and concatenate
the results by altering them (using `nconc').
SEQUENCE may be a list, a vector, a bool-vector, or a string. */)
     (Lisp_Object function, Lisp_Object sequence)
{
  USE_SAFE_ALLOCA;
  EMACS_INT leni = XFASTINT (Flength (sequence));
  if (CHAR_TABLE_P (sequence))
    wrong_type_argument (Qlistp, sequence);
  Lisp_Object *args;
  SAFE_ALLOCA_LISP (args, leni);
  ptrdiff_t nmapped = mapcar1 (leni, args, function, sequence);
  Lisp_Object ret = Fnconc (nmapped, args);
  SAFE_FREE ();
  return ret;
}

/* This is how C code calls `yes-or-no-p' and allows the user
   to redefine it.  */

Lisp_Object
do_yes_or_no_p (Lisp_Object prompt)
{
  return call1 (intern ("yes-or-no-p"), prompt);
}

DEFUN ("yes-or-no-p", Fyes_or_no_p, Syes_or_no_p, 1, 1, 0,
       doc: /* Ask user a yes-or-no question.
Return t if answer is yes, and nil if the answer is no.
PROMPT is the string to display to ask the question.  It should end in
a space; `yes-or-no-p' adds \"(yes or no) \" to it.

The user must confirm the answer with RET, and can edit it until it
has been confirmed.

If dialog boxes are supported, a dialog box will be used
if `last-nonmenu-event' is nil, and `use-dialog-box' is non-nil.  */)
  (Lisp_Object prompt)
{
  Lisp_Object ans;

  CHECK_STRING (prompt);

  if ((NILP (last_nonmenu_event) || CONSP (last_nonmenu_event))
      && use_dialog_box && ! NILP (last_input_event))
    {
      Lisp_Object pane, menu, obj;
      redisplay_preserve_echo_area (4);
      pane = list2 (Fcons (build_string ("Yes"), Qt),
		    Fcons (build_string ("No"), Qnil));
      menu = Fcons (prompt, pane);
      obj = Fx_popup_dialog (Qt, menu, Qnil);
      return obj;
    }

  AUTO_STRING (yes_or_no, "(yes or no) ");
  prompt = CALLN (Fconcat, prompt, yes_or_no);

  while (1)
    {
      ans = Fdowncase (Fread_from_minibuffer (prompt, Qnil, Qnil, Qnil,
					      Qyes_or_no_p_history, Qnil,
					      Qnil));
      if (SCHARS (ans) == 3 && !strcmp (SSDATA (ans), "yes"))
	return Qt;
      if (SCHARS (ans) == 2 && !strcmp (SSDATA (ans), "no"))
	return Qnil;

      Fding (Qnil);
      Fdiscard_input ();
      message1 ("Please answer yes or no.");
      Fsleep_for (make_number (2), Qnil);
    }
}

DEFUN ("load-average", Fload_average, Sload_average, 0, 1, 0,
       doc: /* Return list of 1 minute, 5 minute and 15 minute load averages.

Each of the three load averages is multiplied by 100, then converted
to integer.

When USE-FLOATS is non-nil, floats will be used instead of integers.
These floats are not multiplied by 100.

If the 5-minute or 15-minute load averages are not available, return a
shortened list, containing only those averages which are available.

An error is thrown if the load average can't be obtained.  In some
cases making it work would require Emacs being installed setuid or
setgid so that it can read kernel information, and that usually isn't
advisable.  */)
  (Lisp_Object use_floats)
{
  double load_ave[3];
  int loads = getloadavg (load_ave, 3);
  Lisp_Object ret = Qnil;

  if (loads < 0)
    error ("load-average not implemented for this operating system");

  while (loads-- > 0)
    {
      Lisp_Object load = (NILP (use_floats)
			  ? make_number (100.0 * load_ave[loads])
			  : make_float (load_ave[loads]));
      ret = Fcons (load, ret);
    }

  return ret;
}

DEFUN ("featurep", Ffeaturep, Sfeaturep, 1, 2, 0,
       doc: /* Return t if FEATURE is present in this Emacs.

Use this to conditionalize execution of lisp code based on the
presence or absence of Emacs or environment extensions.
Use `provide' to declare that a feature is available.  This function
looks at the value of the variable `features'.  The optional argument
SUBFEATURE can be used to check a specific subfeature of FEATURE.  */)
  (Lisp_Object feature, Lisp_Object subfeature)
{
  register Lisp_Object tem;
  CHECK_SYMBOL (feature);
  tem = Fmemq (feature, Vfeatures);
  if (!NILP (tem) && !NILP (subfeature))
    tem = Fmember (subfeature, Fget (feature, Qsubfeatures));
  return (NILP (tem)) ? Qnil : Qt;
}

DEFUN ("provide", Fprovide, Sprovide, 1, 2, 0,
       doc: /* Announce that FEATURE is a feature of the current Emacs.
The optional argument SUBFEATURES should be a list of symbols listing
particular subfeatures supported in this version of FEATURE.  */)
  (Lisp_Object feature, Lisp_Object subfeatures)
{
  register Lisp_Object tem;
  CHECK_SYMBOL (feature);
  CHECK_LIST (subfeatures);
  if (!NILP (Vautoload_queue))
    Vautoload_queue = Fcons (Fcons (make_number (0), Vfeatures),
			     Vautoload_queue);
  tem = Fmemq (feature, Vfeatures);
  if (NILP (tem))
    Vfeatures = Fcons (feature, Vfeatures);
  if (!NILP (subfeatures))
    Fput (feature, Qsubfeatures, subfeatures);
  LOADHIST_ATTACH (Fcons (Qprovide, feature));

  /* Run any load-hooks for this file.  */
  tem = Fassq (feature, Vafter_load_alist);
  if (CONSP (tem))
    Fmapc (Qfuncall, XCDR (tem));

  return feature;
}

/* `require' and its subroutines.  */

/* List of features currently being require'd, innermost first.  */

static Lisp_Object require_nesting_list;

static void
require_unwind (Lisp_Object old_value)
{
  require_nesting_list = old_value;
}

DEFUN ("require", Frequire, Srequire, 1, 3, 0,
       doc: /* If feature FEATURE is not loaded, load it from FILENAME.
If FEATURE is not a member of the list `features', then the feature is
not loaded; so load the file FILENAME.

If FILENAME is omitted, the printname of FEATURE is used as the file
name, and `load' will try to load this name appended with the suffix
`.elc', `.el', or the system-dependent suffix for dynamic module
files, in that order.  The name without appended suffix will not be
used.  See `get-load-suffixes' for the complete list of suffixes.

The directories in `load-path' are searched when trying to find the
file name.

If the optional third argument NOERROR is non-nil, then return nil if
the file is not found instead of signaling an error.  Normally the
return value is FEATURE.

The normal messages at start and end of loading FILENAME are
suppressed.  */)
  (Lisp_Object feature, Lisp_Object filename, Lisp_Object noerror)
{
  Lisp_Object tem;
  bool from_file = load_in_progress;

  CHECK_SYMBOL (feature);

  /* Record the presence of `require' in this file
     even if the feature specified is already loaded.
     But not more than once in any file,
     and not when we aren't loading or reading from a file.  */
  if (!from_file)
    for (tem = Vcurrent_load_list; CONSP (tem); tem = XCDR (tem))
      if (NILP (XCDR (tem)) && STRINGP (XCAR (tem)))
	from_file = 1;

  if (from_file)
    {
      tem = Fcons (Qrequire, feature);
      if (NILP (Fmember (tem, Vcurrent_load_list)))
	LOADHIST_ATTACH (tem);
    }
  tem = Fmemq (feature, Vfeatures);

  if (NILP (tem))
    {
      ptrdiff_t count = SPECPDL_INDEX ();
      int nesting = 0;

      /* This is to make sure that loadup.el gives a clear picture
	 of what files are preloaded and when.  */
      if (! NILP (Vpurify_flag))
	error ("(require %s) while preparing to dump",
	       SDATA (SYMBOL_NAME (feature)));

      /* A certain amount of recursive `require' is legitimate,
	 but if we require the same feature recursively 3 times,
	 signal an error.  */
      tem = require_nesting_list;
      while (! NILP (tem))
	{
	  if (! NILP (Fequal (feature, XCAR (tem))))
	    nesting++;
	  tem = XCDR (tem);
	}
      if (nesting > 3)
	error ("Recursive `require' for feature `%s'",
	       SDATA (SYMBOL_NAME (feature)));

      /* Update the list for any nested `require's that occur.  */
      record_unwind_protect (require_unwind, require_nesting_list);
      require_nesting_list = Fcons (feature, require_nesting_list);

      /* Value saved here is to be restored into Vautoload_queue */
      record_unwind_protect (un_autoload, Vautoload_queue);
      Vautoload_queue = Qt;

      /* Load the file.  */
      tem = Fload (NILP (filename) ? Fsymbol_name (feature) : filename,
		   noerror, Qt, Qnil, (NILP (filename) ? Qt : Qnil));

      /* If load failed entirely, return nil.  */
      if (NILP (tem))
	return unbind_to (count, Qnil);

      tem = Fmemq (feature, Vfeatures);
      if (NILP (tem))
        {
          unsigned char *tem2 = SDATA (SYMBOL_NAME (feature));
          Lisp_Object tem3 = Fcar (Fcar (Vload_history));

          if (NILP (tem3))
            error ("Required feature `%s' was not provided", tem2);
          else
            /* Cf autoload-do-load.  */
            error ("Loading file %s failed to provide feature `%s'",
                   SDATA (tem3), tem2);
        }

      /* Once loading finishes, don't undo it.  */
      Vautoload_queue = Qt;
      feature = unbind_to (count, feature);
    }

  return feature;
}

/* Primitives for work of the "widget" library.
   In an ideal world, this section would not have been necessary.
   However, lisp function calls being as slow as they are, it turns
   out that some functions in the widget library (wid-edit.el) are the
   bottleneck of Widget operation.  Here is their translation to C,
   for the sole reason of efficiency.  */

<<<<<<< HEAD
=======
DEFUN ("plist-member", Fplist_member, Splist_member, 2, 2, 0,
       doc: /* Return non-nil if PLIST has the property PROP.
PLIST is a property list, which is a list of the form
\(PROP1 VALUE1 PROP2 VALUE2 ...).  PROP is a symbol.
Unlike `plist-get', this allows you to distinguish between a missing
property and a property with the value nil.
The value is actually the tail of PLIST whose car is PROP.  */)
  (Lisp_Object plist, Lisp_Object prop)
{
  Lisp_Object tail = plist;
  FOR_EACH_TAIL (tail)
    {
      if (EQ (XCAR (tail), prop))
	return tail;
      tail = XCDR (tail);
      if (! CONSP (tail))
	break;
      if (EQ (tail, li.tortoise))
	circular_list (tail);
    }
  CHECK_TYPE (NILP (tail), Qplistp, plist);
  return Qnil;
}

>>>>>>> c0af83b6
DEFUN ("widget-put", Fwidget_put, Swidget_put, 3, 3, 0,
       doc: /* In WIDGET, set PROPERTY to VALUE.
The value can later be retrieved with `widget-get'.  */)
  (Lisp_Object widget, Lisp_Object property, Lisp_Object value)
{
  CHECK_CONS (widget);
  XSETCDR (widget, Fplist_put (XCDR (widget), property, value));
  return value;
}

DEFUN ("widget-get", Fwidget_get, Swidget_get, 2, 2, 0,
       doc: /* In WIDGET, get the value of PROPERTY.
The value could either be specified when the widget was created, or
later with `widget-put'.  */)
  (Lisp_Object widget, Lisp_Object property)
{
  Lisp_Object tmp;

  while (1)
    {
      if (NILP (widget))
	return Qnil;
      CHECK_CONS (widget);
      tmp = Fplist_member (XCDR (widget), property);
      if (CONSP (tmp))
	{
	  tmp = XCDR (tmp);
	  return CAR (tmp);
	}
      tmp = XCAR (widget);
      if (NILP (tmp))
	return Qnil;
      widget = Fget (tmp, Qwidget_type);
    }
}

DEFUN ("widget-apply", Fwidget_apply, Swidget_apply, 2, MANY, 0,
       doc: /* Apply the value of WIDGET's PROPERTY to the widget itself.
ARGS are passed as extra arguments to the function.
usage: (widget-apply WIDGET PROPERTY &rest ARGS)  */)
  (ptrdiff_t nargs, Lisp_Object *args)
{
  Lisp_Object widget = args[0];
  Lisp_Object property = args[1];
  Lisp_Object propval = Fwidget_get (widget, property);
  Lisp_Object trailing_args = Flist (nargs - 2, args + 2);
  Lisp_Object result = CALLN (Fapply, propval, widget, trailing_args);
  return result;
}

#ifdef HAVE_LANGINFO_CODESET
#include <langinfo.h>
#endif

DEFUN ("locale-info", Flocale_info, Slocale_info, 1, 1, 0,
       doc: /* Access locale data ITEM for the current C locale, if available.
ITEM should be one of the following:

`codeset', returning the character set as a string (locale item CODESET);

`days', returning a 7-element vector of day names (locale items DAY_n);

`months', returning a 12-element vector of month names (locale items MON_n);

`paper', returning a list (WIDTH HEIGHT) for the default paper size,
  both measured in millimeters (locale items PAPER_WIDTH, PAPER_HEIGHT).

If the system can't provide such information through a call to
`nl_langinfo', or if ITEM isn't from the list above, return nil.

See also Info node `(libc)Locales'.

The data read from the system are decoded using `locale-coding-system'.  */)
  (Lisp_Object item)
{
  char *str = NULL;
#ifdef HAVE_LANGINFO_CODESET
  if (EQ (item, Qcodeset))
    {
      str = nl_langinfo (CODESET);
      return build_string (str);
    }
#ifdef DAY_1
  else if (EQ (item, Qdays))	/* e.g. for calendar-day-name-array */
    {
      Lisp_Object v = Fmake_vector (make_number (7), Qnil);
      const int days[7] = {DAY_1, DAY_2, DAY_3, DAY_4, DAY_5, DAY_6, DAY_7};
      int i;
      synchronize_system_time_locale ();
      for (i = 0; i < 7; i++)
	{
	  str = nl_langinfo (days[i]);
	  AUTO_STRING (val, str);
	  /* Fixme: Is this coding system necessarily right, even if
	     it is consistent with CODESET?  If not, what to do?  */
	  ASET (v, i, code_convert_string_norecord (val, Vlocale_coding_system,
						    0));
	}
      return v;
    }
#endif	/* DAY_1 */
#ifdef MON_1
  else if (EQ (item, Qmonths))	/* e.g. for calendar-month-name-array */
    {
      Lisp_Object v = Fmake_vector (make_number (12), Qnil);
      const int months[12] = {MON_1, MON_2, MON_3, MON_4, MON_5, MON_6, MON_7,
			      MON_8, MON_9, MON_10, MON_11, MON_12};
      int i;
      synchronize_system_time_locale ();
      for (i = 0; i < 12; i++)
	{
	  str = nl_langinfo (months[i]);
	  AUTO_STRING (val, str);
	  ASET (v, i, code_convert_string_norecord (val, Vlocale_coding_system,
						    0));
	}
      return v;
    }
#endif	/* MON_1 */
/* LC_PAPER stuff isn't defined as accessible in glibc as of 2.3.1,
   but is in the locale files.  This could be used by ps-print.  */
#ifdef PAPER_WIDTH
  else if (EQ (item, Qpaper))
    return list2i (nl_langinfo (PAPER_WIDTH), nl_langinfo (PAPER_HEIGHT));
#endif	/* PAPER_WIDTH */
#endif	/* HAVE_LANGINFO_CODESET*/
  return Qnil;
}

/* base64 encode/decode functions (RFC 2045).
   Based on code from GNU recode. */

#define MIME_LINE_LENGTH 76

ptrdiff_t base64_encode_1 (const char *, char *, ptrdiff_t, bool, bool);
ptrdiff_t base64_decode_1 (const char *, char *, ptrdiff_t, bool,
				  ptrdiff_t *);

DEFUN ("base64-encode-region", Fbase64_encode_region, Sbase64_encode_region,
       2, 3, "r",
       doc: /* Base64-encode the region between BEG and END.
Return the length of the encoded text.
Optional third argument NO-LINE-BREAK means do not break long lines
into shorter lines.  */)
  (Lisp_Object beg, Lisp_Object end, Lisp_Object no_line_break)
{
  char *encoded;
  ptrdiff_t allength, length;
  ptrdiff_t ibeg, iend, encoded_length;
  ptrdiff_t old_pos = PT;
  USE_SAFE_ALLOCA;

  validate_region (&beg, &end);

  ibeg = CHAR_TO_BYTE (XFASTINT (beg));
  iend = CHAR_TO_BYTE (XFASTINT (end));
  move_gap_both (XFASTINT (beg), ibeg);

  /* We need to allocate enough room for encoding the text.
     We need 33 1/3% more space, plus a newline every 76
     characters, and then we round up. */
  length = iend - ibeg;
  allength = length + length/3 + 1;
  allength += allength / MIME_LINE_LENGTH + 1 + 6;

  encoded = SAFE_ALLOCA (allength);
  encoded_length = base64_encode_1 ((char *) BYTE_POS_ADDR (ibeg),
				    encoded, length, NILP (no_line_break),
				    !NILP (BVAR (current_buffer, enable_multibyte_characters)));
  if (encoded_length > allength)
    emacs_abort ();

  if (encoded_length < 0)
    {
      /* The encoding wasn't possible. */
      SAFE_FREE ();
      error ("Multibyte character in data for base64 encoding");
    }

  /* Now we have encoded the region, so we insert the new contents
     and delete the old.  (Insert first in order to preserve markers.)  */
  SET_PT_BOTH (XFASTINT (beg), ibeg);
  insert (encoded, encoded_length);
  SAFE_FREE ();
  del_range_byte (ibeg + encoded_length, iend + encoded_length);

  /* If point was outside of the region, restore it exactly; else just
     move to the beginning of the region.  */
  if (old_pos >= XFASTINT (end))
    old_pos += encoded_length - (XFASTINT (end) - XFASTINT (beg));
  else if (old_pos > XFASTINT (beg))
    old_pos = XFASTINT (beg);
  SET_PT (old_pos);

  /* We return the length of the encoded text. */
  return make_number (encoded_length);
}

DEFUN ("base64-decode-region", Fbase64_decode_region, Sbase64_decode_region,
       2, 2, "r",
       doc: /* Base64-decode the region between BEG and END.
Return the length of the decoded text.
If the region can't be decoded, signal an error and don't modify the buffer.  */)
  (Lisp_Object beg, Lisp_Object end)
{
  ptrdiff_t ibeg, iend, length, allength;
  char *decoded;
  ptrdiff_t old_pos = PT;
  ptrdiff_t decoded_length;
  ptrdiff_t inserted_chars;
  bool multibyte = !NILP (BVAR (current_buffer, enable_multibyte_characters));
  USE_SAFE_ALLOCA;

  validate_region (&beg, &end);

  ibeg = CHAR_TO_BYTE (XFASTINT (beg));
  iend = CHAR_TO_BYTE (XFASTINT (end));

  length = iend - ibeg;

  /* We need to allocate enough room for decoding the text.  If we are
     working on a multibyte buffer, each decoded code may occupy at
     most two bytes.  */
  allength = multibyte ? length * 2 : length;
  decoded = SAFE_ALLOCA (allength);

  move_gap_both (XFASTINT (beg), ibeg);
  decoded_length = base64_decode_1 ((char *) BYTE_POS_ADDR (ibeg),
				    decoded, length,
				    multibyte, &inserted_chars);
  if (decoded_length > allength)
    emacs_abort ();

  if (decoded_length < 0)
    {
      /* The decoding wasn't possible. */
      error ("Invalid base64 data");
    }

  /* Now we have decoded the region, so we insert the new contents
     and delete the old.  (Insert first in order to preserve markers.)  */
  TEMP_SET_PT_BOTH (XFASTINT (beg), ibeg);
  insert_1_both (decoded, inserted_chars, decoded_length, 0, 1, 0);
  SAFE_FREE ();

  /* Delete the original text.  */
  del_range_both (PT, PT_BYTE, XFASTINT (end) + inserted_chars,
		  iend + decoded_length, 1);

  /* If point was outside of the region, restore it exactly; else just
     move to the beginning of the region.  */
  if (old_pos >= XFASTINT (end))
    old_pos += inserted_chars - (XFASTINT (end) - XFASTINT (beg));
  else if (old_pos > XFASTINT (beg))
    old_pos = XFASTINT (beg);
  SET_PT (old_pos > ZV ? ZV : old_pos);

  return make_number (inserted_chars);
}



/***********************************************************************
 *****                                                             *****
 *****			     Hash Tables                           *****
 *****                                                             *****
 ***********************************************************************/

/* Implemented by gerd@gnu.org.  This hash table implementation was
   inspired by CMUCL hash tables.  */

/* Ideas:

   1. For small tables, association lists are probably faster than
   hash tables because they have lower overhead.

   For uses of hash tables where the O(1) behavior of table
   operations is not a requirement, it might therefore be a good idea
   not to hash.  Instead, we could just do a linear search in the
   key_and_value vector of the hash table.  This could be done
   if a `:linear-search t' argument is given to make-hash-table.  */


/* The list of all weak hash tables.  Don't staticpro this one.  */

static struct Lisp_Hash_Table *weak_hash_tables;


/***********************************************************************
			       Utilities
 ***********************************************************************/

static void
CHECK_HASH_TABLE (Lisp_Object x)
{
  CHECK_TYPE (HASH_TABLE_P (x), Qhash_table_p, x);
}

static void
set_hash_key_and_value (struct Lisp_Hash_Table *h, Lisp_Object key_and_value)
{
  h->key_and_value = key_and_value;
}
static void
set_hash_next (struct Lisp_Hash_Table *h, Lisp_Object next)
{
  h->next = next;
}
static void
set_hash_next_slot (struct Lisp_Hash_Table *h, ptrdiff_t idx, ptrdiff_t val)
{
  gc_aset (h->next, idx, make_number (val));
}
static void
set_hash_hash (struct Lisp_Hash_Table *h, Lisp_Object hash)
{
  h->hash = hash;
}
static void
set_hash_hash_slot (struct Lisp_Hash_Table *h, ptrdiff_t idx, Lisp_Object val)
{
  gc_aset (h->hash, idx, val);
}
static void
set_hash_index (struct Lisp_Hash_Table *h, Lisp_Object index)
{
  h->index = index;
}
static void
set_hash_index_slot (struct Lisp_Hash_Table *h, ptrdiff_t idx, ptrdiff_t val)
{
  gc_aset (h->index, idx, make_number (val));
}

/* If OBJ is a Lisp hash table, return a pointer to its struct
   Lisp_Hash_Table.  Otherwise, signal an error.  */

static struct Lisp_Hash_Table *
check_hash_table (Lisp_Object obj)
{
  CHECK_HASH_TABLE (obj);
  return XHASH_TABLE (obj);
}


/* Value is the next integer I >= N, N >= 0 which is "almost" a prime
   number.  A number is "almost" a prime number if it is not divisible
   by any integer in the range 2 .. (NEXT_ALMOST_PRIME_LIMIT - 1).  */

EMACS_INT
next_almost_prime (EMACS_INT n)
{
  verify (NEXT_ALMOST_PRIME_LIMIT == 11);
  for (n |= 1; ; n += 2)
    if (n % 3 != 0 && n % 5 != 0 && n % 7 != 0)
      return n;
}


/* Find KEY in ARGS which has size NARGS.  Don't consider indices for
   which USED[I] is non-zero.  If found at index I in ARGS, set
   USED[I] and USED[I + 1] to 1, and return I + 1.  Otherwise return
   0.  This function is used to extract a keyword/argument pair from
   a DEFUN parameter list.  */

static ptrdiff_t
get_key_arg (Lisp_Object key, ptrdiff_t nargs, Lisp_Object *args, char *used)
{
  ptrdiff_t i;

  for (i = 1; i < nargs; i++)
    if (!used[i - 1] && EQ (args[i - 1], key))
      {
	used[i - 1] = 1;
	used[i] = 1;
	return i;
      }

  return 0;
}


/* Return a Lisp vector which has the same contents as VEC but has
   at least INCR_MIN more entries, where INCR_MIN is positive.
   If NITEMS_MAX is not -1, do not grow the vector to be any larger
   than NITEMS_MAX.  New entries in the resulting vector are
   uninitialized.  */

static Lisp_Object
larger_vecalloc (Lisp_Object vec, ptrdiff_t incr_min, ptrdiff_t nitems_max)
{
  struct Lisp_Vector *v;
  ptrdiff_t incr, incr_max, old_size, new_size;
  ptrdiff_t C_language_max = min (PTRDIFF_MAX, SIZE_MAX) / sizeof *v->contents;
  ptrdiff_t n_max = (0 <= nitems_max && nitems_max < C_language_max
		     ? nitems_max : C_language_max);
  eassert (VECTORP (vec));
  eassert (0 < incr_min && -1 <= nitems_max);
  old_size = ASIZE (vec);
  incr_max = n_max - old_size;
  incr = max (incr_min, min (old_size >> 1, incr_max));
  if (incr_max < incr)
    memory_full (SIZE_MAX);
  new_size = old_size + incr;
  v = allocate_vector (new_size);
  memcpy (v->contents, XVECTOR (vec)->contents, old_size * sizeof *v->contents);
  XSETVECTOR (vec, v);
  return vec;
}

/* Likewise, except set new entries in the resulting vector to nil.  */

Lisp_Object
larger_vector (Lisp_Object vec, ptrdiff_t incr_min, ptrdiff_t nitems_max)
{
  ptrdiff_t old_size = ASIZE (vec);
  Lisp_Object v = larger_vecalloc (vec, incr_min, nitems_max);
  ptrdiff_t new_size = ASIZE (v);
  memclear (XVECTOR (v)->contents + old_size,
	    (new_size - old_size) * word_size);
  return v;
}


/***********************************************************************
			 Low-level Functions
 ***********************************************************************/

/* Return the index of the next entry in H following the one at IDX,
   or -1 if none.  */

static ptrdiff_t
HASH_NEXT (struct Lisp_Hash_Table *h, ptrdiff_t idx)
{
  return XINT (AREF (h->next, idx));
}

/* Return the index of the element in hash table H that is the start
   of the collision list at index IDX, or -1 if the list is empty.  */

static ptrdiff_t
HASH_INDEX (struct Lisp_Hash_Table *h, ptrdiff_t idx)
{
  return XINT (AREF (h->index, idx));
}

/* Compare KEY1 which has hash code HASH1 and KEY2 with hash code
   HASH2 in hash table H using `eql'.  Value is true if KEY1 and
   KEY2 are the same.  */

static bool
cmpfn_eql (struct hash_table_test *ht,
	   Lisp_Object key1,
	   Lisp_Object key2)
{
  return (FLOATP (key1)
	  && FLOATP (key2)
	  && XFLOAT_DATA (key1) == XFLOAT_DATA (key2));
}


/* Compare KEY1 which has hash code HASH1 and KEY2 with hash code
   HASH2 in hash table H using `equal'.  Value is true if KEY1 and
   KEY2 are the same.  */

static bool
cmpfn_equal (struct hash_table_test *ht,
	     Lisp_Object key1,
	     Lisp_Object key2)
{
  return !NILP (Fequal (key1, key2));
}


/* Compare KEY1 which has hash code HASH1, and KEY2 with hash code
   HASH2 in hash table H using H->user_cmp_function.  Value is true
   if KEY1 and KEY2 are the same.  */

static bool
cmpfn_user_defined (struct hash_table_test *ht,
		    Lisp_Object key1,
		    Lisp_Object key2)
{
  return !NILP (call2 (ht->user_cmp_function, key1, key2));
}

/* Value is a hash code for KEY for use in hash table H which uses
   `eq' to compare keys.  The hash code returned is guaranteed to fit
   in a Lisp integer.  */

static EMACS_UINT
hashfn_eq (struct hash_table_test *ht, Lisp_Object key)
{
  return XHASH (key) ^ XTYPE (key);
}

/* Value is a hash code for KEY for use in hash table H which uses
   `equal' to compare keys.  The hash code returned is guaranteed to fit
   in a Lisp integer.  */

static EMACS_UINT
hashfn_equal (struct hash_table_test *ht, Lisp_Object key)
{
  return sxhash (key, 0);
}

/* Value is a hash code for KEY for use in hash table H which uses
   `eql' to compare keys.  The hash code returned is guaranteed to fit
   in a Lisp integer.  */

static EMACS_UINT
hashfn_eql (struct hash_table_test *ht, Lisp_Object key)
{
  return FLOATP (key) ? hashfn_equal (ht, key) : hashfn_eq (ht, key);
}

/* Value is a hash code for KEY for use in hash table H which uses as
   user-defined function to compare keys.  The hash code returned is
   guaranteed to fit in a Lisp integer.  */

static EMACS_UINT
hashfn_user_defined (struct hash_table_test *ht, Lisp_Object key)
{
  Lisp_Object hash = call1 (ht->user_hash_function, key);
  return hashfn_eq (ht, hash);
}

struct hash_table_test const
  hashtest_eq = { LISPSYM_INITIALLY (Qeq), LISPSYM_INITIALLY (Qnil),
		  LISPSYM_INITIALLY (Qnil), 0, hashfn_eq },
  hashtest_eql = { LISPSYM_INITIALLY (Qeql), LISPSYM_INITIALLY (Qnil),
		   LISPSYM_INITIALLY (Qnil), cmpfn_eql, hashfn_eql },
  hashtest_equal = { LISPSYM_INITIALLY (Qequal), LISPSYM_INITIALLY (Qnil),
		     LISPSYM_INITIALLY (Qnil), cmpfn_equal, hashfn_equal };

/* Allocate basically initialized hash table.  */

static struct Lisp_Hash_Table *
allocate_hash_table (void)
{
  return ALLOCATE_PSEUDOVECTOR (struct Lisp_Hash_Table,
				count, PVEC_HASH_TABLE);
}

/* An upper bound on the size of a hash table index.  It must fit in
   ptrdiff_t and be a valid Emacs fixnum.  */
#define INDEX_SIZE_BOUND \
  ((ptrdiff_t) min (MOST_POSITIVE_FIXNUM, PTRDIFF_MAX / word_size))

/* Create and initialize a new hash table.

   TEST specifies the test the hash table will use to compare keys.
   It must be either one of the predefined tests `eq', `eql' or
   `equal' or a symbol denoting a user-defined test named TEST with
   test and hash functions USER_TEST and USER_HASH.

   Give the table initial capacity SIZE, 0 <= SIZE <= MOST_POSITIVE_FIXNUM.

   If REHASH_SIZE is equal to a negative integer, this hash table's
   new size when it becomes full is computed by subtracting
   REHASH_SIZE from its old size.  Otherwise it must be positive, and
   the table's new size is computed by multiplying its old size by
   REHASH_SIZE + 1.

   REHASH_THRESHOLD must be a float <= 1.0, and > 0.  The table will
   be resized when the approximate ratio of table entries to table
   size exceeds REHASH_THRESHOLD.

   WEAK specifies the weakness of the table.  If non-nil, it must be
   one of the symbols `key', `value', `key-or-value', or `key-and-value'.

   If PURECOPY is non-nil, the table can be copied to pure storage via
   `purecopy' when Emacs is being dumped. Such tables can no longer be
   changed after purecopy.  */

Lisp_Object
make_hash_table (struct hash_table_test test, EMACS_INT size,
		 float rehash_size, float rehash_threshold,
		 Lisp_Object weak, bool pure)
{
  struct Lisp_Hash_Table *h;
  Lisp_Object table;
  EMACS_INT index_size;
  ptrdiff_t i;
  double index_float;

  /* Preconditions.  */
  eassert (SYMBOLP (test.name));
  eassert (0 <= size && size <= MOST_POSITIVE_FIXNUM);
  eassert (rehash_size <= -1 || 0 < rehash_size);
  eassert (0 < rehash_threshold && rehash_threshold <= 1);

  if (size == 0)
    size = 1;

  double threshold = rehash_threshold;
  index_float = size / threshold;
  index_size = (index_float < INDEX_SIZE_BOUND + 1
		? next_almost_prime (index_float)
		: INDEX_SIZE_BOUND + 1);
  if (INDEX_SIZE_BOUND < max (index_size, 2 * size))
    error ("Hash table too large");

  /* Allocate a table and initialize it.  */
  h = allocate_hash_table ();

  /* Initialize hash table slots.  */
  h->test = test;
  h->weak = weak;
  h->rehash_threshold = rehash_threshold;
  h->rehash_size = rehash_size;
  h->count = 0;
  h->key_and_value = Fmake_vector (make_number (2 * size), Qnil);
  h->hash = Fmake_vector (make_number (size), Qnil);
  h->next = Fmake_vector (make_number (size), make_number (-1));
  h->index = Fmake_vector (make_number (index_size), make_number (-1));
  h->pure = pure;

  /* Set up the free list.  */
  for (i = 0; i < size - 1; ++i)
    set_hash_next_slot (h, i, i + 1);
  h->next_free = 0;

  XSET_HASH_TABLE (table, h);
  eassert (HASH_TABLE_P (table));
  eassert (XHASH_TABLE (table) == h);

  /* Maybe add this hash table to the list of all weak hash tables.  */
  if (! NILP (weak))
    {
      h->next_weak = weak_hash_tables;
      weak_hash_tables = h;
    }

  return table;
}

/* Resize hash table H if it's too full.  If H cannot be resized
   because it's already too large, throw an error.  */

static void
maybe_resize_hash_table (struct Lisp_Hash_Table *h)
{
  if (h->next_free < 0)
    {
      ptrdiff_t old_size = HASH_TABLE_SIZE (h);
      EMACS_INT new_size, index_size, nsize;
      ptrdiff_t i;
      double rehash_size = h->rehash_size;
      double index_float;

      if (rehash_size < 0)
	new_size = old_size - rehash_size;
      else
	{
	  double float_new_size = old_size * (rehash_size + 1);
	  if (float_new_size < INDEX_SIZE_BOUND + 1)
	    new_size = float_new_size;
	  else
	    new_size = INDEX_SIZE_BOUND + 1;
	}
      if (new_size <= old_size)
	new_size = old_size + 1;
      double threshold = h->rehash_threshold;
      index_float = new_size / threshold;
      index_size = (index_float < INDEX_SIZE_BOUND + 1
		    ? next_almost_prime (index_float)
		    : INDEX_SIZE_BOUND + 1);
      nsize = max (index_size, 2 * new_size);
      if (INDEX_SIZE_BOUND < nsize)
	error ("Hash table too large to resize");

#ifdef ENABLE_CHECKING
      if (HASH_TABLE_P (Vpurify_flag)
	  && XHASH_TABLE (Vpurify_flag) == h)
	message ("Growing hash table to: %"pI"d", new_size);
#endif

      set_hash_key_and_value (h, larger_vector (h->key_and_value,
						2 * (new_size - old_size), -1));
      set_hash_hash (h, larger_vector (h->hash, new_size - old_size, -1));
      set_hash_index (h, Fmake_vector (make_number (index_size),
				       make_number (-1)));
      set_hash_next (h, larger_vecalloc (h->next, new_size - old_size, -1));

      /* Update the free list.  Do it so that new entries are added at
         the end of the free list.  This makes some operations like
         maphash faster.  */
      for (i = old_size; i < new_size - 1; ++i)
	set_hash_next_slot (h, i, i + 1);
      set_hash_next_slot (h, i, -1);

      if (h->next_free < 0)
	h->next_free = old_size;
      else
	{
	  ptrdiff_t last = h->next_free;
	  while (true)
	    {
	      ptrdiff_t next = HASH_NEXT (h, last);
	      if (next < 0)
		break;
	      last = next;
	    }
	  set_hash_next_slot (h, last, old_size);
	}

      /* Rehash.  */
      for (i = 0; i < old_size; ++i)
	if (!NILP (HASH_HASH (h, i)))
	  {
	    EMACS_UINT hash_code = XUINT (HASH_HASH (h, i));
	    ptrdiff_t start_of_bucket = hash_code % ASIZE (h->index);
	    set_hash_next_slot (h, i, HASH_INDEX (h, start_of_bucket));
	    set_hash_index_slot (h, start_of_bucket, i);
	  }
    }
}


/* Lookup KEY in hash table H.  If HASH is non-null, return in *HASH
   the hash code of KEY.  Value is the index of the entry in H
   matching KEY, or -1 if not found.  */

ptrdiff_t
hash_lookup (struct Lisp_Hash_Table *h, Lisp_Object key, EMACS_UINT *hash)
{
  EMACS_UINT hash_code;
  ptrdiff_t start_of_bucket, i;

  hash_code = h->test.hashfn (&h->test, key);
  eassert ((hash_code & ~INTMASK) == 0);
  if (hash)
    *hash = hash_code;

  start_of_bucket = hash_code % ASIZE (h->index);

  for (i = HASH_INDEX (h, start_of_bucket); 0 <= i; i = HASH_NEXT (h, i))
    if (EQ (key, HASH_KEY (h, i))
	|| (h->test.cmpfn
	    && hash_code == XUINT (HASH_HASH (h, i))
	    && h->test.cmpfn (&h->test, key, HASH_KEY (h, i))))
      break;

  return i;
}


/* Put an entry into hash table H that associates KEY with VALUE.
   HASH is a previously computed hash code of KEY.
   Value is the index of the entry in H matching KEY.  */

ptrdiff_t
hash_put (struct Lisp_Hash_Table *h, Lisp_Object key, Lisp_Object value,
	  EMACS_UINT hash)
{
  ptrdiff_t start_of_bucket, i;

  eassert ((hash & ~INTMASK) == 0);

  /* Increment count after resizing because resizing may fail.  */
  maybe_resize_hash_table (h);
  h->count++;

  /* Store key/value in the key_and_value vector.  */
  i = h->next_free;
  h->next_free = HASH_NEXT (h, i);
  set_hash_key_slot (h, i, key);
  set_hash_value_slot (h, i, value);

  /* Remember its hash code.  */
  set_hash_hash_slot (h, i, make_number (hash));

  /* Add new entry to its collision chain.  */
  start_of_bucket = hash % ASIZE (h->index);
  set_hash_next_slot (h, i, HASH_INDEX (h, start_of_bucket));
  set_hash_index_slot (h, start_of_bucket, i);
  return i;
}


/* Remove the entry matching KEY from hash table H, if there is one.  */

void
hash_remove_from_table (struct Lisp_Hash_Table *h, Lisp_Object key)
{
  EMACS_UINT hash_code = h->test.hashfn (&h->test, key);
  eassert ((hash_code & ~INTMASK) == 0);
  ptrdiff_t start_of_bucket = hash_code % ASIZE (h->index);
  ptrdiff_t prev = -1;

  for (ptrdiff_t i = HASH_INDEX (h, start_of_bucket);
       0 <= i;
       i = HASH_NEXT (h, i))
    {
      if (EQ (key, HASH_KEY (h, i))
	  || (h->test.cmpfn
	      && hash_code == XUINT (HASH_HASH (h, i))
	      && h->test.cmpfn (&h->test, key, HASH_KEY (h, i))))
	{
	  /* Take entry out of collision chain.  */
	  if (prev < 0)
	    set_hash_index_slot (h, start_of_bucket, HASH_NEXT (h, i));
	  else
	    set_hash_next_slot (h, prev, HASH_NEXT (h, i));

	  /* Clear slots in key_and_value and add the slots to
	     the free list.  */
	  set_hash_key_slot (h, i, Qnil);
	  set_hash_value_slot (h, i, Qnil);
	  set_hash_hash_slot (h, i, Qnil);
	  set_hash_next_slot (h, i, h->next_free);
	  h->next_free = i;
	  h->count--;
	  eassert (h->count >= 0);
	  break;
	}

      prev = i;
    }
}


/* Clear hash table H.  */

static void
hash_clear (struct Lisp_Hash_Table *h)
{
  if (h->count > 0)
    {
      ptrdiff_t i, size = HASH_TABLE_SIZE (h);

      for (i = 0; i < size; ++i)
	{
	  set_hash_next_slot (h, i, i < size - 1 ? i + 1 : -1);
	  set_hash_key_slot (h, i, Qnil);
	  set_hash_value_slot (h, i, Qnil);
	  set_hash_hash_slot (h, i, Qnil);
	}

      for (i = 0; i < ASIZE (h->index); ++i)
	ASET (h->index, i, make_number (-1));

      h->next_free = 0;
      h->count = 0;
    }
}



/************************************************************************
			   Weak Hash Tables
 ************************************************************************/

/* Sweep weak hash table H.  REMOVE_ENTRIES_P means remove
   entries from the table that don't survive the current GC.
   !REMOVE_ENTRIES_P means mark entries that are in use.  Value is
   true if anything was marked.  */

static bool
sweep_weak_table (struct Lisp_Hash_Table *h, bool remove_entries_p)
{
  ptrdiff_t n = gc_asize (h->index);
  bool marked = false;

  for (ptrdiff_t bucket = 0; bucket < n; ++bucket)
    {
      /* Follow collision chain, removing entries that
	 don't survive this garbage collection.  */
      ptrdiff_t prev = -1;
      ptrdiff_t next;
      for (ptrdiff_t i = HASH_INDEX (h, bucket); 0 <= i; i = next)
	{
	  bool key_known_to_survive_p = survives_gc_p (HASH_KEY (h, i));
	  bool value_known_to_survive_p = survives_gc_p (HASH_VALUE (h, i));
	  bool remove_p;

	  if (EQ (h->weak, Qkey))
	    remove_p = !key_known_to_survive_p;
	  else if (EQ (h->weak, Qvalue))
	    remove_p = !value_known_to_survive_p;
	  else if (EQ (h->weak, Qkey_or_value))
	    remove_p = !(key_known_to_survive_p || value_known_to_survive_p);
	  else if (EQ (h->weak, Qkey_and_value))
	    remove_p = !(key_known_to_survive_p && value_known_to_survive_p);
	  else
	    emacs_abort ();

	  next = HASH_NEXT (h, i);

	  if (remove_entries_p)
	    {
	      if (remove_p)
		{
		  /* Take out of collision chain.  */
		  if (prev < 0)
		    set_hash_index_slot (h, bucket, next);
		  else
		    set_hash_next_slot (h, prev, next);

		  /* Add to free list.  */
		  set_hash_next_slot (h, i, h->next_free);
		  h->next_free = i;

		  /* Clear key, value, and hash.  */
		  set_hash_key_slot (h, i, Qnil);
		  set_hash_value_slot (h, i, Qnil);
		  set_hash_hash_slot (h, i, Qnil);

		  h->count--;
		}
	      else
		{
		  prev = i;
		}
	    }
	  else
	    {
	      if (!remove_p)
		{
		  /* Make sure key and value survive.  */
		  if (!key_known_to_survive_p)
		    {
		      mark_object (HASH_KEY (h, i));
		      marked = 1;
		    }

		  if (!value_known_to_survive_p)
		    {
		      mark_object (HASH_VALUE (h, i));
		      marked = 1;
		    }
		}
	    }
	}
    }

  return marked;
}

/* Remove elements from weak hash tables that don't survive the
   current garbage collection.  Remove weak tables that don't survive
   from Vweak_hash_tables.  Called from gc_sweep.  */

NO_INLINE /* For better stack traces */
void
sweep_weak_hash_tables (void)
{
  struct Lisp_Hash_Table *h, *used, *next;
  bool marked;

  /* Mark all keys and values that are in use.  Keep on marking until
     there is no more change.  This is necessary for cases like
     value-weak table A containing an entry X -> Y, where Y is used in a
     key-weak table B, Z -> Y.  If B comes after A in the list of weak
     tables, X -> Y might be removed from A, although when looking at B
     one finds that it shouldn't.  */
  do
    {
      marked = 0;
      for (h = weak_hash_tables; h; h = h->next_weak)
	{
	  if (h->header.size & ARRAY_MARK_FLAG)
	    marked |= sweep_weak_table (h, 0);
	}
    }
  while (marked);

  /* Remove tables and entries that aren't used.  */
  for (h = weak_hash_tables, used = NULL; h; h = next)
    {
      next = h->next_weak;

      if (h->header.size & ARRAY_MARK_FLAG)
	{
	  /* TABLE is marked as used.  Sweep its contents.  */
	  if (h->count > 0)
	    sweep_weak_table (h, 1);

	  /* Add table to the list of used weak hash tables.  */
	  h->next_weak = used;
	  used = h;
	}
    }

  weak_hash_tables = used;
}



/***********************************************************************
			Hash Code Computation
 ***********************************************************************/

/* Maximum depth up to which to dive into Lisp structures.  */

#define SXHASH_MAX_DEPTH 3

/* Maximum length up to which to take list and vector elements into
   account.  */

#define SXHASH_MAX_LEN   7

/* Return a hash for string PTR which has length LEN.  The hash value
   can be any EMACS_UINT value.  */

EMACS_UINT
hash_string (char const *ptr, ptrdiff_t len)
{
  char const *p = ptr;
  char const *end = p + len;
  unsigned char c;
  EMACS_UINT hash = 0;

  while (p != end)
    {
      c = *p++;
      hash = sxhash_combine (hash, c);
    }

  return hash;
}

/* Return a hash for string PTR which has length LEN.  The hash
   code returned is guaranteed to fit in a Lisp integer.  */

static EMACS_UINT
sxhash_string (char const *ptr, ptrdiff_t len)
{
  EMACS_UINT hash = hash_string (ptr, len);
  return SXHASH_REDUCE (hash);
}

/* Return a hash for the floating point value VAL.  */

static EMACS_UINT
sxhash_float (double val)
{
  EMACS_UINT hash = 0;
  enum {
    WORDS_PER_DOUBLE = (sizeof val / sizeof hash
			+ (sizeof val % sizeof hash != 0))
  };
  union {
    double val;
    EMACS_UINT word[WORDS_PER_DOUBLE];
  } u;
  int i;
  u.val = val;
  memset (&u.val + 1, 0, sizeof u - sizeof u.val);
  for (i = 0; i < WORDS_PER_DOUBLE; i++)
    hash = sxhash_combine (hash, u.word[i]);
  return SXHASH_REDUCE (hash);
}

/* Return a hash for list LIST.  DEPTH is the current depth in the
   list.  We don't recurse deeper than SXHASH_MAX_DEPTH in it.  */

static EMACS_UINT
sxhash_list (Lisp_Object list, int depth)
{
  EMACS_UINT hash = 0;
  int i;

  if (depth < SXHASH_MAX_DEPTH)
    for (i = 0;
	 CONSP (list) && i < SXHASH_MAX_LEN;
	 list = XCDR (list), ++i)
      {
	EMACS_UINT hash2 = sxhash (XCAR (list), depth + 1);
	hash = sxhash_combine (hash, hash2);
      }

  if (!NILP (list))
    {
      EMACS_UINT hash2 = sxhash (list, depth + 1);
      hash = sxhash_combine (hash, hash2);
    }

  return SXHASH_REDUCE (hash);
}


/* Return a hash for (pseudo)vector VECTOR.  DEPTH is the current depth in
   the Lisp structure.  */

static EMACS_UINT
sxhash_vector (Lisp_Object vec, int depth)
{
  EMACS_UINT hash = ASIZE (vec);
  int i, n;

  n = min (SXHASH_MAX_LEN, hash & PSEUDOVECTOR_FLAG ? PVSIZE (vec) : hash);
  for (i = 0; i < n; ++i)
    {
      EMACS_UINT hash2 = sxhash (AREF (vec, i), depth + 1);
      hash = sxhash_combine (hash, hash2);
    }

  return SXHASH_REDUCE (hash);
}

/* Return a hash for bool-vector VECTOR.  */

static EMACS_UINT
sxhash_bool_vector (Lisp_Object vec)
{
  EMACS_INT size = bool_vector_size (vec);
  EMACS_UINT hash = size;
  int i, n;

  n = min (SXHASH_MAX_LEN, bool_vector_words (size));
  for (i = 0; i < n; ++i)
    hash = sxhash_combine (hash, bool_vector_data (vec)[i]);

  return SXHASH_REDUCE (hash);
}


/* Return a hash code for OBJ.  DEPTH is the current depth in the Lisp
   structure.  Value is an unsigned integer clipped to INTMASK.  */

EMACS_UINT
sxhash (Lisp_Object obj, int depth)
{
  EMACS_UINT hash;

  if (depth > SXHASH_MAX_DEPTH)
    return 0;

  switch (XTYPE (obj))
    {
    case_Lisp_Int:
      hash = XUINT (obj);
      break;

    case Lisp_Misc:
    case Lisp_Symbol:
      hash = XHASH (obj);
      break;

    case Lisp_String:
      hash = sxhash_string (SSDATA (obj), SBYTES (obj));
      break;

      /* This can be everything from a vector to an overlay.  */
    case Lisp_Vectorlike:
      if (VECTORP (obj) || RECORDP (obj))
	/* According to the CL HyperSpec, two arrays are equal only if
	   they are `eq', except for strings and bit-vectors.  In
	   Emacs, this works differently.  We have to compare element
	   by element.  Same for records.  */
	hash = sxhash_vector (obj, depth);
      else if (BOOL_VECTOR_P (obj))
	hash = sxhash_bool_vector (obj);
      else
	/* Others are `equal' if they are `eq', so let's take their
	   address as hash.  */
	hash = XHASH (obj);
      break;

    case Lisp_Cons:
      hash = sxhash_list (obj, depth);
      break;

    case Lisp_Float:
      hash = sxhash_float (XFLOAT_DATA (obj));
      break;

    default:
      emacs_abort ();
    }

  return hash;
}



/***********************************************************************
			    Lisp Interface
 ***********************************************************************/

DEFUN ("sxhash-eq", Fsxhash_eq, Ssxhash_eq, 1, 1, 0,
       doc: /* Return an integer hash code for OBJ suitable for `eq'.
If (eq A B), then (= (sxhash-eq A) (sxhash-eq B)).  */)
  (Lisp_Object obj)
{
  return make_number (hashfn_eq (NULL, obj));
}

DEFUN ("sxhash-eql", Fsxhash_eql, Ssxhash_eql, 1, 1, 0,
       doc: /* Return an integer hash code for OBJ suitable for `eql'.
If (eql A B), then (= (sxhash-eql A) (sxhash-eql B)).  */)
  (Lisp_Object obj)
{
  return make_number (hashfn_eql (NULL, obj));
}

DEFUN ("sxhash-equal", Fsxhash_equal, Ssxhash_equal, 1, 1, 0,
       doc: /* Return an integer hash code for OBJ suitable for `equal'.
If (equal A B), then (= (sxhash-equal A) (sxhash-equal B)).  */)
  (Lisp_Object obj)
{
  return make_number (hashfn_equal (NULL, obj));
}

DEFUN ("make-hash-table", Fmake_hash_table, Smake_hash_table, 0, MANY, 0,
       doc: /* Create and return a new hash table.

Arguments are specified as keyword/argument pairs.  The following
arguments are defined:

:test TEST -- TEST must be a symbol that specifies how to compare
keys.  Default is `eql'.  Predefined are the tests `eq', `eql', and
`equal'.  User-supplied test and hash functions can be specified via
`define-hash-table-test'.

:size SIZE -- A hint as to how many elements will be put in the table.
Default is 65.

:rehash-size REHASH-SIZE - Indicates how to expand the table when it
fills up.  If REHASH-SIZE is an integer, increase the size by that
amount.  If it is a float, it must be > 1.0, and the new size is the
old size multiplied by that factor.  Default is 1.5.

:rehash-threshold THRESHOLD -- THRESHOLD must a float > 0, and <= 1.0.
Resize the hash table when the ratio (table entries / table size)
exceeds an approximation to THRESHOLD.  Default is 0.8125.

:weakness WEAK -- WEAK must be one of nil, t, `key', `value',
`key-or-value', or `key-and-value'.  If WEAK is not nil, the table
returned is a weak table.  Key/value pairs are removed from a weak
hash table when there are no non-weak references pointing to their
key, value, one of key or value, or both key and value, depending on
WEAK.  WEAK t is equivalent to `key-and-value'.  Default value of WEAK
is nil.

:purecopy PURECOPY -- If PURECOPY is non-nil, the table can be copied
to pure storage when Emacs is being dumped, making the contents of the
table read only. Any further changes to purified tables will result
in an error.

usage: (make-hash-table &rest KEYWORD-ARGS)  */)
  (ptrdiff_t nargs, Lisp_Object *args)
{
  Lisp_Object test, weak;
  bool pure;
  struct hash_table_test testdesc;
  ptrdiff_t i;
  USE_SAFE_ALLOCA;

  /* The vector `used' is used to keep track of arguments that
     have been consumed.  */
  char *used = SAFE_ALLOCA (nargs * sizeof *used);
  memset (used, 0, nargs * sizeof *used);

  /* See if there's a `:test TEST' among the arguments.  */
  i = get_key_arg (QCtest, nargs, args, used);
  test = i ? args[i] : Qeql;
  if (EQ (test, Qeq))
    testdesc = hashtest_eq;
  else if (EQ (test, Qeql))
    testdesc = hashtest_eql;
  else if (EQ (test, Qequal))
    testdesc = hashtest_equal;
  else
    {
      /* See if it is a user-defined test.  */
      Lisp_Object prop;

      prop = Fget (test, Qhash_table_test);
      if (!CONSP (prop) || !CONSP (XCDR (prop)))
	signal_error ("Invalid hash table test", test);
      testdesc.name = test;
      testdesc.user_cmp_function = XCAR (prop);
      testdesc.user_hash_function = XCAR (XCDR (prop));
      testdesc.hashfn = hashfn_user_defined;
      testdesc.cmpfn = cmpfn_user_defined;
    }

  /* See if there's a `:purecopy PURECOPY' argument.  */
  i = get_key_arg (QCpurecopy, nargs, args, used);
  pure = i && !NILP (args[i]);
  /* See if there's a `:size SIZE' argument.  */
  i = get_key_arg (QCsize, nargs, args, used);
  Lisp_Object size_arg = i ? args[i] : Qnil;
  EMACS_INT size;
  if (NILP (size_arg))
    size = DEFAULT_HASH_SIZE;
  else if (NATNUMP (size_arg))
    size = XFASTINT (size_arg);
  else
    signal_error ("Invalid hash table size", size_arg);

  /* Look for `:rehash-size SIZE'.  */
  float rehash_size;
  i = get_key_arg (QCrehash_size, nargs, args, used);
  if (!i)
    rehash_size = DEFAULT_REHASH_SIZE;
  else if (INTEGERP (args[i]) && 0 < XINT (args[i]))
    rehash_size = - XINT (args[i]);
  else if (FLOATP (args[i]) && 0 < (float) (XFLOAT_DATA (args[i]) - 1))
    rehash_size = (float) (XFLOAT_DATA (args[i]) - 1);
  else
    signal_error ("Invalid hash table rehash size", args[i]);

  /* Look for `:rehash-threshold THRESHOLD'.  */
  i = get_key_arg (QCrehash_threshold, nargs, args, used);
  float rehash_threshold = (!i ? DEFAULT_REHASH_THRESHOLD
			    : !FLOATP (args[i]) ? 0
			    : (float) XFLOAT_DATA (args[i]));
  if (! (0 < rehash_threshold && rehash_threshold <= 1))
    signal_error ("Invalid hash table rehash threshold", args[i]);

  /* Look for `:weakness WEAK'.  */
  i = get_key_arg (QCweakness, nargs, args, used);
  weak = i ? args[i] : Qnil;
  if (EQ (weak, Qt))
    weak = Qkey_and_value;
  if (!NILP (weak)
      && !EQ (weak, Qkey)
      && !EQ (weak, Qvalue)
      && !EQ (weak, Qkey_or_value)
      && !EQ (weak, Qkey_and_value))
    signal_error ("Invalid hash table weakness", weak);

  /* Now, all args should have been used up, or there's a problem.  */
  for (i = 0; i < nargs; ++i)
    if (!used[i])
      signal_error ("Invalid argument list", args[i]);

  SAFE_FREE ();
  return make_hash_table (testdesc, size, rehash_size, rehash_threshold, weak,
                          pure);
}

DEFUN ("hash-table-count", Fhash_table_count, Shash_table_count, 1, 1, 0,
       doc: /* Return the number of elements in TABLE.  */)
  (Lisp_Object table)
{
  return make_number (check_hash_table (table)->count);
}


DEFUN ("hash-table-rehash-size", Fhash_table_rehash_size,
       Shash_table_rehash_size, 1, 1, 0,
       doc: /* Return the current rehash size of TABLE.  */)
  (Lisp_Object table)
{
  double rehash_size = check_hash_table (table)->rehash_size;
  if (rehash_size < 0)
    {
      EMACS_INT s = -rehash_size;
      return make_number (min (s, MOST_POSITIVE_FIXNUM));
    }
  else
    return make_float (rehash_size + 1);
}


DEFUN ("hash-table-rehash-threshold", Fhash_table_rehash_threshold,
       Shash_table_rehash_threshold, 1, 1, 0,
       doc: /* Return the current rehash threshold of TABLE.  */)
  (Lisp_Object table)
{
  return make_float (check_hash_table (table)->rehash_threshold);
}


DEFUN ("hash-table-size", Fhash_table_size, Shash_table_size, 1, 1, 0,
       doc: /* Return the size of TABLE.
The size can be used as an argument to `make-hash-table' to create
a hash table than can hold as many elements as TABLE holds
without need for resizing.  */)
  (Lisp_Object table)
{
  struct Lisp_Hash_Table *h = check_hash_table (table);
  return make_number (HASH_TABLE_SIZE (h));
}


DEFUN ("hash-table-test", Fhash_table_test, Shash_table_test, 1, 1, 0,
       doc: /* Return the test TABLE uses.  */)
  (Lisp_Object table)
{
  return check_hash_table (table)->test.name;
}


DEFUN ("hash-table-weakness", Fhash_table_weakness, Shash_table_weakness,
       1, 1, 0,
       doc: /* Return the weakness of TABLE.  */)
  (Lisp_Object table)
{
  return check_hash_table (table)->weak;
}


DEFUN ("hash-table-p", Fhash_table_p, Shash_table_p, 1, 1, 0,
       doc: /* Return t if OBJ is a Lisp hash table object.  */)
  (Lisp_Object obj)
{
  return HASH_TABLE_P (obj) ? Qt : Qnil;
}


DEFUN ("clrhash", Fclrhash, Sclrhash, 1, 1, 0,
       doc: /* Clear hash table TABLE and return it.  */)
  (Lisp_Object table)
{
  struct Lisp_Hash_Table *h = check_hash_table (table);
  CHECK_IMPURE (table, h);
  hash_clear (h);
  /* Be compatible with XEmacs.  */
  return table;
}


DEFUN ("gethash", Fgethash, Sgethash, 2, 3, 0,
       doc: /* Look up KEY in TABLE and return its associated value.
If KEY is not found, return DFLT which defaults to nil.  */)
  (Lisp_Object key, Lisp_Object table, Lisp_Object dflt)
{
  struct Lisp_Hash_Table *h = check_hash_table (table);
  ptrdiff_t i = hash_lookup (h, key, NULL);
  return i >= 0 ? HASH_VALUE (h, i) : dflt;
}


DEFUN ("puthash", Fputhash, Sputhash, 3, 3, 0,
       doc: /* Associate KEY with VALUE in hash table TABLE.
If KEY is already present in table, replace its current value with
VALUE.  In any case, return VALUE.  */)
  (Lisp_Object key, Lisp_Object value, Lisp_Object table)
{
  struct Lisp_Hash_Table *h = check_hash_table (table);
  CHECK_IMPURE (table, h);

  ptrdiff_t i;
  EMACS_UINT hash;
  i = hash_lookup (h, key, &hash);
  if (i >= 0)
    set_hash_value_slot (h, i, value);
  else
    hash_put (h, key, value, hash);

  return value;
}


DEFUN ("remhash", Fremhash, Sremhash, 2, 2, 0,
       doc: /* Remove KEY from TABLE.  */)
  (Lisp_Object key, Lisp_Object table)
{
  struct Lisp_Hash_Table *h = check_hash_table (table);
  CHECK_IMPURE (table, h);
  hash_remove_from_table (h, key);
  return Qnil;
}


DEFUN ("maphash", Fmaphash, Smaphash, 2, 2, 0,
       doc: /* Call FUNCTION for all entries in hash table TABLE.
FUNCTION is called with two arguments, KEY and VALUE.
`maphash' always returns nil.  */)
  (Lisp_Object function, Lisp_Object table)
{
  struct Lisp_Hash_Table *h = check_hash_table (table);

  for (ptrdiff_t i = 0; i < HASH_TABLE_SIZE (h); ++i)
    if (!NILP (HASH_HASH (h, i)))
      call2 (function, HASH_KEY (h, i), HASH_VALUE (h, i));

  return Qnil;
}


DEFUN ("define-hash-table-test", Fdefine_hash_table_test,
       Sdefine_hash_table_test, 3, 3, 0,
       doc: /* Define a new hash table test with name NAME, a symbol.

In hash tables created with NAME specified as test, use TEST to
compare keys, and HASH for computing hash codes of keys.

TEST must be a function taking two arguments and returning non-nil if
both arguments are the same.  HASH must be a function taking one
argument and returning an object that is the hash code of the argument.
It should be the case that if (eq (funcall HASH x1) (funcall HASH x2))
returns nil, then (funcall TEST x1 x2) also returns nil.  */)
  (Lisp_Object name, Lisp_Object test, Lisp_Object hash)
{
  return Fput (name, Qhash_table_test, list2 (test, hash));
}


<<<<<<< HEAD
=======

/************************************************************************
			MD5, SHA-1, and SHA-2
 ************************************************************************/

#include "md5.h"
#include "sha1.h"
#include "sha256.h"
#include "sha512.h"

static Lisp_Object
make_digest_string (Lisp_Object digest, int digest_size)
{
  unsigned char *p = SDATA (digest);

  for (int i = digest_size - 1; i >= 0; i--)
    {
      static char const hexdigit[16] = "0123456789abcdef";
      int p_i = p[i];
      p[2 * i] = hexdigit[p_i >> 4];
      p[2 * i + 1] = hexdigit[p_i & 0xf];
    }
  return digest;
}

DEFUN ("secure-hash-algorithms", Fsecure_hash_algorithms,
       Ssecure_hash_algorithms, 0, 0, 0,
       doc: /* Return a list of all the supported `secure_hash' algorithms. */)
  (void)
{
  return listn (CONSTYPE_HEAP, 6,
                Qmd5,
                Qsha1,
                Qsha224,
                Qsha256,
                Qsha384,
                Qsha512);
}

/* Extract data from a string or a buffer. SPEC is a list of
(BUFFER-OR-STRING-OR-SYMBOL START END CODING-SYSTEM NOERROR) which behave as
specified with `secure-hash' and in Info node
`(elisp)Format of GnuTLS Cryptography Inputs'.  */
char *
extract_data_from_object (Lisp_Object spec,
                          ptrdiff_t *start_byte,
                          ptrdiff_t *end_byte)
{
  Lisp_Object object = XCAR (spec);

  if (CONSP (spec)) spec = XCDR (spec);
  Lisp_Object start = CAR_SAFE (spec);

  if (CONSP (spec)) spec = XCDR (spec);
  Lisp_Object end = CAR_SAFE (spec);

  if (CONSP (spec)) spec = XCDR (spec);
  Lisp_Object coding_system = CAR_SAFE (spec);

  if (CONSP (spec)) spec = XCDR (spec);
  Lisp_Object noerror = CAR_SAFE (spec);

  if (STRINGP (object))
    {
      if (NILP (coding_system))
	{
	  /* Decide the coding-system to encode the data with.  */

	  if (STRING_MULTIBYTE (object))
	    /* use default, we can't guess correct value */
	    coding_system = preferred_coding_system ();
	  else
	    coding_system = Qraw_text;
	}

      if (NILP (Fcoding_system_p (coding_system)))
	{
	  /* Invalid coding system.  */

	  if (!NILP (noerror))
	    coding_system = Qraw_text;
	  else
	    xsignal1 (Qcoding_system_error, coding_system);
	}

      if (STRING_MULTIBYTE (object))
	object = code_convert_string (object, coding_system, Qnil, 1, 0, 1);

      ptrdiff_t size = SCHARS (object), start_char, end_char;
      validate_subarray (object, start, end, size, &start_char, &end_char);

      *start_byte = !start_char ? 0 : string_char_to_byte (object, start_char);
      *end_byte = (end_char == size
                   ? SBYTES (object)
                   : string_char_to_byte (object, end_char));
    }
  else if (BUFFERP (object))
    {
      struct buffer *prev = current_buffer;
      EMACS_INT b, e;

      record_unwind_current_buffer ();

      CHECK_BUFFER (object);

      struct buffer *bp = XBUFFER (object);
      set_buffer_internal (bp);

      if (NILP (start))
	b = BEGV;
      else
	{
	  CHECK_NUMBER_COERCE_MARKER (start);
	  b = XINT (start);
	}

      if (NILP (end))
	e = ZV;
      else
	{
	  CHECK_NUMBER_COERCE_MARKER (end);
	  e = XINT (end);
	}

      if (b > e)
	{
	  EMACS_INT temp = b;
	  b = e;
	  e = temp;
	}

      if (!(BEGV <= b && e <= ZV))
	args_out_of_range (start, end);

      if (NILP (coding_system))
	{
	  /* Decide the coding-system to encode the data with.
	     See fileio.c:Fwrite-region */

	  if (!NILP (Vcoding_system_for_write))
	    coding_system = Vcoding_system_for_write;
	  else
	    {
	      bool force_raw_text = 0;

	      coding_system = BVAR (XBUFFER (object), buffer_file_coding_system);
	      if (NILP (coding_system)
		  || NILP (Flocal_variable_p (Qbuffer_file_coding_system, Qnil)))
		{
		  coding_system = Qnil;
		  if (NILP (BVAR (current_buffer, enable_multibyte_characters)))
		    force_raw_text = 1;
		}

	      if (NILP (coding_system) && !NILP (Fbuffer_file_name (object)))
		{
		  /* Check file-coding-system-alist.  */
		  Lisp_Object val = CALLN (Ffind_operation_coding_system,
					   Qwrite_region, start, end,
					   Fbuffer_file_name (object));
		  if (CONSP (val) && !NILP (XCDR (val)))
		    coding_system = XCDR (val);
		}

	      if (NILP (coding_system)
		  && !NILP (BVAR (XBUFFER (object), buffer_file_coding_system)))
		{
		  /* If we still have not decided a coding system, use the
		     default value of buffer-file-coding-system.  */
		  coding_system = BVAR (XBUFFER (object), buffer_file_coding_system);
		}

	      if (!force_raw_text
		  && !NILP (Ffboundp (Vselect_safe_coding_system_function)))
		/* Confirm that VAL can surely encode the current region.  */
		coding_system = call4 (Vselect_safe_coding_system_function,
				       make_number (b), make_number (e),
				       coding_system, Qnil);

	      if (force_raw_text)
		coding_system = Qraw_text;
	    }

	  if (NILP (Fcoding_system_p (coding_system)))
	    {
	      /* Invalid coding system.  */

	      if (!NILP (noerror))
		coding_system = Qraw_text;
	      else
		xsignal1 (Qcoding_system_error, coding_system);
	    }
	}

      object = make_buffer_string (b, e, 0);
      set_buffer_internal (prev);
      /* Discard the unwind protect for recovering the current
	 buffer.  */
      specpdl_ptr--;

      if (STRING_MULTIBYTE (object))
	object = code_convert_string (object, coding_system, Qnil, 1, 0, 0);
      *start_byte = 0;
      *end_byte = SBYTES (object);
    }
  else if (EQ (object, Qiv_auto))
    {
#ifdef HAVE_GNUTLS3
      /* Format: (iv-auto REQUIRED-LENGTH).  */

      if (! NATNUMP (start))
        error ("Without a length, `iv-auto' can't be used; see ELisp manual");
      else
        {
	  EMACS_INT start_hold = XFASTINT (start);
          object = make_uninit_string (start_hold);
          gnutls_rnd (GNUTLS_RND_NONCE, SSDATA (object), start_hold);

          *start_byte = 0;
          *end_byte = start_hold;
        }
#else
      error ("GnuTLS is not available, so `iv-auto' can't be used");
#endif
    }

  return SSDATA (object);
}


/* ALGORITHM is a symbol: md5, sha1, sha224 and so on. */

static Lisp_Object
secure_hash (Lisp_Object algorithm, Lisp_Object object, Lisp_Object start,
	     Lisp_Object end, Lisp_Object coding_system, Lisp_Object noerror,
	     Lisp_Object binary)
{
  ptrdiff_t start_byte, end_byte;
  int digest_size;
  void *(*hash_func) (const char *, size_t, void *);
  Lisp_Object digest;

  CHECK_SYMBOL (algorithm);

  Lisp_Object spec = list5 (object, start, end, coding_system, noerror);

  const char *input = extract_data_from_object (spec, &start_byte, &end_byte);

  if (input == NULL)
    error ("secure_hash: failed to extract data from object, aborting!");

  if (EQ (algorithm, Qmd5))
    {
      digest_size = MD5_DIGEST_SIZE;
      hash_func	  = md5_buffer;
    }
  else if (EQ (algorithm, Qsha1))
    {
      digest_size = SHA1_DIGEST_SIZE;
      hash_func	  = sha1_buffer;
    }
  else if (EQ (algorithm, Qsha224))
    {
      digest_size = SHA224_DIGEST_SIZE;
      hash_func	  = sha224_buffer;
    }
  else if (EQ (algorithm, Qsha256))
    {
      digest_size = SHA256_DIGEST_SIZE;
      hash_func	  = sha256_buffer;
    }
  else if (EQ (algorithm, Qsha384))
    {
      digest_size = SHA384_DIGEST_SIZE;
      hash_func	  = sha384_buffer;
    }
  else if (EQ (algorithm, Qsha512))
    {
      digest_size = SHA512_DIGEST_SIZE;
      hash_func	  = sha512_buffer;
    }
  else
    error ("Invalid algorithm arg: %s", SDATA (Fsymbol_name (algorithm)));

  /* allocate 2 x digest_size so that it can be re-used to hold the
     hexified value */
  digest = make_uninit_string (digest_size * 2);

  hash_func (input + start_byte,
	     end_byte - start_byte,
	     SSDATA (digest));

  if (NILP (binary))
    return make_digest_string (digest, digest_size);
  else
    return make_unibyte_string (SSDATA (digest), digest_size);
}

DEFUN ("md5", Fmd5, Smd5, 1, 5, 0,
       doc: /* Return MD5 message digest of OBJECT, a buffer or string.

A message digest is a cryptographic checksum of a document, and the
algorithm to calculate it is defined in RFC 1321.

The two optional arguments START and END are character positions
specifying for which part of OBJECT the message digest should be
computed.  If nil or omitted, the digest is computed for the whole
OBJECT.

The MD5 message digest is computed from the result of encoding the
text in a coding system, not directly from the internal Emacs form of
the text.  The optional fourth argument CODING-SYSTEM specifies which
coding system to encode the text with.  It should be the same coding
system that you used or will use when actually writing the text into a
file.

If CODING-SYSTEM is nil or omitted, the default depends on OBJECT.  If
OBJECT is a buffer, the default for CODING-SYSTEM is whatever coding
system would be chosen by default for writing this text into a file.

If OBJECT is a string, the most preferred coding system (see the
command `prefer-coding-system') is used.

If NOERROR is non-nil, silently assume the `raw-text' coding if the
guesswork fails.  Normally, an error is signaled in such case.  */)
  (Lisp_Object object, Lisp_Object start, Lisp_Object end, Lisp_Object coding_system, Lisp_Object noerror)
{
  return secure_hash (Qmd5, object, start, end, coding_system, noerror, Qnil);
}

DEFUN ("secure-hash", Fsecure_hash, Ssecure_hash, 2, 5, 0,
       doc: /* Return the secure hash of OBJECT, a buffer or string.
ALGORITHM is a symbol specifying the hash to use:
md5, sha1, sha224, sha256, sha384 or sha512.

The two optional arguments START and END are positions specifying for
which part of OBJECT to compute the hash.  If nil or omitted, uses the
whole OBJECT.

The full list of algorithms can be obtained with `secure-hash-algorithms'.

If BINARY is non-nil, returns a string in binary form.  */)
  (Lisp_Object algorithm, Lisp_Object object, Lisp_Object start, Lisp_Object end, Lisp_Object binary)
{
  return secure_hash (algorithm, object, start, end, Qnil, Qnil, binary);
}

DEFUN ("buffer-hash", Fbuffer_hash, Sbuffer_hash, 0, 1, 0,
       doc: /* Return a hash of the contents of BUFFER-OR-NAME.
This hash is performed on the raw internal format of the buffer,
disregarding any coding systems.  If nil, use the current buffer.  */ )
  (Lisp_Object buffer_or_name)
{
  Lisp_Object buffer;
  struct buffer *b;
  struct sha1_ctx ctx;

  if (NILP (buffer_or_name))
    buffer = Fcurrent_buffer ();
  else
    buffer = Fget_buffer (buffer_or_name);
  if (NILP (buffer))
    nsberror (buffer_or_name);

  b = XBUFFER (buffer);
  sha1_init_ctx (&ctx);

  /* Process the first part of the buffer. */
  sha1_process_bytes (BUF_BEG_ADDR (b),
		      BUF_GPT_BYTE (b) - BUF_BEG_BYTE (b),
		      &ctx);

  /* If the gap is before the end of the buffer, process the last half
     of the buffer. */
  if (BUF_GPT_BYTE (b) < BUF_Z_BYTE (b))
    sha1_process_bytes (BUF_GAP_END_ADDR (b),
			BUF_Z_ADDR (b) - BUF_GAP_END_ADDR (b),
			&ctx);

  Lisp_Object digest = make_uninit_string (SHA1_DIGEST_SIZE * 2);
  sha1_finish_ctx (&ctx, SSDATA (digest));
  return make_digest_string (digest, SHA1_DIGEST_SIZE);
}


>>>>>>> c0af83b6
void
syms_of_fns (void)
{
  /* Hash table stuff.  */
  DEFSYM (Qhash_table_p, "hash-table-p");
  DEFSYM (Qeq, "eq");
  DEFSYM (Qeql, "eql");
  DEFSYM (Qequal, "equal");
  DEFSYM (QCtest, ":test");
  DEFSYM (QCsize, ":size");
  DEFSYM (QCpurecopy, ":purecopy");
  DEFSYM (QCrehash_size, ":rehash-size");
  DEFSYM (QCrehash_threshold, ":rehash-threshold");
  DEFSYM (QCweakness, ":weakness");
  DEFSYM (Qkey, "key");
  DEFSYM (Qvalue, "value");
  DEFSYM (Qhash_table_test, "hash-table-test");
  DEFSYM (Qkey_or_value, "key-or-value");
  DEFSYM (Qkey_and_value, "key-and-value");

  defsubr (&Ssxhash_eq);
  defsubr (&Ssxhash_eql);
  defsubr (&Ssxhash_equal);
  defsubr (&Smake_hash_table);
  defsubr (&Shash_table_count);
  defsubr (&Shash_table_rehash_size);
  defsubr (&Shash_table_rehash_threshold);
  defsubr (&Shash_table_size);
  defsubr (&Shash_table_test);
  defsubr (&Shash_table_weakness);
  defsubr (&Shash_table_p);
  defsubr (&Sclrhash);
  defsubr (&Sgethash);
  defsubr (&Sputhash);
  defsubr (&Sremhash);
  defsubr (&Smaphash);
  defsubr (&Sdefine_hash_table_test);

  /* Crypto and hashing stuff.  */
  DEFSYM (Qiv_auto, "iv-auto");

  DEFSYM (Qmd5,    "md5");
  DEFSYM (Qsha1,   "sha1");
  DEFSYM (Qsha224, "sha224");
  DEFSYM (Qsha256, "sha256");
  DEFSYM (Qsha384, "sha384");
  DEFSYM (Qsha512, "sha512");

  /* Miscellaneous stuff.  */

  DEFSYM (Qstring_lessp, "string-lessp");
  DEFSYM (Qprovide, "provide");
  DEFSYM (Qrequire, "require");
  DEFSYM (Qyes_or_no_p_history, "yes-or-no-p-history");
  DEFSYM (Qcursor_in_echo_area, "cursor-in-echo-area");
  DEFSYM (Qwidget_type, "widget-type");

  DEFVAR_LISP ("overriding-plist-environment", Voverriding_plist_environment,
               doc: /* An alist overrides the plists of the symbols which it lists.
Used by the byte-compiler to apply `define-symbol-prop' during
compilation.  */);
  Voverriding_plist_environment = Qnil;
  DEFSYM (Qoverriding_plist_environment, "overriding-plist-environment");

  staticpro (&string_char_byte_cache_string);
  string_char_byte_cache_string = Qnil;

  require_nesting_list = Qnil;
  staticpro (&require_nesting_list);

  Fset (Qyes_or_no_p_history, Qnil);

  DEFVAR_LISP ("features", Vfeatures,
    doc: /* A list of symbols which are the features of the executing Emacs.
Used by `featurep' and `require', and altered by `provide'.  */);
  Vfeatures = list1 (Qemacs);
  DEFSYM (Qfeatures, "features");
  /* Let people use lexically scoped vars named `features'.  */
  Fmake_var_non_special (Qfeatures);
  DEFSYM (Qsubfeatures, "subfeatures");
  DEFSYM (Qfuncall, "funcall");
  DEFSYM (Qplistp, "plistp");

#ifdef HAVE_LANGINFO_CODESET
  DEFSYM (Qcodeset, "codeset");
  DEFSYM (Qdays, "days");
  DEFSYM (Qmonths, "months");
  DEFSYM (Qpaper, "paper");
#endif	/* HAVE_LANGINFO_CODESET */

  DEFVAR_BOOL ("use-dialog-box", use_dialog_box,
    doc: /* Non-nil means mouse commands use dialog boxes to ask questions.
This applies to `y-or-n-p' and `yes-or-no-p' questions asked by commands
invoked by mouse clicks and mouse menu items.

On some platforms, file selection dialogs are also enabled if this is
non-nil.  */);
  use_dialog_box = 1;

  DEFVAR_BOOL ("use-file-dialog", use_file_dialog,
    doc: /* Non-nil means mouse commands use a file dialog to ask for files.
This applies to commands from menus and tool bar buttons even when
they are initiated from the keyboard.  If `use-dialog-box' is nil,
that disables the use of a file dialog, regardless of the value of
this variable.  */);
  use_file_dialog = 1;

  defsubr (&Sidentity);
  defsubr (&Scompare_strings);
  defsubr (&Sstring_version_lessp);
  defsubr (&Sstring_collate_lessp);
  defsubr (&Sstring_collate_equalp);
  defsubr (&Sappend);
  defsubr (&Sconcat);
  defsubr (&Svconcat);
  defsubr (&Scopy_sequence);
  defsubr (&Sstring_make_multibyte);
  defsubr (&Sstring_make_unibyte);
  defsubr (&Sstring_as_unibyte);
  defsubr (&Scopy_alist);
  defsubr (&Ssubstring);
  defsubr (&Ssubstring_no_properties);
  defsubr (&Sdelete);
  defsubr (&Snreverse);
  defsubr (&Sreverse);
  defsubr (&Sfillarray);
  defsubr (&Sclear_string);
  defsubr (&Snconc);
  defsubr (&Smapcar);
  defsubr (&Smapc);
  defsubr (&Smapcan);
  defsubr (&Smapconcat);
  defsubr (&Syes_or_no_p);
  defsubr (&Sload_average);
  defsubr (&Sfeaturep);
  defsubr (&Srequire);
  defsubr (&Sprovide);
  defsubr (&Swidget_put);
  defsubr (&Swidget_get);
  defsubr (&Swidget_apply);
  defsubr (&Sbase64_encode_region);
  defsubr (&Sbase64_decode_region);
<<<<<<< HEAD
=======
  defsubr (&Sbase64_encode_string);
  defsubr (&Sbase64_decode_string);
  defsubr (&Smd5);
  defsubr (&Ssecure_hash_algorithms);
  defsubr (&Ssecure_hash);
  defsubr (&Sbuffer_hash);
>>>>>>> c0af83b6
  defsubr (&Slocale_info);
}<|MERGE_RESOLUTION|>--- conflicted
+++ resolved
@@ -1348,381 +1348,6 @@
   return new;
 }
 
-<<<<<<< HEAD
-=======
-/* Sort LIST using PREDICATE, preserving original order of elements
-   considered as equal.  */
-
-static Lisp_Object
-sort_list (Lisp_Object list, Lisp_Object predicate)
-{
-  Lisp_Object front, back;
-  Lisp_Object len, tem;
-  EMACS_INT length;
-
-  front = list;
-  len = Flength (list);
-  length = XINT (len);
-  if (length < 2)
-    return list;
-
-  XSETINT (len, (length / 2) - 1);
-  tem = Fnthcdr (len, list);
-  back = Fcdr (tem);
-  Fsetcdr (tem, Qnil);
-
-  front = Fsort (front, predicate);
-  back = Fsort (back, predicate);
-  return merge (front, back, predicate);
-}
-
-/* Using PRED to compare, return whether A and B are in order.
-   Compare stably when A appeared before B in the input.  */
-static bool
-inorder (Lisp_Object pred, Lisp_Object a, Lisp_Object b)
-{
-  return NILP (call2 (pred, b, a));
-}
-
-/* Using PRED to compare, merge from ALEN-length A and BLEN-length B
-   into DEST.  Argument arrays must be nonempty and must not overlap,
-   except that B might be the last part of DEST.  */
-static void
-merge_vectors (Lisp_Object pred,
-	       ptrdiff_t alen, Lisp_Object const a[restrict VLA_ELEMS (alen)],
-	       ptrdiff_t blen, Lisp_Object const b[VLA_ELEMS (blen)],
-	       Lisp_Object dest[VLA_ELEMS (alen + blen)])
-{
-  eassume (0 < alen && 0 < blen);
-  Lisp_Object const *alim = a + alen;
-  Lisp_Object const *blim = b + blen;
-
-  while (true)
-    {
-      if (inorder (pred, a[0], b[0]))
-	{
-	  *dest++ = *a++;
-	  if (a == alim)
-	    {
-	      if (dest != b)
-		memcpy (dest, b, (blim - b) * sizeof *dest);
-	      return;
-	    }
-	}
-      else
-	{
-	  *dest++ = *b++;
-	  if (b == blim)
-	    {
-	      memcpy (dest, a, (alim - a) * sizeof *dest);
-	      return;
-	    }
-	}
-    }
-}
-
-/* Using PRED to compare, sort LEN-length VEC in place, using TMP for
-   temporary storage.  LEN must be at least 2.  */
-static void
-sort_vector_inplace (Lisp_Object pred, ptrdiff_t len,
-		     Lisp_Object vec[restrict VLA_ELEMS (len)],
-		     Lisp_Object tmp[restrict VLA_ELEMS (len >> 1)])
-{
-  eassume (2 <= len);
-  ptrdiff_t halflen = len >> 1;
-  sort_vector_copy (pred, halflen, vec, tmp);
-  if (1 < len - halflen)
-    sort_vector_inplace (pred, len - halflen, vec + halflen, vec);
-  merge_vectors (pred, halflen, tmp, len - halflen, vec + halflen, vec);
-}
-
-/* Using PRED to compare, sort from LEN-length SRC into DST.
-   Len must be positive.  */
-static void
-sort_vector_copy (Lisp_Object pred, ptrdiff_t len,
-		  Lisp_Object src[restrict VLA_ELEMS (len)],
-		  Lisp_Object dest[restrict VLA_ELEMS (len)])
-{
-  eassume (0 < len);
-  ptrdiff_t halflen = len >> 1;
-  if (halflen < 1)
-    dest[0] = src[0];
-  else
-    {
-      if (1 < halflen)
-	sort_vector_inplace (pred, halflen, src, dest);
-      if (1 < len - halflen)
-	sort_vector_inplace (pred, len - halflen, src + halflen, dest);
-      merge_vectors (pred, halflen, src, len - halflen, src + halflen, dest);
-    }
-}
-
-/* Sort VECTOR in place using PREDICATE, preserving original order of
-   elements considered as equal.  */
-
-static void
-sort_vector (Lisp_Object vector, Lisp_Object predicate)
-{
-  ptrdiff_t len = ASIZE (vector);
-  if (len < 2)
-    return;
-  ptrdiff_t halflen = len >> 1;
-  Lisp_Object *tmp;
-  USE_SAFE_ALLOCA;
-  SAFE_ALLOCA_LISP (tmp, halflen);
-  for (ptrdiff_t i = 0; i < halflen; i++)
-    tmp[i] = make_number (0);
-  sort_vector_inplace (predicate, len, XVECTOR (vector)->contents, tmp);
-  SAFE_FREE ();
-}
-
-DEFUN ("sort", Fsort, Ssort, 2, 2, 0,
-       doc: /* Sort SEQ, stably, comparing elements using PREDICATE.
-Returns the sorted sequence.  SEQ should be a list or vector.  SEQ is
-modified by side effects.  PREDICATE is called with two elements of
-SEQ, and should return non-nil if the first element should sort before
-the second.  */)
-  (Lisp_Object seq, Lisp_Object predicate)
-{
-  if (CONSP (seq))
-    seq = sort_list (seq, predicate);
-  else if (VECTORP (seq))
-    sort_vector (seq, predicate);
-  else if (!NILP (seq))
-    wrong_type_argument (Qsequencep, seq);
-  return seq;
-}
-
-Lisp_Object
-merge (Lisp_Object org_l1, Lisp_Object org_l2, Lisp_Object pred)
-{
-  Lisp_Object l1 = org_l1;
-  Lisp_Object l2 = org_l2;
-  Lisp_Object tail = Qnil;
-  Lisp_Object value = Qnil;
-
-  while (1)
-    {
-      if (NILP (l1))
-	{
-	  if (NILP (tail))
-	    return l2;
-	  Fsetcdr (tail, l2);
-	  return value;
-	}
-      if (NILP (l2))
-	{
-	  if (NILP (tail))
-	    return l1;
-	  Fsetcdr (tail, l1);
-	  return value;
-	}
-
-      Lisp_Object tem;
-      if (inorder (pred, Fcar (l1), Fcar (l2)))
-	{
-	  tem = l1;
-	  l1 = Fcdr (l1);
-	  org_l1 = l1;
-	}
-      else
-	{
-	  tem = l2;
-	  l2 = Fcdr (l2);
-	  org_l2 = l2;
-	}
-      if (NILP (tail))
-	value = tem;
-      else
-	Fsetcdr (tail, tem);
-      tail = tem;
-    }
-}
-
--
-/* This does not check for quits.  That is safe since it must terminate.  */
-
-DEFUN ("plist-get", Fplist_get, Splist_get, 2, 2, 0,
-       doc: /* Extract a value from a property list.
-PLIST is a property list, which is a list of the form
-\(PROP1 VALUE1 PROP2 VALUE2...).  This function returns the value
-corresponding to the given PROP, or nil if PROP is not one of the
-properties on the list.  This function never signals an error.  */)
-  (Lisp_Object plist, Lisp_Object prop)
-{
-  Lisp_Object tail = plist;
-  FOR_EACH_TAIL_SAFE (tail)
-    {
-      if (! CONSP (XCDR (tail)))
-	break;
-      if (EQ (prop, XCAR (tail)))
-	return XCAR (XCDR (tail));
-      tail = XCDR (tail);
-      if (EQ (tail, li.tortoise))
-	break;
-    }
-
-  return Qnil;
-}
-
-DEFUN ("get", Fget, Sget, 2, 2, 0,
-       doc: /* Return the value of SYMBOL's PROPNAME property.
-This is the last value stored with `(put SYMBOL PROPNAME VALUE)'.  */)
-  (Lisp_Object symbol, Lisp_Object propname)
-{
-  CHECK_SYMBOL (symbol);
-  Lisp_Object propval = Fplist_get (CDR (Fassq (symbol, Voverriding_plist_environment)),
-                                    propname);
-  if (!NILP (propval))
-    return propval;
-  return Fplist_get (XSYMBOL (symbol)->plist, propname);
-}
-
-DEFUN ("plist-put", Fplist_put, Splist_put, 3, 3, 0,
-       doc: /* Change value in PLIST of PROP to VAL.
-PLIST is a property list, which is a list of the form
-\(PROP1 VALUE1 PROP2 VALUE2 ...).  PROP is a symbol and VAL is any object.
-If PROP is already a property on the list, its value is set to VAL,
-otherwise the new PROP VAL pair is added.  The new plist is returned;
-use `(setq x (plist-put x prop val))' to be sure to use the new value.
-The PLIST is modified by side effects.  */)
-  (Lisp_Object plist, Lisp_Object prop, Lisp_Object val)
-{
-  Lisp_Object prev = Qnil, tail = plist;
-  FOR_EACH_TAIL (tail)
-    {
-      if (! CONSP (XCDR (tail)))
-	break;
-
-      if (EQ (prop, XCAR (tail)))
-	{
-	  Fsetcar (XCDR (tail), val);
-	  return plist;
-	}
-
-      prev = tail;
-      tail = XCDR (tail);
-      if (EQ (tail, li.tortoise))
-	circular_list (plist);
-    }
-  CHECK_TYPE (NILP (tail), Qplistp, plist);
-  Lisp_Object newcell
-    = Fcons (prop, Fcons (val, NILP (prev) ? plist : XCDR (XCDR (prev))));
-  if (NILP (prev))
-    return newcell;
-  Fsetcdr (XCDR (prev), newcell);
-  return plist;
-}
-
-DEFUN ("put", Fput, Sput, 3, 3, 0,
-       doc: /* Store SYMBOL's PROPNAME property with value VALUE.
-It can be retrieved with `(get SYMBOL PROPNAME)'.  */)
-  (Lisp_Object symbol, Lisp_Object propname, Lisp_Object value)
-{
-  CHECK_SYMBOL (symbol);
-  set_symbol_plist
-    (symbol, Fplist_put (XSYMBOL (symbol)->plist, propname, value));
-  return value;
-}
--
-DEFUN ("lax-plist-get", Flax_plist_get, Slax_plist_get, 2, 2, 0,
-       doc: /* Extract a value from a property list, comparing with `equal'.
-PLIST is a property list, which is a list of the form
-\(PROP1 VALUE1 PROP2 VALUE2...).  This function returns the value
-corresponding to the given PROP, or nil if PROP is not
-one of the properties on the list.  */)
-  (Lisp_Object plist, Lisp_Object prop)
-{
-  Lisp_Object tail = plist;
-  FOR_EACH_TAIL (tail)
-    {
-      if (! CONSP (XCDR (tail)))
-	break;
-      if (! NILP (Fequal (prop, XCAR (tail))))
-	return XCAR (XCDR (tail));
-      tail = XCDR (tail);
-      if (EQ (tail, li.tortoise))
-	circular_list (plist);
-    }
-
-  CHECK_TYPE (NILP (tail), Qplistp, plist);
-
-  return Qnil;
-}
-
-DEFUN ("lax-plist-put", Flax_plist_put, Slax_plist_put, 3, 3, 0,
-       doc: /* Change value in PLIST of PROP to VAL, comparing with `equal'.
-PLIST is a property list, which is a list of the form
-\(PROP1 VALUE1 PROP2 VALUE2 ...).  PROP and VAL are any objects.
-If PROP is already a property on the list, its value is set to VAL,
-otherwise the new PROP VAL pair is added.  The new plist is returned;
-use `(setq x (lax-plist-put x prop val))' to be sure to use the new value.
-The PLIST is modified by side effects.  */)
-  (Lisp_Object plist, Lisp_Object prop, Lisp_Object val)
-{
-  Lisp_Object prev = Qnil, tail = plist;
-  FOR_EACH_TAIL (tail)
-    {
-      if (! CONSP (XCDR (tail)))
-	break;
-
-      if (! NILP (Fequal (prop, XCAR (tail))))
-	{
-	  Fsetcar (XCDR (tail), val);
-	  return plist;
-	}
-
-      prev = tail;
-      tail = XCDR (tail);
-      if (EQ (tail, li.tortoise))
-	circular_list (plist);
-    }
-  CHECK_TYPE (NILP (tail), Qplistp, plist);
-  Lisp_Object newcell = list2 (prop, val);
-  if (NILP (prev))
-    return newcell;
-  Fsetcdr (XCDR (prev), newcell);
-  return plist;
-}
--
-DEFUN ("eql", Feql, Seql, 2, 2, 0,
-       doc: /* Return t if the two args are the same Lisp object.
-Floating-point numbers of equal value are `eql', but they may not be `eq'.  */)
-  (Lisp_Object obj1, Lisp_Object obj2)
-{
-  if (FLOATP (obj1))
-    return equal_no_quit (obj1, obj2) ? Qt : Qnil;
-  else
-    return EQ (obj1, obj2) ? Qt : Qnil;
-}
-
-DEFUN ("equal", Fequal, Sequal, 2, 2, 0,
-       doc: /* Return t if two Lisp objects have similar structure and contents.
-They must have the same data type.
-Conses are compared by comparing the cars and the cdrs.
-Vectors and strings are compared element by element.
-Numbers are compared by value, but integers cannot equal floats.
- (Use `=' if you want integers and floats to be able to be equal.)
-Symbols must match exactly.  */)
-  (Lisp_Object o1, Lisp_Object o2)
-{
-  return internal_equal (o1, o2, EQUAL_PLAIN, 0, Qnil) ? Qt : Qnil;
-}
-
-DEFUN ("equal-including-properties", Fequal_including_properties, Sequal_including_properties, 2, 2, 0,
-       doc: /* Return t if two Lisp objects have similar structure and contents.
-This is like `equal' except that it compares the text properties
-of strings.  (`equal' ignores text properties.)  */)
-  (Lisp_Object o1, Lisp_Object o2)
-{
-  return (internal_equal (o1, o2, EQUAL_INCLUDING_PROPERTIES, 0, Qnil)
-	  ? Qt : Qnil);
-}
-
->>>>>>> c0af83b6
 /* Return true if O1 and O2 are equal.  Do not quit or check for cycles.
    Use this only on arguments that are cycle-free and not too large and
    are not window configurations.  */
@@ -2435,33 +2060,6 @@
    bottleneck of Widget operation.  Here is their translation to C,
    for the sole reason of efficiency.  */
 
-<<<<<<< HEAD
-=======
-DEFUN ("plist-member", Fplist_member, Splist_member, 2, 2, 0,
-       doc: /* Return non-nil if PLIST has the property PROP.
-PLIST is a property list, which is a list of the form
-\(PROP1 VALUE1 PROP2 VALUE2 ...).  PROP is a symbol.
-Unlike `plist-get', this allows you to distinguish between a missing
-property and a property with the value nil.
-The value is actually the tail of PLIST whose car is PROP.  */)
-  (Lisp_Object plist, Lisp_Object prop)
-{
-  Lisp_Object tail = plist;
-  FOR_EACH_TAIL (tail)
-    {
-      if (EQ (XCAR (tail), prop))
-	return tail;
-      tail = XCDR (tail);
-      if (! CONSP (tail))
-	break;
-      if (EQ (tail, li.tortoise))
-	circular_list (tail);
-    }
-  CHECK_TYPE (NILP (tail), Qplistp, plist);
-  return Qnil;
-}
-
->>>>>>> c0af83b6
 DEFUN ("widget-put", Fwidget_put, Swidget_put, 3, 3, 0,
        doc: /* In WIDGET, set PROPERTY to VALUE.
 The value can later be retrieved with `widget-get'.  */)
@@ -3963,34 +3561,6 @@
 }
 
 
-<<<<<<< HEAD
-=======
--
-/************************************************************************
-			MD5, SHA-1, and SHA-2
- ************************************************************************/
-
-#include "md5.h"
-#include "sha1.h"
-#include "sha256.h"
-#include "sha512.h"
-
-static Lisp_Object
-make_digest_string (Lisp_Object digest, int digest_size)
-{
-  unsigned char *p = SDATA (digest);
-
-  for (int i = digest_size - 1; i >= 0; i--)
-    {
-      static char const hexdigit[16] = "0123456789abcdef";
-      int p_i = p[i];
-      p[2 * i] = hexdigit[p_i >> 4];
-      p[2 * i + 1] = hexdigit[p_i & 0xf];
-    }
-  return digest;
-}
-
 DEFUN ("secure-hash-algorithms", Fsecure_hash_algorithms,
        Ssecure_hash_algorithms, 0, 0, 0,
        doc: /* Return a list of all the supported `secure_hash' algorithms. */)
@@ -4195,164 +3765,6 @@
   return SSDATA (object);
 }
 
-
-/* ALGORITHM is a symbol: md5, sha1, sha224 and so on. */
-
-static Lisp_Object
-secure_hash (Lisp_Object algorithm, Lisp_Object object, Lisp_Object start,
-	     Lisp_Object end, Lisp_Object coding_system, Lisp_Object noerror,
-	     Lisp_Object binary)
-{
-  ptrdiff_t start_byte, end_byte;
-  int digest_size;
-  void *(*hash_func) (const char *, size_t, void *);
-  Lisp_Object digest;
-
-  CHECK_SYMBOL (algorithm);
-
-  Lisp_Object spec = list5 (object, start, end, coding_system, noerror);
-
-  const char *input = extract_data_from_object (spec, &start_byte, &end_byte);
-
-  if (input == NULL)
-    error ("secure_hash: failed to extract data from object, aborting!");
-
-  if (EQ (algorithm, Qmd5))
-    {
-      digest_size = MD5_DIGEST_SIZE;
-      hash_func	  = md5_buffer;
-    }
-  else if (EQ (algorithm, Qsha1))
-    {
-      digest_size = SHA1_DIGEST_SIZE;
-      hash_func	  = sha1_buffer;
-    }
-  else if (EQ (algorithm, Qsha224))
-    {
-      digest_size = SHA224_DIGEST_SIZE;
-      hash_func	  = sha224_buffer;
-    }
-  else if (EQ (algorithm, Qsha256))
-    {
-      digest_size = SHA256_DIGEST_SIZE;
-      hash_func	  = sha256_buffer;
-    }
-  else if (EQ (algorithm, Qsha384))
-    {
-      digest_size = SHA384_DIGEST_SIZE;
-      hash_func	  = sha384_buffer;
-    }
-  else if (EQ (algorithm, Qsha512))
-    {
-      digest_size = SHA512_DIGEST_SIZE;
-      hash_func	  = sha512_buffer;
-    }
-  else
-    error ("Invalid algorithm arg: %s", SDATA (Fsymbol_name (algorithm)));
-
-  /* allocate 2 x digest_size so that it can be re-used to hold the
-     hexified value */
-  digest = make_uninit_string (digest_size * 2);
-
-  hash_func (input + start_byte,
-	     end_byte - start_byte,
-	     SSDATA (digest));
-
-  if (NILP (binary))
-    return make_digest_string (digest, digest_size);
-  else
-    return make_unibyte_string (SSDATA (digest), digest_size);
-}
-
-DEFUN ("md5", Fmd5, Smd5, 1, 5, 0,
-       doc: /* Return MD5 message digest of OBJECT, a buffer or string.
-
-A message digest is a cryptographic checksum of a document, and the
-algorithm to calculate it is defined in RFC 1321.
-
-The two optional arguments START and END are character positions
-specifying for which part of OBJECT the message digest should be
-computed.  If nil or omitted, the digest is computed for the whole
-OBJECT.
-
-The MD5 message digest is computed from the result of encoding the
-text in a coding system, not directly from the internal Emacs form of
-the text.  The optional fourth argument CODING-SYSTEM specifies which
-coding system to encode the text with.  It should be the same coding
-system that you used or will use when actually writing the text into a
-file.
-
-If CODING-SYSTEM is nil or omitted, the default depends on OBJECT.  If
-OBJECT is a buffer, the default for CODING-SYSTEM is whatever coding
-system would be chosen by default for writing this text into a file.
-
-If OBJECT is a string, the most preferred coding system (see the
-command `prefer-coding-system') is used.
-
-If NOERROR is non-nil, silently assume the `raw-text' coding if the
-guesswork fails.  Normally, an error is signaled in such case.  */)
-  (Lisp_Object object, Lisp_Object start, Lisp_Object end, Lisp_Object coding_system, Lisp_Object noerror)
-{
-  return secure_hash (Qmd5, object, start, end, coding_system, noerror, Qnil);
-}
-
-DEFUN ("secure-hash", Fsecure_hash, Ssecure_hash, 2, 5, 0,
-       doc: /* Return the secure hash of OBJECT, a buffer or string.
-ALGORITHM is a symbol specifying the hash to use:
-md5, sha1, sha224, sha256, sha384 or sha512.
-
-The two optional arguments START and END are positions specifying for
-which part of OBJECT to compute the hash.  If nil or omitted, uses the
-whole OBJECT.
-
-The full list of algorithms can be obtained with `secure-hash-algorithms'.
-
-If BINARY is non-nil, returns a string in binary form.  */)
-  (Lisp_Object algorithm, Lisp_Object object, Lisp_Object start, Lisp_Object end, Lisp_Object binary)
-{
-  return secure_hash (algorithm, object, start, end, Qnil, Qnil, binary);
-}
-
-DEFUN ("buffer-hash", Fbuffer_hash, Sbuffer_hash, 0, 1, 0,
-       doc: /* Return a hash of the contents of BUFFER-OR-NAME.
-This hash is performed on the raw internal format of the buffer,
-disregarding any coding systems.  If nil, use the current buffer.  */ )
-  (Lisp_Object buffer_or_name)
-{
-  Lisp_Object buffer;
-  struct buffer *b;
-  struct sha1_ctx ctx;
-
-  if (NILP (buffer_or_name))
-    buffer = Fcurrent_buffer ();
-  else
-    buffer = Fget_buffer (buffer_or_name);
-  if (NILP (buffer))
-    nsberror (buffer_or_name);
-
-  b = XBUFFER (buffer);
-  sha1_init_ctx (&ctx);
-
-  /* Process the first part of the buffer. */
-  sha1_process_bytes (BUF_BEG_ADDR (b),
-		      BUF_GPT_BYTE (b) - BUF_BEG_BYTE (b),
-		      &ctx);
-
-  /* If the gap is before the end of the buffer, process the last half
-     of the buffer. */
-  if (BUF_GPT_BYTE (b) < BUF_Z_BYTE (b))
-    sha1_process_bytes (BUF_GAP_END_ADDR (b),
-			BUF_Z_ADDR (b) - BUF_GAP_END_ADDR (b),
-			&ctx);
-
-  Lisp_Object digest = make_uninit_string (SHA1_DIGEST_SIZE * 2);
-  sha1_finish_ctx (&ctx, SSDATA (digest));
-  return make_digest_string (digest, SHA1_DIGEST_SIZE);
-}
-
--
->>>>>>> c0af83b6
 void
 syms_of_fns (void)
 {
@@ -4495,14 +3907,6 @@
   defsubr (&Swidget_apply);
   defsubr (&Sbase64_encode_region);
   defsubr (&Sbase64_decode_region);
-<<<<<<< HEAD
-=======
-  defsubr (&Sbase64_encode_string);
-  defsubr (&Sbase64_decode_string);
-  defsubr (&Smd5);
   defsubr (&Ssecure_hash_algorithms);
-  defsubr (&Ssecure_hash);
-  defsubr (&Sbuffer_hash);
->>>>>>> c0af83b6
   defsubr (&Slocale_info);
 }