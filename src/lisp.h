/* Fundamental definitions for GNU Emacs Lisp interpreter. -*- coding: utf-8 -*-

Copyright (C) 1985-1987, 1993-1995, 1997-2018 Free Software Foundation,
Inc.

This file is part of GNU Emacs.

GNU Emacs is free software: you can redistribute it and/or modify
it under the terms of the GNU General Public License as published by
the Free Software Foundation, either version 3 of the License, or (at
your option) any later version.

GNU Emacs is distributed in the hope that it will be useful,
but WITHOUT ANY WARRANTY; without even the implied warranty of
MERCHANTABILITY or FITNESS FOR A PARTICULAR PURPOSE.  See the
GNU General Public License for more details.

You should have received a copy of the GNU General Public License
along with GNU Emacs.  If not, see <https://www.gnu.org/licenses/>.  */

#ifndef EMACS_LISP_H
#define EMACS_LISP_H

#include <alloca.h>
#include <setjmp.h>
#include <stdalign.h>
#include <stdarg.h>
#include <stddef.h>
#include <string.h>
#include <float.h>
#include <inttypes.h>
#include <limits.h>

#include <intprops.h>
#include <verify.h>

INLINE_HEADER_BEGIN

/* Define a TYPE constant ID as an externally visible name.  Use like this:

      DEFINE_GDB_SYMBOL_BEGIN (TYPE, ID)
      # define ID (some integer preprocessor expression of type TYPE)
      DEFINE_GDB_SYMBOL_END (ID)

   This hack is for the benefit of compilers that do not make macro
   definitions or enums visible to the debugger.  It's used for symbols
   that .gdbinit needs.  */

#define DECLARE_GDB_SYM(type, id) type const id EXTERNALLY_VISIBLE
#ifdef MAIN_PROGRAM
# define DEFINE_GDB_SYMBOL_BEGIN(type, id) DECLARE_GDB_SYM (type, id)
# define DEFINE_GDB_SYMBOL_END(id) = id;
#else
# define DEFINE_GDB_SYMBOL_BEGIN(type, id) extern DECLARE_GDB_SYM (type, id)
# define DEFINE_GDB_SYMBOL_END(val) ;
#endif

/* The ubiquitous max and min macros.  */
#undef min
#undef max
#define max(a, b) ((a) > (b) ? (a) : (b))
#define min(a, b) ((a) < (b) ? (a) : (b))

/* Number of elements in an array.  */
#define ARRAYELTS(arr) (sizeof (arr) / sizeof (arr)[0])

/* Number of bits in a Lisp_Object tag.  */
DEFINE_GDB_SYMBOL_BEGIN (int, GCTYPEBITS)
#define GCTYPEBITS 3
DEFINE_GDB_SYMBOL_END (GCTYPEBITS)

/* EMACS_INT - signed integer wide enough to hold an Emacs value
   EMACS_INT_WIDTH - width in bits of EMACS_INT
   EMACS_INT_MAX - maximum value of EMACS_INT; can be used in #if
   pI - printf length modifier for EMACS_INT
   EMACS_UINT - unsigned variant of EMACS_INT */
#ifndef EMACS_INT_MAX
# if INTPTR_MAX <= 0
#  error "INTPTR_MAX misconfigured"
# elif INTPTR_MAX <= INT_MAX && !defined WIDE_EMACS_INT
typedef int EMACS_INT;
typedef unsigned int EMACS_UINT;
enum { EMACS_INT_WIDTH = INT_WIDTH, EMACS_UINT_WIDTH = UINT_WIDTH };
#  define EMACS_INT_MAX INT_MAX
#  define pI ""
# elif INTPTR_MAX <= LONG_MAX && !defined WIDE_EMACS_INT
typedef long int EMACS_INT;
typedef unsigned long EMACS_UINT;
enum { EMACS_INT_WIDTH = LONG_WIDTH, EMACS_UINT_WIDTH = ULONG_WIDTH };
#  define EMACS_INT_MAX LONG_MAX
#  define pI "l"
# elif INTPTR_MAX <= LLONG_MAX
typedef long long int EMACS_INT;
typedef unsigned long long int EMACS_UINT;
enum { EMACS_INT_WIDTH = LLONG_WIDTH, EMACS_UINT_WIDTH = ULLONG_WIDTH };
#  define EMACS_INT_MAX LLONG_MAX
/* MinGW supports %lld only if __USE_MINGW_ANSI_STDIO is non-zero,
   which is arranged by config.h, and (for mingw.org) if GCC is 6.0 or
   later and the runtime version is 5.0.0 or later.  Otherwise,
   printf-like functions are declared with __ms_printf__ attribute,
   which will cause a warning for %lld etc.  */
#  if defined __MINGW32__						\
  && (!defined __USE_MINGW_ANSI_STDIO					\
      || (!defined MINGW_W64						\
	  && !(GNUC_PREREQ (6, 0, 0) && __MINGW32_MAJOR_VERSION >= 5)))
#   define pI "I64"
#  else	 /* ! MinGW */
#   define pI "ll"
#  endif
# else
#  error "INTPTR_MAX too large"
# endif
#endif

/* Number of bits to put in each character in the internal representation
   of bool vectors.  This should not vary across implementations.  */
enum {  BOOL_VECTOR_BITS_PER_CHAR =
#define BOOL_VECTOR_BITS_PER_CHAR 8
        BOOL_VECTOR_BITS_PER_CHAR
};

/* An unsigned integer type representing a fixed-length bit sequence,
   suitable for bool vector words, GC mark bits, etc. */

typedef size_t bits_word;
# define BITS_WORD_MAX SIZE_MAX
enum { BITS_PER_BITS_WORD = SIZE_WIDTH };

/* printmax_t and uprintmax_t are types for printing large integers.
   These are the widest integers that are supported for printing.
   pMd etc. are conversions for printing them.
   On C99 hosts, there's no problem, as even the widest integers work.
   Fall back on EMACS_INT on pre-C99 hosts.  */
#ifdef PRIdMAX
typedef intmax_t printmax_t;
typedef uintmax_t uprintmax_t;
# define pMd PRIdMAX
# define pMu PRIuMAX
#else
typedef EMACS_INT printmax_t;
typedef EMACS_UINT uprintmax_t;
# define pMd pI"d"
# define pMu pI"u"
#endif

/* Use pD to format ptrdiff_t values, which suffice for indexes into
   buffers and strings.  Emacs never allocates objects larger than
   PTRDIFF_MAX bytes, as they cause problems with pointer subtraction.
   In C99, pD can always be "t"; configure it here for the sake of
   pre-C99 libraries such as glibc 2.0 and Solaris 8.  */
#if PTRDIFF_MAX == INT_MAX
# define pD ""
#elif PTRDIFF_MAX == LONG_MAX
# define pD "l"
#elif PTRDIFF_MAX == LLONG_MAX
# define pD "ll"
#else
# define pD "t"
#endif

/* Extra internal type checking?  */

/* Define Emacs versions of <assert.h>'s 'assert (COND)' and <verify.h>'s
   'assume (COND)'.  COND should be free of side effects, as it may or
   may not be evaluated.

   'eassert (COND)' checks COND at runtime if ENABLE_CHECKING is
   defined and suppress_checking is false, and does nothing otherwise.
   Emacs dies if COND is checked and is false.  The suppress_checking
   variable is initialized to 0 in alloc.c.  Set it to 1 using a
   debugger to temporarily disable aborting on detected internal
   inconsistencies or error conditions.

   In some cases, a good compiler may be able to optimize away the
   eassert macro even if ENABLE_CHECKING is true, e.g., if XSTRING (x)
   uses eassert to test STRINGP (x), but a particular use of XSTRING
   is invoked only after testing that STRINGP (x) is true, making the
   test redundant.

   eassume is like eassert except that it also causes the compiler to
   assume that COND is true afterwards, regardless of whether runtime
   checking is enabled.  This can improve performance in some cases,
   though it can degrade performance in others.  It's often suboptimal
   for COND to call external functions or access volatile storage.  */

#ifndef ENABLE_CHECKING
# define eassert(cond) ((void) (false && (cond))) /* Check COND compiles.  */
# define eassume(cond) assume (cond)
#else /* ENABLE_CHECKING */

extern _Noreturn void die (const char *, const char *, int);

extern bool suppress_checking EXTERNALLY_VISIBLE;

# define eassert(cond)						\
   (suppress_checking || (cond) 				\
    ? (void) 0							\
    : die (# cond, __FILE__, __LINE__))
# define eassume(cond)						\
   (suppress_checking						\
    ? assume (cond)						\
    : (cond)							\
    ? (void) 0							\
    : die (# cond, __FILE__, __LINE__))
#endif /* ENABLE_CHECKING */

/***** Select the tagging scheme.  *****/
/* The following option controls the tagging scheme:
   - USE_LSB_TAG means that we can assume the least 3 bits of pointers are
     always 0, and we can thus use them to hold tag bits, without
     restricting our addressing space.

   If ! USE_LSB_TAG, then use the top 3 bits for tagging, thus
   restricting our possible address range.

   USE_LSB_TAG not only requires the least 3 bits of pointers returned by
   malloc to be 0 but also needs to be able to impose a mult-of-8 alignment
   on the few static Lisp_Objects used, all of which are aligned via
   'char alignas (GCALIGNMENT) gcaligned;' inside a union.  */

enum Lisp_Bits
  {
    /* 2**GCTYPEBITS.  This must be a macro that expands to a literal
       integer constant, for older versions of GCC (through at least 4.9).  */
#define GCALIGNMENT 8

    /* Number of bits in a Lisp_Object value, not counting the tag.  */
    VALBITS = EMACS_INT_WIDTH - GCTYPEBITS,

    /* Number of bits in a Lisp fixnum tag.  */
    INTTYPEBITS = GCTYPEBITS - 1,

    /* Number of bits in a Lisp fixnum value, not counting the tag.  */
    FIXNUM_BITS = VALBITS + 1
  };

#if GCALIGNMENT != 1 << GCTYPEBITS
# error "GCALIGNMENT and GCTYPEBITS are inconsistent"
#endif

/* The maximum value that can be stored in a EMACS_INT, assuming all
   bits other than the type bits contribute to a nonnegative signed value.
   This can be used in #if, e.g., '#if USE_LSB_TAG' below expands to an
   expression involving VAL_MAX.  */
#define VAL_MAX (EMACS_INT_MAX >> (GCTYPEBITS - 1))

/* Whether the least-significant bits of an EMACS_INT contain the tag.
   On hosts where pointers-as-ints do not exceed VAL_MAX / 2, USE_LSB_TAG is:
    a. unnecessary, because the top bits of an EMACS_INT are unused, and
    b. slower, because it typically requires extra masking.
   So, USE_LSB_TAG is true only on hosts where it might be useful.  */
DEFINE_GDB_SYMBOL_BEGIN (bool, USE_LSB_TAG)
#define USE_LSB_TAG (VAL_MAX / 2 < INTPTR_MAX)
DEFINE_GDB_SYMBOL_END (USE_LSB_TAG)

/* Mask for the value (as opposed to the type bits) of a Lisp object.  */
DEFINE_GDB_SYMBOL_BEGIN (EMACS_INT, VALMASK)
# define VALMASK (USE_LSB_TAG ? - (1 << GCTYPEBITS) : VAL_MAX)
DEFINE_GDB_SYMBOL_END (VALMASK)

#if !USE_LSB_TAG && !defined WIDE_EMACS_INT
# error "USE_LSB_TAG not supported on this platform; please report this." \
	"Try 'configure --with-wide-int' to work around the problem."
error !;
#endif

/* Lisp_Word is a scalar word suitable for holding a tagged pointer or
   integer.  Usually it is a pointer to a deliberately-incomplete type
   'union Lisp_X'.  However, it is EMACS_INT when Lisp_Objects and
   pointers differ in width.  */

#define LISP_WORDS_ARE_POINTERS (EMACS_INT_MAX == INTPTR_MAX)
#if LISP_WORDS_ARE_POINTERS
typedef union Lisp_X *Lisp_Word;
#else
typedef EMACS_INT Lisp_Word;
#endif

/* Some operations are so commonly executed that they are implemented
   as macros, not functions, because otherwise runtime performance would
   suffer too much when compiling with GCC without optimization.
   There's no need to inline everything, just the operations that
   would otherwise cause a serious performance problem.

   For each such operation OP, define a macro lisp_h_OP that contains
   the operation's implementation.  That way, OP can be implemented
   via a macro definition like this:

     #define OP(x) lisp_h_OP (x)

   and/or via a function definition like this:

     Lisp_Object (OP) (Lisp_Object x) { return lisp_h_OP (x); }

   without worrying about the implementations diverging, since
   lisp_h_OP defines the actual implementation.  The lisp_h_OP macros
   are intended to be private to this include file, and should not be
   used elsewhere.

   FIXME: Remove the lisp_h_OP macros, and define just the inline OP
   functions, once "gcc -Og" (new to GCC 4.8) works well enough for
   Emacs developers.  Maybe in the year 2020.  See Bug#11935.

   For the macros that have corresponding functions (defined later),
   see these functions for commentary.  */

/* Convert among the various Lisp-related types: I for EMACS_INT, L
   for Lisp_Object, P for void *.  */
#if !CHECK_LISP_OBJECT_TYPE
# if LISP_WORDS_ARE_POINTERS
#  define lisp_h_XLI(o) ((EMACS_INT) (o))
#  define lisp_h_XIL(i) ((Lisp_Object) (i))
#  define lisp_h_XLP(o) ((void *) (o))
#  define lisp_h_XPL(p) ((Lisp_Object) (p))
# else
#  define lisp_h_XLI(o) (o)
#  define lisp_h_XIL(i) (i)
#  define lisp_h_XLP(o) ((void *) (uintptr_t) (o))
#  define lisp_h_XPL(p) ((Lisp_Object) (uintptr_t) (p))
# endif
#else
# if LISP_WORDS_ARE_POINTERS
#  define lisp_h_XLI(o) ((EMACS_INT) (o).i)
#  define lisp_h_XIL(i) ((Lisp_Object) {(Lisp_Word) (i)})
#  define lisp_h_XLP(o) ((void *) (o).i)
#  define lisp_h_XPL(p) lisp_h_XIL (p)
# else
#  define lisp_h_XLI(o) ((o).i)
#  define lisp_h_XIL(i) ((Lisp_Object) {i})
#  define lisp_h_XLP(o) ((void *) (uintptr_t) (o).i)
#  define lisp_h_XPL(p) ((Lisp_Object) {(uintptr_t) (p)})
# endif
#endif

#define lisp_h_CHECK_NUMBER(x) CHECK_TYPE (INTEGERP (x), Qintegerp, x)
#define lisp_h_CHECK_SYMBOL(x) CHECK_TYPE (SYMBOLP (x), Qsymbolp, x)
#define lisp_h_CHECK_TYPE(ok, predicate, x) \
   ((ok) ? (void) 0 : wrong_type_argument (predicate, x))
#define lisp_h_CONSP(x) (XTYPE (x) == Lisp_Cons)
#define lisp_h_EQ(x, y) (XLI (x) == XLI (y))
#define lisp_h_FLOATP(x) (XTYPE (x) == Lisp_Float)
#define lisp_h_INTEGERP(x) ((XTYPE (x) & (Lisp_Int0 | ~Lisp_Int1)) == Lisp_Int0)
#define lisp_h_MARKERP(x) (MISCP (x) && XMISCTYPE (x) == Lisp_Misc_Marker)
#define lisp_h_MISCP(x) (XTYPE (x) == Lisp_Misc)
#define lisp_h_NILP(x) EQ (x, Qnil)
#define lisp_h_SET_SYMBOL_VAL(sym, v) \
   (eassert ((sym)->u.s.redirect == SYMBOL_PLAINVAL), \
    (sym)->u.s.val.value = (v))
#define lisp_h_SYMBOL_CONSTANT_P(sym) \
   (XSYMBOL (sym)->u.s.trapped_write == SYMBOL_NOWRITE)
#define lisp_h_SYMBOL_TRAPPED_WRITE_P(sym) (XSYMBOL (sym)->u.s.trapped_write)
#define lisp_h_SYMBOL_VAL(sym) \
   (eassert ((sym)->u.s.redirect == SYMBOL_PLAINVAL), (sym)->u.s.val.value)
#define lisp_h_SYMBOLP(x) (XTYPE (x) == Lisp_Symbol)
#define lisp_h_VECTORLIKEP(x) (XTYPE (x) == Lisp_Vectorlike)
#define lisp_h_XCAR(c) XCONS (c)->u.s.car
#define lisp_h_XCDR(c) XCONS (c)->u.s.u.cdr
#define lisp_h_XCONS(a) \
   (eassert (CONSP (a)), (struct Lisp_Cons *) XUNTAG (a, Lisp_Cons))
#define lisp_h_XHASH(a) XUINT (a)
#ifndef GC_CHECK_CONS_LIST
# define lisp_h_check_cons_list() ((void) 0)
#endif
#if USE_LSB_TAG
# define lisp_h_make_number(n) \
    XIL ((EMACS_INT) (((EMACS_UINT) (n) << INTTYPEBITS) + Lisp_Int0))
# define lisp_h_XFASTINT(a) XINT (a)
# define lisp_h_XINT(a) (XLI (a) >> INTTYPEBITS)
# ifdef __CHKP__
#  define lisp_h_XSYMBOL(a) \
    (eassert (SYMBOLP (a)), \
     (struct Lisp_Symbol *) ((char *) XUNTAG (a, Lisp_Symbol) \
			     + (intptr_t) lispsym))
# else
   /* If !__CHKP__ this is equivalent, and is a bit faster as of GCC 7.  */
#  define lisp_h_XSYMBOL(a) \
    (eassert (SYMBOLP (a)), \
     (struct Lisp_Symbol *) ((intptr_t) XLI (a) - Lisp_Symbol \
			     + (char *) lispsym))
# endif
# define lisp_h_XTYPE(a) ((enum Lisp_Type) (XLI (a) & ~VALMASK))
# define lisp_h_XUNTAG(a, type) \
    __builtin_assume_aligned ((char *) XLP (a) - (type), GCALIGNMENT)
#endif

/* When compiling via gcc -O0, define the key operations as macros, as
   Emacs is too slow otherwise.  To disable this optimization, compile
   with -DINLINING=false.  */
#if (defined __NO_INLINE__ \
     && ! defined __OPTIMIZE__ && ! defined __OPTIMIZE_SIZE__ \
     && ! (defined INLINING && ! INLINING))
# define DEFINE_KEY_OPS_AS_MACROS true
#else
# define DEFINE_KEY_OPS_AS_MACROS false
#endif

#if DEFINE_KEY_OPS_AS_MACROS
# define XLI(o) lisp_h_XLI (o)
# define XIL(i) lisp_h_XIL (i)
# define XLP(o) lisp_h_XLP (o)
# define XPL(p) lisp_h_XPL (p)
# define CHECK_NUMBER(x) lisp_h_CHECK_NUMBER (x)
# define CHECK_SYMBOL(x) lisp_h_CHECK_SYMBOL (x)
# define CHECK_TYPE(ok, predicate, x) lisp_h_CHECK_TYPE (ok, predicate, x)
# define CONSP(x) lisp_h_CONSP (x)
# define EQ(x, y) lisp_h_EQ (x, y)
# define FLOATP(x) lisp_h_FLOATP (x)
# define INTEGERP(x) lisp_h_INTEGERP (x)
# define MARKERP(x) lisp_h_MARKERP (x)
# define MISCP(x) lisp_h_MISCP (x)
# define NILP(x) lisp_h_NILP (x)
# define SET_SYMBOL_VAL(sym, v) lisp_h_SET_SYMBOL_VAL (sym, v)
# define SYMBOL_CONSTANT_P(sym) lisp_h_SYMBOL_CONSTANT_P (sym)
# define SYMBOL_TRAPPED_WRITE_P(sym) lisp_h_SYMBOL_TRAPPED_WRITE_P (sym)
# define SYMBOL_VAL(sym) lisp_h_SYMBOL_VAL (sym)
# define SYMBOLP(x) lisp_h_SYMBOLP (x)
# define VECTORLIKEP(x) lisp_h_VECTORLIKEP (x)
# define XCAR(c) lisp_h_XCAR (c)
# define XCDR(c) lisp_h_XCDR (c)
# define XCONS(a) lisp_h_XCONS (a)
# define XHASH(a) lisp_h_XHASH (a)
# ifndef GC_CHECK_CONS_LIST
#  define check_cons_list() lisp_h_check_cons_list ()
# endif
# if USE_LSB_TAG
#  define make_number(n) lisp_h_make_number (n)
#  define XFASTINT(a) lisp_h_XFASTINT (a)
#  define XINT(a) lisp_h_XINT (a)
#  define XSYMBOL(a) lisp_h_XSYMBOL (a)
#  define XTYPE(a) lisp_h_XTYPE (a)
#  define XUNTAG(a, type) lisp_h_XUNTAG (a, type)
# endif
#endif


/* Define the fundamental Lisp data structures.  */

/* This is the set of Lisp data types.  If you want to define a new
   data type, read the comments after Lisp_Fwd_Type definition
   below.  */

/* Lisp integers use 2 tags, to give them one extra bit, thus
   extending their range from, e.g., -2^28..2^28-1 to -2^29..2^29-1.  */
#define INTMASK (EMACS_INT_MAX >> (INTTYPEBITS - 1))
#define case_Lisp_Int case Lisp_Int0: case Lisp_Int1

/* Idea stolen from GDB.  Pedantic GCC complains about enum bitfields,
   and xlc and Oracle Studio c99 complain vociferously about them.  */
#if (defined __STRICT_ANSI__ || defined __IBMC__ \
     || (defined __SUNPRO_C && __STDC__))
#define ENUM_BF(TYPE) unsigned int
#else
#define ENUM_BF(TYPE) enum TYPE
#endif


enum Lisp_Type
  {
    /* Symbol.  XSYMBOL (object) points to a struct Lisp_Symbol.  */
    Lisp_Symbol = 0,

    /* Miscellaneous.  XMISC (object) points to a union Lisp_Misc,
       whose first member indicates the subtype.  */
    Lisp_Misc = 1,

    /* Integer.  XINT (obj) is the integer value.  */
    Lisp_Int0 = 2,
    Lisp_Int1 = USE_LSB_TAG ? 6 : 3,

    /* String.  XSTRING (object) points to a struct Lisp_String.
       The length of the string, and its contents, are stored therein.  */
    Lisp_String = 4,

    /* Vector of Lisp objects, or something resembling it.
       XVECTOR (object) points to a struct Lisp_Vector, which contains
       the size and contents.  The size field also contains the type
       information, if it's not a real vector object.  */
    Lisp_Vectorlike = 5,

    /* Cons.  XCONS (object) points to a struct Lisp_Cons.  */
    Lisp_Cons = USE_LSB_TAG ? 3 : 6,

    Lisp_Float = 7
  };

/* This is the set of data types that share a common structure.
   The first member of the structure is a type code from this set.
   The enum values are arbitrary, but we'll use large numbers to make it
   more likely that we'll spot the error if a random word in memory is
   mistakenly interpreted as a Lisp_Misc.  */
enum Lisp_Misc_Type
  {
    Lisp_Misc_Free = 0x5eab,
    Lisp_Misc_Marker,
    Lisp_Misc_Overlay,
    Lisp_Misc_Save_Value,
    Lisp_Misc_Finalizer,
    Lisp_Misc_User_Ptr,
    /* This is not a type code.  It is for range checking.  */
    Lisp_Misc_Limit
  };

/* These are the types of forwarding objects used in the value slot
   of symbols for special built-in variables whose value is stored in
   C variables.  */
enum Lisp_Fwd_Type
  {
    Lisp_Fwd_Int,		/* Fwd to a C `int' variable.  */
    Lisp_Fwd_Bool,		/* Fwd to a C boolean var.  */
    Lisp_Fwd_Obj,		/* Fwd to a C Lisp_Object variable.  */
    Lisp_Fwd_Buffer_Obj,	/* Fwd to a Lisp_Object field of buffers.  */
    Lisp_Fwd_Kboard_Obj		/* Fwd to a Lisp_Object field of kboards.  */
  };

/* If you want to define a new Lisp data type, here are some
   instructions.  See the thread at
   https://lists.gnu.org/r/emacs-devel/2012-10/msg00561.html
   for more info.

   First, there are already a couple of Lisp types that can be used if
   your new type does not need to be exposed to Lisp programs nor
   displayed to users.  These are Lisp_Save_Value, a Lisp_Misc
   subtype; and PVEC_OTHER, a kind of vectorlike object.  The former
   is suitable for temporarily stashing away pointers and integers in
   a Lisp object.  The latter is useful for vector-like Lisp objects
   that need to be used as part of other objects, but which are never
   shown to users or Lisp code (search for PVEC_OTHER in xterm.c for
   an example).

   These two types don't look pretty when printed, so they are
   unsuitable for Lisp objects that can be exposed to users.

   To define a new data type, add one more Lisp_Misc subtype or one
   more pseudovector subtype.  Pseudovectors are more suitable for
   objects with several slots that need to support fast random access,
   while Lisp_Misc types are for everything else.  A pseudovector object
   provides one or more slots for Lisp objects, followed by struct
   members that are accessible only from C.  A Lisp_Misc object is a
   wrapper for a C struct that can contain anything you like.

   Explicit freeing is discouraged for Lisp objects in general.  But if
   you really need to exploit this, use Lisp_Misc (check free_misc in
   alloc.c to see why).  There is no way to free a vectorlike object.

   To add a new pseudovector type, extend the pvec_type enumeration;
   to add a new Lisp_Misc, extend the Lisp_Misc_Type enumeration.

   For a Lisp_Misc, you will also need to add your entry to union
   Lisp_Misc, but make sure the first word has the same structure as
   the others, starting with a 16-bit member of the Lisp_Misc_Type
   enumeration and a 1-bit GC markbit.  Also make sure the overall
   size of the union is not increased by your addition.  The latter
   requirement is to keep Lisp_Misc objects small enough, so they
   are handled faster: since all Lisp_Misc types use the same space,
   enlarging any of them will affect all the rest.  If you really
   need a larger object, it is best to use Lisp_Vectorlike instead.

   For a new pseudovector, it's highly desirable to limit the size
   of your data type by VBLOCK_BYTES_MAX bytes (defined in alloc.c).
   Otherwise you will need to change sweep_vectors (also in alloc.c).

   Then you will need to add switch branches in print.c (in
   print_object, to print your object, and possibly also in
   print_preprocess) and to alloc.c, to mark your object (in
   mark_object) and to free it (in gc_sweep).  The latter is also the
   right place to call any code specific to your data type that needs
   to run when the object is recycled -- e.g., free any additional
   resources allocated for it that are not Lisp objects.  You can even
   make a pointer to the function that frees the resources a slot in
   your object -- this way, the same object could be used to represent
   several disparate C structures.

   You also need to add the new type to the constant
   `cl--typeof-types' in lisp/emacs-lisp/cl-preloaded.el.  */
<<<<<<< HEAD

/* A Lisp_Object is a tagged pointer or integer.  Ordinarily it is a
   Lisp_Word.  However, if CHECK_LISP_OBJECT_TYPE, it is a wrapper
   around Lisp_Word, to help catch thinkos like 'Lisp_Object x = 0;'.

   LISP_INITIALLY (W) initializes a Lisp object with a tagged value
   that is a Lisp_Word W.  It can be used in a static initializer.  */

=======


/* A Lisp_Object is a tagged pointer or integer.  Ordinarily it is a
   Lisp_Word.  However, if CHECK_LISP_OBJECT_TYPE, it is a wrapper
   around Lisp_Word, to help catch thinkos like 'Lisp_Object x = 0;'.

   LISP_INITIALLY (W) initializes a Lisp object with a tagged value
   that is a Lisp_Word W.  It can be used in a static initializer.  */

>>>>>>> b61a8729
#ifdef CHECK_LISP_OBJECT_TYPE
typedef struct Lisp_Object { Lisp_Word i; } Lisp_Object;
# define LISP_INITIALLY(w) {w}
# undef CHECK_LISP_OBJECT_TYPE
enum CHECK_LISP_OBJECT_TYPE { CHECK_LISP_OBJECT_TYPE = true };
#else
typedef Lisp_Word Lisp_Object;
# define LISP_INITIALLY(w) (w)
enum CHECK_LISP_OBJECT_TYPE { CHECK_LISP_OBJECT_TYPE = false };
#endif

/* Forward declarations.  */

/* Defined in this file.  */
INLINE void set_sub_char_table_contents (Lisp_Object, ptrdiff_t,
					      Lisp_Object);

/* Defined in chartab.c.  */
extern Lisp_Object char_table_ref (Lisp_Object, int);
extern void char_table_set (Lisp_Object, int, Lisp_Object);

/* Defined in data.c.  */
extern _Noreturn void wrong_type_argument (Lisp_Object, Lisp_Object);

#ifdef CANNOT_DUMP
enum { might_dump = false };
#elif defined DOUG_LEA_MALLOC
/* Defined in emacs.c.  */
extern bool might_dump;
#endif
/* True means Emacs has already been initialized.
   Used during startup to detect startup of dumped Emacs.  */
extern bool initialized;

/* Defined in Rust.  */
extern double extract_float (Lisp_Object);


/* Low-level conversion and type checking.  */

/* Convert among various types use to implement Lisp_Object.  At the
   machine level, these operations may widen or narrow their arguments
   if pointers differ in width from EMACS_INT; otherwise they are
   no-ops.  */

INLINE EMACS_INT
(XLI) (Lisp_Object o)
{
  return lisp_h_XLI (o);
}

INLINE Lisp_Object
(XIL) (EMACS_INT i)
{
  return lisp_h_XIL (i);
}

INLINE void *
(XLP) (Lisp_Object o)
{
  return lisp_h_XLP (o);
}

INLINE Lisp_Object
(XPL) (void *p)
{
  return lisp_h_XPL (p);
}

/* Extract A's type.  */

INLINE enum Lisp_Type
(XTYPE) (Lisp_Object a)
{
#if USE_LSB_TAG
  return lisp_h_XTYPE (a);
#else
  EMACS_UINT i = XLI (a);
  return USE_LSB_TAG ? i & ~VALMASK : i >> VALBITS;
#endif
}

INLINE void
(CHECK_TYPE) (int ok, Lisp_Object predicate, Lisp_Object x)
{
  lisp_h_CHECK_TYPE (ok, predicate, x);
}

/* Extract A's pointer value, assuming A's type is TYPE.  */

INLINE void *
(XUNTAG) (Lisp_Object a, int type)
{
#if USE_LSB_TAG
  return lisp_h_XUNTAG (a, type);
#else
  EMACS_UINT utype = type;
  char *p = XLP (a);
  return p - (utype << (USE_LSB_TAG ? 0 : VALBITS));
#endif
}


/* Interned state of a symbol.  */

enum symbol_interned
{
  SYMBOL_UNINTERNED = 0,
  SYMBOL_INTERNED = 1,
  SYMBOL_INTERNED_IN_INITIAL_OBARRAY = 2
};

enum symbol_redirect
{
  SYMBOL_PLAINVAL  = 4,
  SYMBOL_VARALIAS  = 1,
  SYMBOL_LOCALIZED = 2,
  SYMBOL_FORWARDED = 3
};

enum symbol_trapped_write
{
  SYMBOL_UNTRAPPED_WRITE = 0,
  SYMBOL_NOWRITE = 1,
  SYMBOL_TRAPPED_WRITE = 2
};

struct Lisp_Symbol
{
  union
  {
    struct
    {
      bool_bf gcmarkbit : 1;

      /* Indicates where the value can be found:
	 0 : it's a plain var, the value is in the `value' field.
	 1 : it's a varalias, the value is really in the `alias' symbol.
	 2 : it's a localized var, the value is in the `blv' object.
	 3 : it's a forwarding variable, the value is in `forward'.  */
      ENUM_BF (symbol_redirect) redirect : 3;

      /* 0 : normal case, just set the value
	 1 : constant, cannot set, e.g. nil, t, :keywords.
	 2 : trap the write, call watcher functions.  */
      ENUM_BF (symbol_trapped_write) trapped_write : 2;

      /* Interned state of the symbol.  This is an enumerator from
	 enum symbol_interned.  */
      unsigned interned : 2;

      /* True means that this variable has been explicitly declared
	 special (with `defvar' etc), and shouldn't be lexically bound.  */
      bool_bf declared_special : 1;

      /* True if pointed to from purespace and hence can't be GC'd.  */
      bool_bf pinned : 1;

      /* The symbol's name, as a Lisp string.  */
      Lisp_Object name;

      /* Value of the symbol or Qunbound if unbound.  Which alternative of the
	 union is used depends on the `redirect' field above.  */
      union {
	Lisp_Object value;
	struct Lisp_Symbol *alias;
	struct Lisp_Buffer_Local_Value *blv;
	union Lisp_Fwd *fwd;
      } val;

      /* Function value of the symbol or Qnil if not fboundp.  */
      Lisp_Object function;

      /* The symbol's property list.  */
      Lisp_Object plist;

      /* Next symbol in obarray bucket, if the symbol is interned.  */
      struct Lisp_Symbol *next;
    } s;
    char alignas (GCALIGNMENT) gcaligned;
  } u;
};
verify (alignof (struct Lisp_Symbol) % GCALIGNMENT == 0);

/* Declare a Lisp-callable function.  The MAXARGS parameter has the same
   meaning as in the DEFUN macro, and is used to construct a prototype.  */
/* We can use the same trick as in the DEFUN macro to generate the
   appropriate prototype.  */
#define EXFUN(fnname, maxargs) \
  extern Lisp_Object fnname DEFUN_ARGS_ ## maxargs

/* Note that the weird token-substitution semantics of ANSI C makes
   this work for MANY and UNEVALLED.  */
#define DEFUN_ARGS_MANY		(ptrdiff_t, Lisp_Object *)
#define DEFUN_ARGS_UNEVALLED	(Lisp_Object)
#define DEFUN_ARGS_0	(void)
#define DEFUN_ARGS_1	(Lisp_Object)
#define DEFUN_ARGS_2	(Lisp_Object, Lisp_Object)
#define DEFUN_ARGS_3	(Lisp_Object, Lisp_Object, Lisp_Object)
#define DEFUN_ARGS_4	(Lisp_Object, Lisp_Object, Lisp_Object, Lisp_Object)
#define DEFUN_ARGS_5	(Lisp_Object, Lisp_Object, Lisp_Object, Lisp_Object, \
			 Lisp_Object)
#define DEFUN_ARGS_6	(Lisp_Object, Lisp_Object, Lisp_Object, Lisp_Object, \
			 Lisp_Object, Lisp_Object)
#define DEFUN_ARGS_7	(Lisp_Object, Lisp_Object, Lisp_Object, Lisp_Object, \
			 Lisp_Object, Lisp_Object, Lisp_Object)
#define DEFUN_ARGS_8	(Lisp_Object, Lisp_Object, Lisp_Object, Lisp_Object, \
			 Lisp_Object, Lisp_Object, Lisp_Object, Lisp_Object)

/* Typedefs useful for implementing TAG_PTR.  untagged_ptr represents
   a pointer before tagging, and Lisp_Word_tag contains a
   possibly-shifted tag to be added to an untagged_ptr to convert it
   to a Lisp_Word.  */
#if LISP_WORDS_ARE_POINTERS
/* untagged_ptr is a pointer so that the compiler knows that TAG_PTR
   yields a pointer; this can help with gcc -fcheck-pointer-bounds.
   It is char * so that adding a tag uses simple machine addition.  */
typedef char *untagged_ptr;
typedef uintptr_t Lisp_Word_tag;
#else
/* untagged_ptr is an unsigned integer instead of a pointer, so that
   it can be added to the possibly-wider Lisp_Word_tag type without
   losing information.  */
typedef uintptr_t untagged_ptr;
typedef EMACS_UINT Lisp_Word_tag;
#endif

/* An initializer for a Lisp_Object that contains TAG along with PTR.  */
#define TAG_PTR(tag, ptr) \
  LISP_INITIALLY ((Lisp_Word) \
		  ((untagged_ptr) (ptr) \
		   + ((Lisp_Word_tag) (tag) << (USE_LSB_TAG ? 0 : VALBITS))))

/* LISPSYM_INITIALLY (Qfoo) is equivalent to Qfoo except it is
   designed for use as an initializer, even for a constant initializer.  */
#define LISPSYM_INITIALLY(name) \
  TAG_PTR (Lisp_Symbol, (char *) (intptr_t) ((i##name) * sizeof *lispsym))

/* Declare extern constants for Lisp symbols.  These can be helpful
   when using a debugger like GDB, on older platforms where the debug
   format does not represent C macros.  However, they are unbounded
   and would just be asking for trouble if checking pointer bounds.  */
#ifdef __CHKP__
# define DEFINE_LISP_SYMBOL(name)
#else
# define DEFINE_LISP_SYMBOL(name) \
   DEFINE_GDB_SYMBOL_BEGIN (Lisp_Object, name) \
   DEFINE_GDB_SYMBOL_END (LISPSYM_INITIALLY (name))
#endif

/* The index of the C-defined Lisp symbol SYM.
   This can be used in a static initializer.  */
#define SYMBOL_INDEX(sym) i##sym

/* By default, define macros for Qt, etc., as this leads to a bit
   better performance in the core Emacs interpreter.  A plugin can
   define DEFINE_NON_NIL_Q_SYMBOL_MACROS to be false, to be portable to
   other Emacs instances that assign different values to Qt, etc.  */
#ifndef DEFINE_NON_NIL_Q_SYMBOL_MACROS
# define DEFINE_NON_NIL_Q_SYMBOL_MACROS true
#endif

#include "globals.h"

/* Header of vector-like objects.  This documents the layout constraints on
   vectors and pseudovectors (objects of PVEC_xxx subtype).  It also prevents
   compilers from being fooled by Emacs's type punning: XSETPSEUDOVECTOR
   and PSEUDOVECTORP cast their pointers to union vectorlike_header *,
   because when two such pointers potentially alias, a compiler won't
   incorrectly reorder loads and stores to their size fields.  See
   Bug#8546.  */
union vectorlike_header
  {
    /* The main member contains various pieces of information:
       - The MSB (ARRAY_MARK_FLAG) holds the gcmarkbit.
       - The next bit (PSEUDOVECTOR_FLAG) indicates whether this is a plain
         vector (0) or a pseudovector (1).
       - If PSEUDOVECTOR_FLAG is 0, the rest holds the size (number
         of slots) of the vector.
       - If PSEUDOVECTOR_FLAG is 1, the rest is subdivided into three fields:
	 - a) pseudovector subtype held in PVEC_TYPE_MASK field;
	 - b) number of Lisp_Objects slots at the beginning of the object
	   held in PSEUDOVECTOR_SIZE_MASK field.  These objects are always
	   traced by the GC;
	 - c) size of the rest fields held in PSEUDOVECTOR_REST_MASK and
	   measured in word_size units.  Rest fields may also include
	   Lisp_Objects, but these objects usually needs some special treatment
	   during GC.
	 There are some exceptions.  For PVEC_FREE, b) is always zero.  For
	 PVEC_BOOL_VECTOR and PVEC_SUBR, both b) and c) are always zero.
	 Current layout limits the pseudovectors to 63 PVEC_xxx subtypes,
	 4095 Lisp_Objects in GC-ed area and 4095 word-sized other slots.  */
    ptrdiff_t size;
    char alignas (GCALIGNMENT) gcaligned;
  };
verify (alignof (union vectorlike_header) % GCALIGNMENT == 0);

INLINE bool
(SYMBOLP) (Lisp_Object x)
{
  return lisp_h_SYMBOLP (x);
}

INLINE struct Lisp_Symbol *
(XSYMBOL) (Lisp_Object a)
{
#if USE_LSB_TAG
  return lisp_h_XSYMBOL (a);
#else
  eassert (SYMBOLP (a));
  intptr_t i = (intptr_t) XUNTAG (a, Lisp_Symbol);
  void *p = (char *) lispsym + i;
# ifdef __CHKP__
  /* Bypass pointer checking.  Although this could be improved it is
     probably not worth the trouble.  */
  p = __builtin___bnd_set_ptr_bounds (p, sizeof (struct Lisp_Symbol));
# endif
  return p;
#endif
}

INLINE Lisp_Object
make_lisp_symbol (struct Lisp_Symbol *sym)
{
#ifdef __CHKP__
  /* Although '__builtin___bnd_narrow_ptr_bounds (sym, sym, sizeof *sym)'
     should be more efficient, it runs afoul of GCC bug 83251
     <https://gcc.gnu.org/bugzilla/show_bug.cgi?id=83251>.
     Also, attempting to call __builtin___bnd_chk_ptr_bounds (sym, sizeof *sym)
     here seems to trigger a GCC bug, as yet undiagnosed.  */
  char *addr = __builtin___bnd_set_ptr_bounds (sym, sizeof *sym);
  char *symoffset = addr - (intptr_t) lispsym;
#else
  /* If !__CHKP__, GCC 7 x86-64 generates faster code if lispsym is
     cast to char * rather than to intptr_t.  */
  char *symoffset = (char *) ((char *) sym - (char *) lispsym);
#endif
  Lisp_Object a = TAG_PTR (Lisp_Symbol, symoffset);
  eassert (XSYMBOL (a) == sym);
  return a;
}

INLINE Lisp_Object
builtin_lisp_symbol (int index)
{
  return make_lisp_symbol (&lispsym[index]);
}

INLINE void
(CHECK_SYMBOL) (Lisp_Object x)
{
  lisp_h_CHECK_SYMBOL (x);
}

/* In the size word of a vector, this bit means the vector has been marked.  */

DEFINE_GDB_SYMBOL_BEGIN (ptrdiff_t, ARRAY_MARK_FLAG)
# define ARRAY_MARK_FLAG PTRDIFF_MIN
DEFINE_GDB_SYMBOL_END (ARRAY_MARK_FLAG)

/* In the size word of a struct Lisp_Vector, this bit means it's really
   some other vector-like object.  */
DEFINE_GDB_SYMBOL_BEGIN (ptrdiff_t, PSEUDOVECTOR_FLAG)
# define PSEUDOVECTOR_FLAG (PTRDIFF_MAX - PTRDIFF_MAX / 2)
DEFINE_GDB_SYMBOL_END (PSEUDOVECTOR_FLAG)

/* In a pseudovector, the size field actually contains a word with one
   PSEUDOVECTOR_FLAG bit set, and one of the following values extracted
   with PVEC_TYPE_MASK to indicate the actual type.  */
enum pvec_type
{
  PVEC_NORMAL_VECTOR,
  PVEC_FREE,
  PVEC_PROCESS,
  PVEC_FRAME,
  PVEC_WINDOW,
  PVEC_BOOL_VECTOR,
  PVEC_BUFFER,
  PVEC_HASH_TABLE,
  PVEC_TERMINAL,
  PVEC_WINDOW_CONFIGURATION,
  PVEC_SUBR,
  PVEC_OTHER,            /* Should never be visible to Elisp code.  */
  PVEC_XWIDGET,
  PVEC_XWIDGET_VIEW,
  PVEC_THREAD,
  PVEC_MUTEX,
  PVEC_CONDVAR,
  PVEC_MODULE_FUNCTION,

  /* These should be last, check internal_equal to see why.  */
  PVEC_COMPILED,
  PVEC_CHAR_TABLE,
  PVEC_SUB_CHAR_TABLE,
  PVEC_RECORD,
  PVEC_FONT /* Should be last because it's used for range checking.  */
};

enum More_Lisp_Bits
  {
    /* For convenience, we also store the number of elements in these bits.
       Note that this size is not necessarily the memory-footprint size, but
       only the number of Lisp_Object fields (that need to be traced by GC).
       The distinction is used, e.g., by Lisp_Process, which places extra
       non-Lisp_Object fields at the end of the structure.  */
    PSEUDOVECTOR_SIZE_BITS = 12,
    PSEUDOVECTOR_SIZE_MASK = (1 << PSEUDOVECTOR_SIZE_BITS) - 1,

    /* To calculate the memory footprint of the pseudovector, it's useful
       to store the size of non-Lisp area in word_size units here.  */
    PSEUDOVECTOR_REST_BITS = 12,
    PSEUDOVECTOR_REST_MASK = (((1 << PSEUDOVECTOR_REST_BITS) - 1)
			      << PSEUDOVECTOR_SIZE_BITS),

    /* Used to extract pseudovector subtype information.  */
    PSEUDOVECTOR_AREA_BITS = PSEUDOVECTOR_SIZE_BITS + PSEUDOVECTOR_REST_BITS,
    PVEC_TYPE_MASK = 0x3f << PSEUDOVECTOR_AREA_BITS
  };

/* These functions extract various sorts of values from a Lisp_Object.
   For example, if tem is a Lisp_Object whose type is Lisp_Cons,
   XCONS (tem) is the struct Lisp_Cons * pointing to the memory for
   that cons.  */

/* Largest and smallest representable fixnum values.  These are the C
   values.  They are macros for use in static initializers.  */
#define MOST_POSITIVE_FIXNUM (EMACS_INT_MAX >> INTTYPEBITS)
#define MOST_NEGATIVE_FIXNUM (-1 - MOST_POSITIVE_FIXNUM)

#if USE_LSB_TAG

INLINE Lisp_Object
(make_number) (EMACS_INT n)
{
  return lisp_h_make_number (n);
}

INLINE EMACS_INT
(XINT) (Lisp_Object a)
{
  return lisp_h_XINT (a);
}

INLINE EMACS_INT
(XFASTINT) (Lisp_Object a)
{
  EMACS_INT n = lisp_h_XFASTINT (a);
  eassume (0 <= n);
  return n;
}

#else /* ! USE_LSB_TAG */

/* Although compiled only if ! USE_LSB_TAG, the following functions
   also work when USE_LSB_TAG; this is to aid future maintenance when
   the lisp_h_* macros are eventually removed.  */

/* Make a Lisp integer representing the value of the low order
   bits of N.  */
INLINE Lisp_Object
make_number (EMACS_INT n)
{
  EMACS_INT int0 = Lisp_Int0;
  if (USE_LSB_TAG)
    {
      EMACS_UINT u = n;
      n = u << INTTYPEBITS;
      n += int0;
    }
  else
    {
      n &= INTMASK;
      n += (int0 << VALBITS);
    }
  return XIL (n);
}

/* Extract A's value as a signed integer.  */
INLINE EMACS_INT
XINT (Lisp_Object a)
{
  EMACS_INT i = XLI (a);
  if (! USE_LSB_TAG)
    {
      EMACS_UINT u = i;
      i = u << INTTYPEBITS;
    }
  return i >> INTTYPEBITS;
}

/* Like XINT (A), but may be faster.  A must be nonnegative.
   If ! USE_LSB_TAG, this takes advantage of the fact that Lisp
   integers have zero-bits in their tags.  */
INLINE EMACS_INT
XFASTINT (Lisp_Object a)
{
  EMACS_INT int0 = Lisp_Int0;
  EMACS_INT n = USE_LSB_TAG ? XINT (a) : XLI (a) - (int0 << VALBITS);
  eassume (0 <= n);
  return n;
}

#endif /* ! USE_LSB_TAG */

/* Extract A's value as an unsigned integer.  */
INLINE EMACS_UINT
XUINT (Lisp_Object a)
{
  EMACS_UINT i = XLI (a);
  return USE_LSB_TAG ? i >> INTTYPEBITS : i & INTMASK;
}

/* Return A's (Lisp-integer sized) hash.  Happens to be like XUINT
   right now, but XUINT should only be applied to objects we know are
   integers.  */

INLINE EMACS_INT
(XHASH) (Lisp_Object a)
{
  return lisp_h_XHASH (a);
}

/* Like make_number (N), but may be faster.  N must be in nonnegative range.  */
INLINE Lisp_Object
make_natnum (EMACS_INT n)
{
  eassert (0 <= n && n <= MOST_POSITIVE_FIXNUM);
  EMACS_INT int0 = Lisp_Int0;
  return USE_LSB_TAG ? make_number (n) : XIL (n + (int0 << VALBITS));
}

/* Return true if X and Y are the same object.  */

INLINE bool
(EQ) (Lisp_Object x, Lisp_Object y)
{
  return lisp_h_EQ (x, y);
}

/* True if the possibly-unsigned integer I doesn't fit in a Lisp fixnum.  */

#define FIXNUM_OVERFLOW_P(i) \
  (! ((0 <= (i) || MOST_NEGATIVE_FIXNUM <= (i)) && (i) <= MOST_POSITIVE_FIXNUM))

ptrdiff_t clip_to_bounds (ptrdiff_t lower, EMACS_INT num, ptrdiff_t upper);


/* Construct a Lisp_Object from a value or address.  */

INLINE Lisp_Object
make_lisp_ptr (void *ptr, enum Lisp_Type type)
{
  Lisp_Object a = TAG_PTR (type, ptr);
  eassert (XTYPE (a) == type && XUNTAG (a, type) == ptr);
  return a;
}

INLINE bool
(INTEGERP) (Lisp_Object x)
{
  return lisp_h_INTEGERP (x);
}

#define XSETINT(a, b) ((a) = make_number (b))
#define XSETFASTINT(a, b) ((a) = make_natnum (b))
#define XSETCONS(a, b) ((a) = make_lisp_ptr (b, Lisp_Cons))
#define XSETVECTOR(a, b) ((a) = make_lisp_ptr (b, Lisp_Vectorlike))
#define XSETSTRING(a, b) ((a) = make_lisp_ptr (b, Lisp_String))
#define XSETSYMBOL(a, b) ((a) = make_lisp_symbol (b))
#define XSETFLOAT(a, b) ((a) = make_lisp_ptr (b, Lisp_Float))
#define XSETMISC(a, b) ((a) = make_lisp_ptr (b, Lisp_Misc))

/* Pseudovector types.  */

#define XSETPVECTYPE(v, code)						\
  ((v)->header.size |= PSEUDOVECTOR_FLAG | ((code) << PSEUDOVECTOR_AREA_BITS))
#define XSETPVECTYPESIZE(v, code, lispsize, restsize)		\
  ((v)->header.size = (PSEUDOVECTOR_FLAG			\
		       | ((code) << PSEUDOVECTOR_AREA_BITS)	\
		       | ((restsize) << PSEUDOVECTOR_SIZE_BITS) \
		       | (lispsize)))

/* The cast to union vectorlike_header * avoids aliasing issues.  */
#define XSETPSEUDOVECTOR(a, b, code) \
  XSETTYPED_PSEUDOVECTOR (a, b,					\
			  (((union vectorlike_header *)	\
			    XUNTAG (a, Lisp_Vectorlike))	\
			   ->size),				\
			  code)
#define XSETTYPED_PSEUDOVECTOR(a, b, size, code)			\
  (XSETVECTOR (a, b),							\
   eassert ((size & (PSEUDOVECTOR_FLAG | PVEC_TYPE_MASK))		\
	    == (PSEUDOVECTOR_FLAG | (code << PSEUDOVECTOR_AREA_BITS))))

#define XSETWINDOW_CONFIGURATION(a, b) \
  (XSETPSEUDOVECTOR (a, b, PVEC_WINDOW_CONFIGURATION))
#define XSETPROCESS(a, b) (XSETPSEUDOVECTOR (a, b, PVEC_PROCESS))
#define XSETWINDOW(a, b) (XSETPSEUDOVECTOR (a, b, PVEC_WINDOW))
#define XSETTERMINAL(a, b) (XSETPSEUDOVECTOR (a, b, PVEC_TERMINAL))
#define XSETSUBR(a, b) (XSETPSEUDOVECTOR (a, b, PVEC_SUBR))
#define XSETCOMPILED(a, b) (XSETPSEUDOVECTOR (a, b, PVEC_COMPILED))
#define XSETBUFFER(a, b) (XSETPSEUDOVECTOR (a, b, PVEC_BUFFER))
#define XSETCHAR_TABLE(a, b) (XSETPSEUDOVECTOR (a, b, PVEC_CHAR_TABLE))
#define XSETBOOL_VECTOR(a, b) (XSETPSEUDOVECTOR (a, b, PVEC_BOOL_VECTOR))
#define XSETSUB_CHAR_TABLE(a, b) (XSETPSEUDOVECTOR (a, b, PVEC_SUB_CHAR_TABLE))
#define XSETTHREAD(a, b) (XSETPSEUDOVECTOR (a, b, PVEC_THREAD))
#define XSETMUTEX(a, b) (XSETPSEUDOVECTOR (a, b, PVEC_MUTEX))
#define XSETCONDVAR(a, b) (XSETPSEUDOVECTOR (a, b, PVEC_CONDVAR))

/* Efficiently convert a pointer to a Lisp object and back.  The
   pointer is represented as a Lisp integer, so the garbage collector
   does not know about it.  The pointer should not have both Lisp_Int1
   bits set, which makes this conversion inherently unportable.  */

INLINE void *
XINTPTR (Lisp_Object a)
{
  return XUNTAG (a, Lisp_Int0);
}

INLINE Lisp_Object
make_pointer_integer (void *p)
{
  Lisp_Object a = TAG_PTR (Lisp_Int0, p);
  eassert (INTEGERP (a) && XINTPTR (a) == p);
  return a;
}

/* See the macros in intervals.h.  */

typedef struct interval *INTERVAL;

struct Lisp_Cons
{
  union
  {
    struct
    {
      /* Car of this cons cell.  */
      Lisp_Object car;

      union
      {
	/* Cdr of this cons cell.  */
	Lisp_Object cdr;

	/* Used to chain conses on a free list.  */
	struct Lisp_Cons *chain;
      } u;
    } s;
    char alignas (GCALIGNMENT) gcaligned;
  } u;
};
verify (alignof (struct Lisp_Cons) % GCALIGNMENT == 0);

INLINE bool
(NILP) (Lisp_Object x)
{
  return lisp_h_NILP (x);
}

INLINE bool
(CONSP) (Lisp_Object x)
{
  return lisp_h_CONSP (x);
}

INLINE void
CHECK_CONS (Lisp_Object x)
{
  CHECK_TYPE (CONSP (x), Qconsp, x);
}

INLINE struct Lisp_Cons *
(XCONS) (Lisp_Object a)
{
  return lisp_h_XCONS (a);
}

/* Take the car or cdr of something known to be a cons cell.  */
/* The _addr functions shouldn't be used outside of the minimal set
   of code that has to know what a cons cell looks like.  Other code not
   part of the basic lisp implementation should assume that the car and cdr
   fields are not accessible.  (What if we want to switch to
   a copying collector someday?  Cached cons cell field addresses may be
   invalidated at arbitrary points.)  */
INLINE Lisp_Object *
xcar_addr (Lisp_Object c)
{
  return &XCONS (c)->u.s.car;
}
INLINE Lisp_Object *
xcdr_addr (Lisp_Object c)
{
  return &XCONS (c)->u.s.u.cdr;
}

/* Use these from normal code.  */

INLINE Lisp_Object
(XCAR) (Lisp_Object c)
{
  return lisp_h_XCAR (c);
}

INLINE Lisp_Object
(XCDR) (Lisp_Object c)
{
  return lisp_h_XCDR (c);
}

/* Use these to set the fields of a cons cell.

   Note that both arguments may refer to the same object, so 'n'
   should not be read after 'c' is first modified.  */
INLINE void
XSETCAR (Lisp_Object c, Lisp_Object n)
{
  *xcar_addr (c) = n;
}
INLINE void
XSETCDR (Lisp_Object c, Lisp_Object n)
{
  *xcdr_addr (c) = n;
}

/* Take the car or cdr of something whose type is not known.  */
INLINE Lisp_Object
CAR (Lisp_Object c)
{
  if (CONSP (c))
    return XCAR (c);
  if (!NILP (c))
    wrong_type_argument (Qlistp, c);
  return Qnil;
}
INLINE Lisp_Object
CDR (Lisp_Object c)
{
  if (CONSP (c))
    return XCDR (c);
  if (!NILP (c))
    wrong_type_argument (Qlistp, c);
  return Qnil;
}

/* Take the car or cdr of something whose type is not known.  */
INLINE Lisp_Object
CAR_SAFE (Lisp_Object c)
{
  return CONSP (c) ? XCAR (c) : Qnil;
}
INLINE Lisp_Object
CDR_SAFE (Lisp_Object c)
{
  return CONSP (c) ? XCDR (c) : Qnil;
}

/* In a string or vector, the sign bit of u.s.size is the gc mark bit.  */

struct Lisp_String
{
  union
  {
    struct
    {
      ptrdiff_t size;
      ptrdiff_t size_byte;
      INTERVAL intervals;	/* Text properties in this string.  */
      unsigned char *data;
    } s;
    struct Lisp_String *next;
    char alignas (GCALIGNMENT) gcaligned;
  } u;
};
verify (alignof (struct Lisp_String) % GCALIGNMENT == 0);

INLINE bool
STRINGP (Lisp_Object x)
{
  return XTYPE (x) == Lisp_String;
}

INLINE void
CHECK_STRING (Lisp_Object x)
{
  CHECK_TYPE (STRINGP (x), Qstringp, x);
}

INLINE struct Lisp_String *
XSTRING (Lisp_Object a)
{
  eassert (STRINGP (a));
  return XUNTAG (a, Lisp_String);
}

/* True if STR is a multibyte string.  */
INLINE bool
STRING_MULTIBYTE (Lisp_Object str)
{
  return 0 <= XSTRING (str)->u.s.size_byte;
}

/* An upper bound on the number of bytes in a Lisp string, not
   counting the terminating null.  This a tight enough bound to
   prevent integer overflow errors that would otherwise occur during
   string size calculations.  A string cannot contain more bytes than
   a fixnum can represent, nor can it be so long that C pointer
   arithmetic stops working on the string plus its terminating null.
   Although the actual size limit (see STRING_BYTES_MAX in alloc.c)
   may be a bit smaller than STRING_BYTES_BOUND, calculating it here
   would expose alloc.c internal details that we'd rather keep
   private.

   This is a macro for use in static initializers.  The cast to
   ptrdiff_t ensures that the macro is signed.  */
#define STRING_BYTES_BOUND  \
  ((ptrdiff_t) min (MOST_POSITIVE_FIXNUM, min (SIZE_MAX, PTRDIFF_MAX) - 1))

/* Mark STR as a unibyte string.  */
#define STRING_SET_UNIBYTE(STR)				\
  do {							\
    if (XSTRING (STR)->u.s.size == 0)			\
      (STR) = empty_unibyte_string;			\
    else						\
      XSTRING (STR)->u.s.size_byte = -1;		\
  } while (false)

/* Mark STR as a multibyte string.  Assure that STR contains only
   ASCII characters in advance.  */
#define STRING_SET_MULTIBYTE(STR)			\
  do {							\
    if (XSTRING (STR)->u.s.size == 0)			\
      (STR) = empty_multibyte_string;			\
    else						\
      XSTRING (STR)->u.s.size_byte = XSTRING (STR)->u.s.size; \
  } while (false)

/* Convenience functions for dealing with Lisp strings.  */

INLINE unsigned char *
SDATA (Lisp_Object string)
{
  return XSTRING (string)->u.s.data;
}
INLINE char *
SSDATA (Lisp_Object string)
{
  /* Avoid "differ in sign" warnings.  */
  return (char *) SDATA (string);
}
INLINE unsigned char
SREF (Lisp_Object string, ptrdiff_t index)
{
  return SDATA (string)[index];
}
INLINE void
SSET (Lisp_Object string, ptrdiff_t index, unsigned char new)
{
  SDATA (string)[index] = new;
}
INLINE ptrdiff_t
SCHARS (Lisp_Object string)
{
  ptrdiff_t nchars = XSTRING (string)->u.s.size;
  eassume (0 <= nchars);
  return nchars;
}

#ifdef GC_CHECK_STRING_BYTES
extern ptrdiff_t string_bytes (struct Lisp_String *);
#endif
INLINE ptrdiff_t
STRING_BYTES (struct Lisp_String *s)
{
#ifdef GC_CHECK_STRING_BYTES
  ptrdiff_t nbytes = string_bytes (s);
#else
  ptrdiff_t nbytes = s->u.s.size_byte < 0 ? s->u.s.size : s->u.s.size_byte;
#endif
  eassume (0 <= nbytes);
  return nbytes;
}

INLINE ptrdiff_t
SBYTES (Lisp_Object string)
{
  return STRING_BYTES (XSTRING (string));
}
INLINE void
STRING_SET_CHARS (Lisp_Object string, ptrdiff_t newsize)
{
  /* This function cannot change the size of data allocated for the
     string when it was created.  */
  eassert (STRING_MULTIBYTE (string)
	   ? 0 <= newsize && newsize <= SBYTES (string)
	   : newsize == SCHARS (string));
  XSTRING (string)->u.s.size = newsize;
}

/* A regular vector is just a header plus an array of Lisp_Objects.  */

struct Lisp_Vector
  {
    union vectorlike_header header;
    Lisp_Object contents[FLEXIBLE_ARRAY_MEMBER];
  };

INLINE bool
(VECTORLIKEP) (Lisp_Object x)
{
  return lisp_h_VECTORLIKEP (x);
}

INLINE struct Lisp_Vector *
XVECTOR (Lisp_Object a)
{
  eassert (VECTORLIKEP (a));
  return XUNTAG (a, Lisp_Vectorlike);
}

INLINE ptrdiff_t
ASIZE (Lisp_Object array)
{
  ptrdiff_t size = XVECTOR (array)->header.size;
  eassume (0 <= size);
  return size;
}

INLINE ptrdiff_t
PVSIZE (Lisp_Object pv)
{
  return ASIZE (pv) & PSEUDOVECTOR_SIZE_MASK;
}

INLINE bool
VECTORP (Lisp_Object x)
{
  return VECTORLIKEP (x) && ! (ASIZE (x) & PSEUDOVECTOR_FLAG);
}

INLINE void
CHECK_VECTOR (Lisp_Object x)
{
  CHECK_TYPE (VECTORP (x), Qvectorp, x);
}


/* A pseudovector is like a vector, but has other non-Lisp components.  */

INLINE enum pvec_type
PSEUDOVECTOR_TYPE (struct Lisp_Vector *v)
{
  ptrdiff_t size = v->header.size;
  return (size & PSEUDOVECTOR_FLAG
          ? (size & PVEC_TYPE_MASK) >> PSEUDOVECTOR_AREA_BITS
          : PVEC_NORMAL_VECTOR);
}

/* Can't be used with PVEC_NORMAL_VECTOR.  */
INLINE bool
PSEUDOVECTOR_TYPEP (union vectorlike_header *a, enum pvec_type code)
{
  /* We don't use PSEUDOVECTOR_TYPE here so as to avoid a shift
   * operation when `code' is known.  */
  return ((a->size & (PSEUDOVECTOR_FLAG | PVEC_TYPE_MASK))
	  == (PSEUDOVECTOR_FLAG | (code << PSEUDOVECTOR_AREA_BITS)));
}

/* True if A is a pseudovector whose code is CODE.  */
INLINE bool
PSEUDOVECTORP (Lisp_Object a, int code)
{
  if (! VECTORLIKEP (a))
    return false;
  else
    {
      /* Converting to union vectorlike_header * avoids aliasing issues.  */
      union vectorlike_header *h = XUNTAG (a, Lisp_Vectorlike);
      return PSEUDOVECTOR_TYPEP (h, code);
    }
}

/* A boolvector is a kind of vectorlike, with contents like a string.  */

struct Lisp_Bool_Vector
  {
    /* HEADER.SIZE is the vector's size field.  It doesn't have the real size,
       just the subtype information.  */
    union vectorlike_header header;
    /* This is the size in bits.  */
    EMACS_INT size;
    /* The actual bits, packed into bytes.
       Zeros fill out the last word if needed.
       The bits are in little-endian order in the bytes, and
       the bytes are in little-endian order in the words.  */
    bits_word data[FLEXIBLE_ARRAY_MEMBER];
  };

/* Some handy constants for calculating sizes
   and offsets, mostly of vectorlike objects.   */

enum
  {
    header_size = offsetof (struct Lisp_Vector, contents),
    bool_header_size = offsetof (struct Lisp_Bool_Vector, data),
    word_size = sizeof (Lisp_Object)
  };

/* The number of data words and bytes in a bool vector with SIZE bits.  */

INLINE EMACS_INT
bool_vector_words (EMACS_INT size)
{
  eassume (0 <= size && size <= EMACS_INT_MAX - (BITS_PER_BITS_WORD - 1));
  return (size + BITS_PER_BITS_WORD - 1) / BITS_PER_BITS_WORD;
}

INLINE EMACS_INT
bool_vector_bytes (EMACS_INT size)
{
  eassume (0 <= size && size <= EMACS_INT_MAX - (BITS_PER_BITS_WORD - 1));
  return (size + BOOL_VECTOR_BITS_PER_CHAR - 1) / BOOL_VECTOR_BITS_PER_CHAR;
}

INLINE bool
BOOL_VECTOR_P (Lisp_Object a)
{
  return PSEUDOVECTORP (a, PVEC_BOOL_VECTOR);
}

INLINE void
CHECK_BOOL_VECTOR (Lisp_Object x)
{
  CHECK_TYPE (BOOL_VECTOR_P (x), Qbool_vector_p, x);
}

INLINE struct Lisp_Bool_Vector *
XBOOL_VECTOR (Lisp_Object a)
{
  eassert (BOOL_VECTOR_P (a));
  return XUNTAG (a, Lisp_Vectorlike);
}

INLINE EMACS_INT
bool_vector_size (Lisp_Object a)
{
  EMACS_INT size = XBOOL_VECTOR (a)->size;
  eassume (0 <= size);
  return size;
}

INLINE bits_word *
bool_vector_data (Lisp_Object a)
{
  return XBOOL_VECTOR (a)->data;
}

INLINE unsigned char *
bool_vector_uchar_data (Lisp_Object a)
{
  return (unsigned char *) bool_vector_data (a);
}

/* True if A's Ith bit is set.  */

INLINE bool
bool_vector_bitref (Lisp_Object a, EMACS_INT i)
{
  eassume (0 <= i && i < bool_vector_size (a));
  return !! (bool_vector_uchar_data (a)[i / BOOL_VECTOR_BITS_PER_CHAR]
	     & (1 << (i % BOOL_VECTOR_BITS_PER_CHAR)));
}

INLINE Lisp_Object
bool_vector_ref (Lisp_Object a, EMACS_INT i)
{
  return bool_vector_bitref (a, i) ? Qt : Qnil;
}

/* Set A's Ith bit to B.  */

INLINE void
bool_vector_set (Lisp_Object a, EMACS_INT i, bool b)
{
  unsigned char *addr;

  eassume (0 <= i && i < bool_vector_size (a));
  addr = &bool_vector_uchar_data (a)[i / BOOL_VECTOR_BITS_PER_CHAR];

  if (b)
    *addr |= 1 << (i % BOOL_VECTOR_BITS_PER_CHAR);
  else
    *addr &= ~ (1 << (i % BOOL_VECTOR_BITS_PER_CHAR));
}

/* Conveniences for dealing with Lisp arrays.  */

INLINE Lisp_Object
AREF (Lisp_Object array, ptrdiff_t idx)
{
  return XVECTOR (array)->contents[idx];
}

INLINE Lisp_Object *
aref_addr (Lisp_Object array, ptrdiff_t idx)
{
  return & XVECTOR (array)->contents[idx];
}

INLINE ptrdiff_t
gc_asize (Lisp_Object array)
{
  /* Like ASIZE, but also can be used in the garbage collector.  */
  return XVECTOR (array)->header.size & ~ARRAY_MARK_FLAG;
}

INLINE void
ASET (Lisp_Object array, ptrdiff_t idx, Lisp_Object val)
{
  eassert (0 <= idx && idx < ASIZE (array));
  XVECTOR (array)->contents[idx] = val;
}

INLINE void
gc_aset (Lisp_Object array, ptrdiff_t idx, Lisp_Object val)
{
  /* Like ASET, but also can be used in the garbage collector:
     sweep_weak_table calls set_hash_key etc. while the table is marked.  */
  eassert (0 <= idx && idx < gc_asize (array));
  XVECTOR (array)->contents[idx] = val;
}

/* True, since Qnil's representation is zero.  Every place in the code
   that assumes Qnil is zero should verify (NIL_IS_ZERO), to make it easy
   to find such assumptions later if we change Qnil to be nonzero.
   Test iQnil and Lisp_Symbol instead of Qnil directly, since the latter
   is not suitable for use in an integer constant expression.  */
enum { NIL_IS_ZERO = iQnil == 0 && Lisp_Symbol == 0 };

/* Clear the object addressed by P, with size NBYTES, so that all its
   bytes are zero and all its Lisp values are nil.  */
INLINE void
memclear (void *p, ptrdiff_t nbytes)
{
  eassert (0 <= nbytes);
  verify (NIL_IS_ZERO);
  /* Since Qnil is zero, memset suffices.  */
  memset (p, 0, nbytes);
}

/* If a struct is made to look like a vector, this macro returns the length
   of the shortest vector that would hold that struct.  */

#define VECSIZE(type)						\
  ((sizeof (type) - header_size + word_size - 1) / word_size)

/* Like VECSIZE, but used when the pseudo-vector has non-Lisp_Object fields
   at the end and we need to compute the number of Lisp_Object fields (the
   ones that the GC needs to trace).  */

#define PSEUDOVECSIZE(type, nonlispfield)			\
  ((offsetof (type, nonlispfield) - header_size) / word_size)

/* Compute A OP B, using the unsigned comparison operator OP.  A and B
   should be integer expressions.  This is not the same as
   mathematical comparison; for example, UNSIGNED_CMP (0, <, -1)
   returns true.  For efficiency, prefer plain unsigned comparison if A
   and B's sizes both fit (after integer promotion).  */
#define UNSIGNED_CMP(a, op, b)						\
  (max (sizeof ((a) + 0), sizeof ((b) + 0)) <= sizeof (unsigned)	\
   ? ((a) + (unsigned) 0) op ((b) + (unsigned) 0)			\
   : ((a) + (uintmax_t) 0) op ((b) + (uintmax_t) 0))

/* True iff C is an ASCII character.  */
#define ASCII_CHAR_P(c) UNSIGNED_CMP (c, <, 0x80)

/* A char-table is a kind of vectorlike, with contents are like a
   vector but with a few other slots.  For some purposes, it makes
   sense to handle a char-table with type struct Lisp_Vector.  An
   element of a char table can be any Lisp objects, but if it is a sub
   char-table, we treat it a table that contains information of a
   specific range of characters.  A sub char-table is like a vector but
   with two integer fields between the header and Lisp data, which means
   that it has to be marked with some precautions (see mark_char_table
   in alloc.c).  A sub char-table appears only in an element of a char-table,
   and there's no way to access it directly from Emacs Lisp program.  */

enum CHARTAB_SIZE_BITS
  {
    CHARTAB_SIZE_BITS_0 = 6,
    CHARTAB_SIZE_BITS_1 = 4,
    CHARTAB_SIZE_BITS_2 = 5,
    CHARTAB_SIZE_BITS_3 = 7
  };

extern const int chartab_size[4];

struct Lisp_Char_Table
  {
    /* HEADER.SIZE is the vector's size field, which also holds the
       pseudovector type information.  It holds the size, too.
       The size counts the defalt, parent, purpose, ascii,
       contents, and extras slots.  */
    union vectorlike_header header;

    /* This holds a default value,
       which is used whenever the value for a specific character is nil.  */
    Lisp_Object defalt;

    /* This points to another char table, which we inherit from when the
       value for a specific character is nil.  The `defalt' slot takes
       precedence over this.  */
    Lisp_Object parent;

    /* This is a symbol which says what kind of use this char-table is
       meant for.  */
    Lisp_Object purpose;

    /* The bottom sub char-table for characters of the range 0..127.  It
       is nil if none of ASCII character has a specific value.  */
    Lisp_Object ascii;

    Lisp_Object contents[(1 << CHARTAB_SIZE_BITS_0)];

    /* These hold additional data.  It is a vector.  */
    Lisp_Object extras[FLEXIBLE_ARRAY_MEMBER];
  };

INLINE bool
CHAR_TABLE_P (Lisp_Object a)
{
  return PSEUDOVECTORP (a, PVEC_CHAR_TABLE);
}

INLINE struct Lisp_Char_Table *
XCHAR_TABLE (Lisp_Object a)
{
  eassert (CHAR_TABLE_P (a));
  return XUNTAG (a, Lisp_Vectorlike);
}

struct Lisp_Sub_Char_Table
  {
    /* HEADER.SIZE is the vector's size field, which also holds the
       pseudovector type information.  It holds the size, too.  */
    union vectorlike_header header;

    /* Depth of this sub char-table.  It should be 1, 2, or 3.  A sub
       char-table of depth 1 contains 16 elements, and each element
       covers 4096 (128*32) characters.  A sub char-table of depth 2
       contains 32 elements, and each element covers 128 characters.  A
       sub char-table of depth 3 contains 128 elements, and each element
       is for one character.  */
    int depth;

    /* Minimum character covered by the sub char-table.  */
    int min_char;

    /* Use set_sub_char_table_contents to set this.  */
    Lisp_Object contents[FLEXIBLE_ARRAY_MEMBER];
  };

INLINE bool
SUB_CHAR_TABLE_P (Lisp_Object a)
{
  return PSEUDOVECTORP (a, PVEC_SUB_CHAR_TABLE);
}

INLINE struct Lisp_Sub_Char_Table *
XSUB_CHAR_TABLE (Lisp_Object a)
{
  eassert (SUB_CHAR_TABLE_P (a));
  return XUNTAG (a, Lisp_Vectorlike);
}

INLINE Lisp_Object
CHAR_TABLE_REF_ASCII (Lisp_Object ct, ptrdiff_t idx)
{
  struct Lisp_Char_Table *tbl = NULL;
  Lisp_Object val;
  do
    {
      tbl = tbl ? XCHAR_TABLE (tbl->parent) : XCHAR_TABLE (ct);
      val = (! SUB_CHAR_TABLE_P (tbl->ascii) ? tbl->ascii
	     : XSUB_CHAR_TABLE (tbl->ascii)->contents[idx]);
      if (NILP (val))
	val = tbl->defalt;
    }
  while (NILP (val) && ! NILP (tbl->parent));

  return val;
}

/* Almost equivalent to Faref (CT, IDX) with optimization for ASCII
   characters.  Do not check validity of CT.  */
INLINE Lisp_Object
CHAR_TABLE_REF (Lisp_Object ct, int idx)
{
  return (ASCII_CHAR_P (idx)
	  ? CHAR_TABLE_REF_ASCII (ct, idx)
	  : char_table_ref (ct, idx));
}

/* Equivalent to Faset (CT, IDX, VAL) with optimization for ASCII and
   8-bit European characters.  Do not check validity of CT.  */
INLINE void
CHAR_TABLE_SET (Lisp_Object ct, int idx, Lisp_Object val)
{
  if (ASCII_CHAR_P (idx) && SUB_CHAR_TABLE_P (XCHAR_TABLE (ct)->ascii))
    set_sub_char_table_contents (XCHAR_TABLE (ct)->ascii, idx, val);
  else
    char_table_set (ct, idx, val);
}

enum Lisp_Subr_Lang
  {
   Lisp_Subr_Lang_C,
   Lisp_Subr_Lang_Rust
  };

/* This structure describes a built-in function.
   It is generated by the DEFUN macro only.
   defsubr makes it into a Lisp object.  */

struct Lisp_Subr
  {
    union vectorlike_header header;
    union {
      Lisp_Object (*a0) (void);
      Lisp_Object (*a1) (Lisp_Object);
      Lisp_Object (*a2) (Lisp_Object, Lisp_Object);
      Lisp_Object (*a3) (Lisp_Object, Lisp_Object, Lisp_Object);
      Lisp_Object (*a4) (Lisp_Object, Lisp_Object, Lisp_Object, Lisp_Object);
      Lisp_Object (*a5) (Lisp_Object, Lisp_Object, Lisp_Object, Lisp_Object, Lisp_Object);
      Lisp_Object (*a6) (Lisp_Object, Lisp_Object, Lisp_Object, Lisp_Object, Lisp_Object, Lisp_Object);
      Lisp_Object (*a7) (Lisp_Object, Lisp_Object, Lisp_Object, Lisp_Object, Lisp_Object, Lisp_Object, Lisp_Object);
      Lisp_Object (*a8) (Lisp_Object, Lisp_Object, Lisp_Object, Lisp_Object, Lisp_Object, Lisp_Object, Lisp_Object, Lisp_Object);
      Lisp_Object (*aUNEVALLED) (Lisp_Object args);
      Lisp_Object (*aMANY) (ptrdiff_t, Lisp_Object *);
    } function;
    short min_args, max_args;
    const char *symbol_name;
    const char *intspec;
    EMACS_INT doc;
    enum Lisp_Subr_Lang lang;
  };

INLINE bool
SUBRP (Lisp_Object a)
{
  return PSEUDOVECTORP (a, PVEC_SUBR);
}

INLINE struct Lisp_Subr *
XSUBR (Lisp_Object a)
{
  eassert (SUBRP (a));
  return XUNTAG (a, Lisp_Vectorlike);
}

enum char_table_specials
  {
    /* This is the number of slots that every char table must have.  This
       counts the ordinary slots and the top, defalt, parent, and purpose
       slots.  */
    CHAR_TABLE_STANDARD_SLOTS = PSEUDOVECSIZE (struct Lisp_Char_Table, extras),

    /* This is an index of first Lisp_Object field in Lisp_Sub_Char_Table
       when the latter is treated as an ordinary Lisp_Vector.  */
    SUB_CHAR_TABLE_OFFSET = PSEUDOVECSIZE (struct Lisp_Sub_Char_Table, contents)
  };

/* Return the number of "extra" slots in the char table CT.  */

INLINE int
CHAR_TABLE_EXTRA_SLOTS (struct Lisp_Char_Table *ct)
{
  return ((ct->header.size & PSEUDOVECTOR_SIZE_MASK)
	  - CHAR_TABLE_STANDARD_SLOTS);
}

/* Make sure that sub char-table contents slot is where we think it is.  */
verify (offsetof (struct Lisp_Sub_Char_Table, contents)
	== (offsetof (struct Lisp_Vector, contents)
	    + SUB_CHAR_TABLE_OFFSET * sizeof (Lisp_Object)));


/* Save and restore the instruction and environment pointers,
   without affecting the signal mask.  */

#ifdef HAVE__SETJMP
typedef jmp_buf sys_jmp_buf;
# define sys_setjmp(j) _setjmp (j)
# define sys_longjmp(j, v) _longjmp (j, v)
#elif defined HAVE_SIGSETJMP
typedef sigjmp_buf sys_jmp_buf;
# define sys_setjmp(j) sigsetjmp (j, 0)
# define sys_longjmp(j, v) siglongjmp (j, v)
#else
/* A platform that uses neither _longjmp nor siglongjmp; assume
   longjmp does not affect the sigmask.  */
typedef jmp_buf sys_jmp_buf;
# define sys_setjmp(j) setjmp (j)
# define sys_longjmp(j, v) longjmp (j, v)
#endif

#include "thread.h"

/***********************************************************************
			       Symbols
 ***********************************************************************/

/* Value is name of symbol.  */

INLINE Lisp_Object
(SYMBOL_VAL) (struct Lisp_Symbol *sym)
{
  return lisp_h_SYMBOL_VAL (sym);
}

INLINE struct Lisp_Symbol *
SYMBOL_ALIAS (struct Lisp_Symbol *sym)
{
  eassume (sym->u.s.redirect == SYMBOL_VARALIAS && sym->u.s.val.alias);
  return sym->u.s.val.alias;
}
INLINE struct Lisp_Buffer_Local_Value *
SYMBOL_BLV (struct Lisp_Symbol *sym)
{
  eassume (sym->u.s.redirect == SYMBOL_LOCALIZED && sym->u.s.val.blv);
  return sym->u.s.val.blv;
}
INLINE union Lisp_Fwd *
SYMBOL_FWD (struct Lisp_Symbol *sym)
{
  eassume (sym->u.s.redirect == SYMBOL_FORWARDED && sym->u.s.val.fwd);
  return sym->u.s.val.fwd;
}

INLINE void
(SET_SYMBOL_VAL) (struct Lisp_Symbol *sym, Lisp_Object v)
{
  lisp_h_SET_SYMBOL_VAL (sym, v);
}

INLINE void
SET_SYMBOL_ALIAS (struct Lisp_Symbol *sym, struct Lisp_Symbol *v)
{
  eassume (sym->u.s.redirect == SYMBOL_VARALIAS && v);
  sym->u.s.val.alias = v;
}
INLINE void
SET_SYMBOL_BLV (struct Lisp_Symbol *sym, struct Lisp_Buffer_Local_Value *v)
{
  eassume (sym->u.s.redirect == SYMBOL_LOCALIZED && v);
  sym->u.s.val.blv = v;
}
INLINE void
SET_SYMBOL_FWD (struct Lisp_Symbol *sym, union Lisp_Fwd *v)
{
  eassume (sym->u.s.redirect == SYMBOL_FORWARDED && v);
  sym->u.s.val.fwd = v;
}

INLINE Lisp_Object
SYMBOL_NAME (Lisp_Object sym)
{
  return XSYMBOL (sym)->u.s.name;
}

/* Value is true if SYM is an interned symbol.  */

INLINE bool
SYMBOL_INTERNED_P (Lisp_Object sym)
{
  return XSYMBOL (sym)->u.s.interned != SYMBOL_UNINTERNED;
}

/* Value is true if SYM is interned in initial_obarray.  */

INLINE bool
SYMBOL_INTERNED_IN_INITIAL_OBARRAY_P (Lisp_Object sym)
{
  return XSYMBOL (sym)->u.s.interned == SYMBOL_INTERNED_IN_INITIAL_OBARRAY;
}

/* Value is non-zero if symbol cannot be changed through a simple set,
   i.e. it's a constant (e.g. nil, t, :keywords), or it has some
   watching functions.  */

INLINE int
(SYMBOL_TRAPPED_WRITE_P) (Lisp_Object sym)
{
  return lisp_h_SYMBOL_TRAPPED_WRITE_P (sym);
}

/* Value is non-zero if symbol cannot be changed at all, i.e. it's a
   constant (e.g. nil, t, :keywords).  Code that actually wants to
   write to SYM, should also check whether there are any watching
   functions.  */

INLINE int
(SYMBOL_CONSTANT_P) (Lisp_Object sym)
{
  return lisp_h_SYMBOL_CONSTANT_P (sym);
}

/* Placeholder for make-docfile to process.  The actual symbol
   definition is done by lread.c's defsym.  */
#define DEFSYM(sym, name) /* empty */


/***********************************************************************
			     Hash Tables
 ***********************************************************************/

/* The structure of a Lisp hash table.  */

struct hash_table_test
{
  /* Name of the function used to compare keys.  */
  Lisp_Object name;

  /* User-supplied hash function, or nil.  */
  Lisp_Object user_hash_function;

  /* User-supplied key comparison function, or nil.  */
  Lisp_Object user_cmp_function;

  /* C function to compare two keys.  */
  bool (*cmpfn) (struct hash_table_test *t, Lisp_Object, Lisp_Object);

  /* C function to compute hash code.  */
  EMACS_UINT (*hashfn) (struct hash_table_test *t, Lisp_Object);
};

struct Lisp_Hash_Table
{
  /* This is for Lisp; the hash table code does not refer to it.  */
  union vectorlike_header header;

  /* Nil if table is non-weak.  Otherwise a symbol describing the
     weakness of the table.  */
  Lisp_Object weak;

  /* Vector of hash codes.  If hash[I] is nil, this means that the
     I-th entry is unused.  */
  Lisp_Object hash;

  /* Vector used to chain entries.  If entry I is free, next[I] is the
     entry number of the next free item.  If entry I is non-free,
     next[I] is the index of the next entry in the collision chain,
     or -1 if there is such entry.  */
  Lisp_Object next;

  /* Bucket vector.  An entry of -1 indicates no item is present,
     and a nonnegative entry is the index of the first item in
     a collision chain.  This vector's size can be larger than the
     hash table size to reduce collisions.  */
  Lisp_Object index;

  /* Only the fields above are traced normally by the GC.  The ones below
     `count' are special and are either ignored by the GC or traced in
     a special way (e.g. because of weakness).  */

  /* Number of key/value entries in the table.  */
  ptrdiff_t count;

  /* Index of first free entry in free list, or -1 if none.  */
  ptrdiff_t next_free;

  /* True if the table can be purecopied.  The table cannot be
     changed afterwards.  */
  bool pure;

  /* Resize hash table when number of entries / table size is >= this
     ratio.  */
  float rehash_threshold;

  /* Used when the table is resized.  If equal to a negative integer,
     the user rehash-size is the integer -REHASH_SIZE, and the new
     size is the old size plus -REHASH_SIZE.  If positive, the user
     rehash-size is the floating-point value REHASH_SIZE + 1, and the
     new size is the old size times REHASH_SIZE + 1.  */
  float rehash_size;

  /* Vector of keys and values.  The key of item I is found at index
     2 * I, the value is found at index 2 * I + 1.
     This is gc_marked specially if the table is weak.  */
  Lisp_Object key_and_value;

  /* The comparison and hash functions.  */
  struct hash_table_test test;

  /* Next weak hash table if this is a weak hash table.  The head
     of the list is in weak_hash_tables.  */
  struct Lisp_Hash_Table *next_weak;
};


INLINE bool
HASH_TABLE_P (Lisp_Object a)
{
  return PSEUDOVECTORP (a, PVEC_HASH_TABLE);
}

INLINE struct Lisp_Hash_Table *
XHASH_TABLE (Lisp_Object a)
{
  eassert (HASH_TABLE_P (a));
  return XUNTAG (a, Lisp_Vectorlike);
}

#define XSET_HASH_TABLE(VAR, PTR) \
     (XSETPSEUDOVECTOR (VAR, PTR, PVEC_HASH_TABLE))

/* Value is the key part of entry IDX in hash table H.  */
INLINE Lisp_Object
HASH_KEY (struct Lisp_Hash_Table *h, ptrdiff_t idx)
{
  return AREF (h->key_and_value, 2 * idx);
}

/* Value is the value part of entry IDX in hash table H.  */
INLINE Lisp_Object
HASH_VALUE (struct Lisp_Hash_Table *h, ptrdiff_t idx)
{
  return AREF (h->key_and_value, 2 * idx + 1);
}

/* Value is the hash code computed for entry IDX in hash table H.  */
INLINE Lisp_Object
HASH_HASH (struct Lisp_Hash_Table *h, ptrdiff_t idx)
{
  return AREF (h->hash, idx);
}

/* Value is the size of hash table H.  */
INLINE ptrdiff_t
HASH_TABLE_SIZE (struct Lisp_Hash_Table *h)
{
  return ASIZE (h->next);
}

void hash_clear (struct Lisp_Hash_Table *h);

/* Default size for hash tables if not specified.  */

enum DEFAULT_HASH_SIZE { DEFAULT_HASH_SIZE = 65 };

/* Default threshold specifying when to resize a hash table.  The
   value gives the ratio of current entries in the hash table and the
   size of the hash table.  */

static float const DEFAULT_REHASH_THRESHOLD = 0.8125;

/* Default factor by which to increase the size of a hash table, minus 1.  */

static float const DEFAULT_REHASH_SIZE = 1.5 - 1;

/* Combine two integers X and Y for hashing.  The result might not fit
   into a Lisp integer.  */

INLINE EMACS_UINT
sxhash_combine (EMACS_UINT x, EMACS_UINT y)
{
  return (x << 4) + (x >> (EMACS_INT_WIDTH - 4)) + y;
}

/* Hash X, returning a value that fits into a fixnum.  */

INLINE EMACS_UINT
SXHASH_REDUCE (EMACS_UINT x)
{
  return (x ^ x >> (EMACS_INT_WIDTH - FIXNUM_BITS)) & INTMASK;
}

/* These structures are used for various misc types.  */

struct Lisp_Misc_Any		/* Supertype of all Misc types.  */
{
  ENUM_BF (Lisp_Misc_Type) type : 16;		/* = Lisp_Misc_??? */
  bool_bf gcmarkbit : 1;
  unsigned spacer : 15;
};

INLINE bool
(MISCP) (Lisp_Object x)
{
  return lisp_h_MISCP (x);
}

INLINE struct Lisp_Misc_Any *
XMISCANY (Lisp_Object a)
{
  eassert (MISCP (a));
  return XUNTAG (a, Lisp_Misc);
}

INLINE enum Lisp_Misc_Type
XMISCTYPE (Lisp_Object a)
{
  return XMISCANY (a)->type;
}

struct Lisp_Marker
{
  ENUM_BF (Lisp_Misc_Type) type : 16;		/* = Lisp_Misc_Marker */
  bool_bf gcmarkbit : 1;
  unsigned spacer : 13;
  /* This flag is temporarily used in the functions
     decode/encode_coding_object to record that the marker position
     must be adjusted after the conversion.  */
  bool_bf need_adjustment : 1;
  /* True means normal insertion at the marker's position
     leaves the marker after the inserted text.  */
  bool_bf insertion_type : 1;
  /* This is the buffer that the marker points into, or 0 if it points nowhere.
     Note: a chain of markers can contain markers pointing into different
     buffers (the chain is per buffer_text rather than per buffer, so it's
     shared between indirect buffers).  */
  /* This is used for (other than NULL-checking):
     - Fmarker_buffer
     - Fset_marker: check eq(oldbuf, newbuf) to avoid unchain+rechain.
     - unchain_marker: to find the list from which to unchain.
     - Fkill_buffer: to only unchain the markers of current indirect buffer.
     */
  struct buffer *buffer;

  /* The remaining fields are meaningless in a marker that
     does not point anywhere.  */

  /* For markers that point somewhere,
     this is used to chain of all the markers in a given buffer.  */
  /* We could remove it and use an array in buffer_text instead.
     That would also allow us to preserve it ordered.  */
  struct Lisp_Marker *next;
  /* This is the char position where the marker points.  */
  ptrdiff_t charpos;
  /* This is the byte position.
     It's mostly used as a charpos<->bytepos cache (i.e. it's not directly
     used to implement the functionality of markers, but rather to (ab)use
     markers as a cache for char<->byte mappings).  */
  ptrdiff_t bytepos;
};

/* START and END are markers in the overlay's buffer, and
   PLIST is the overlay's property list.  */
struct Lisp_Overlay
/* An overlay's real data content is:
   - plist
   - buffer (really there are two buffer pointers, one per marker,
     and both points to the same buffer)
   - insertion type of both ends (per-marker fields)
   - start & start byte (of start marker)
   - end & end byte (of end marker)
   - next (singly linked list of overlays)
   - next fields of start and end markers (singly linked list of markers).
   I.e. 9words plus 2 bits, 3words of which are for external linked lists.
*/
  {
    ENUM_BF (Lisp_Misc_Type) type : 16;	/* = Lisp_Misc_Overlay */
    bool_bf gcmarkbit : 1;
    unsigned spacer : 15;
    struct Lisp_Overlay *next;
    Lisp_Object start;
    Lisp_Object end;
    Lisp_Object plist;
  };

/* Number of bits needed to store one of the values
   SAVE_UNUSED..SAVE_OBJECT.  */
enum { SAVE_SLOT_BITS = 3 };

/* Number of slots in a save value where save_type is nonzero.  */
enum { SAVE_VALUE_SLOTS = 4 };

/* Bit-width and values for struct Lisp_Save_Value's save_type member.  */

enum { SAVE_TYPE_BITS = SAVE_VALUE_SLOTS * SAVE_SLOT_BITS + 1 };

/* Types of data which may be saved in a Lisp_Save_Value.  */

enum Lisp_Save_Type
  {
    SAVE_UNUSED,
    SAVE_INTEGER,
    SAVE_FUNCPOINTER,
    SAVE_POINTER,
    SAVE_OBJECT,
    SAVE_TYPE_INT_INT = SAVE_INTEGER + (SAVE_INTEGER << SAVE_SLOT_BITS),
    SAVE_TYPE_INT_INT_INT
      = (SAVE_INTEGER + (SAVE_TYPE_INT_INT << SAVE_SLOT_BITS)),
    SAVE_TYPE_OBJ_OBJ = SAVE_OBJECT + (SAVE_OBJECT << SAVE_SLOT_BITS),
    SAVE_TYPE_OBJ_OBJ_OBJ = SAVE_OBJECT + (SAVE_TYPE_OBJ_OBJ << SAVE_SLOT_BITS),
    SAVE_TYPE_OBJ_OBJ_OBJ_OBJ
      = SAVE_OBJECT + (SAVE_TYPE_OBJ_OBJ_OBJ << SAVE_SLOT_BITS),
    SAVE_TYPE_PTR_INT = SAVE_POINTER + (SAVE_INTEGER << SAVE_SLOT_BITS),
    SAVE_TYPE_PTR_OBJ = SAVE_POINTER + (SAVE_OBJECT << SAVE_SLOT_BITS),
    SAVE_TYPE_PTR_PTR = SAVE_POINTER + (SAVE_POINTER << SAVE_SLOT_BITS),
    SAVE_TYPE_FUNCPTR_PTR_OBJ
      = SAVE_FUNCPOINTER + (SAVE_TYPE_PTR_OBJ << SAVE_SLOT_BITS),

    /* This has an extra bit indicating it's raw memory.  */
    SAVE_TYPE_MEMORY = SAVE_TYPE_PTR_INT + (1 << (SAVE_TYPE_BITS - 1))
  };

/* SAVE_SLOT_BITS must be large enough to represent these values.  */
verify (((SAVE_UNUSED | SAVE_INTEGER | SAVE_FUNCPOINTER
	  | SAVE_POINTER | SAVE_OBJECT)
	 >> SAVE_SLOT_BITS)
	== 0);

/* Special object used to hold a different values for later use.

   This is mostly used to package C integers and pointers to call
   record_unwind_protect when two or more values need to be saved.
   For example:

   ...
     struct my_data *md = get_my_data ();
     ptrdiff_t mi = get_my_integer ();
     record_unwind_protect (my_unwind, make_save_ptr_int (md, mi));
   ...

   Lisp_Object my_unwind (Lisp_Object arg)
   {
     struct my_data *md = XSAVE_POINTER (arg, 0);
     ptrdiff_t mi = XSAVE_INTEGER (arg, 1);
     ...
   }

   If ENABLE_CHECKING is in effect, XSAVE_xxx macros do type checking of the
   saved objects and raise eassert if type of the saved object doesn't match
   the type which is extracted.  In the example above, XSAVE_INTEGER (arg, 2)
   and XSAVE_OBJECT (arg, 0) are wrong because nothing was saved in slot 2 and
   slot 0 is a pointer.  */

typedef void (*voidfuncptr) (void);

struct Lisp_Save_Value
  {
    ENUM_BF (Lisp_Misc_Type) type : 16;	/* = Lisp_Misc_Save_Value */
    bool_bf gcmarkbit : 1;
    unsigned spacer : 32 - (16 + 1 + SAVE_TYPE_BITS);

    /* V->data may hold up to SAVE_VALUE_SLOTS entries.  The type of
       V's data entries are determined by V->save_type.  E.g., if
       V->save_type == SAVE_TYPE_PTR_OBJ, V->data[0] is a pointer,
       V->data[1] is an integer, and V's other data entries are unused.

       If V->save_type == SAVE_TYPE_MEMORY, V->data[0].pointer is the address of
       a memory area containing V->data[1].integer potential Lisp_Objects.  */
    ENUM_BF (Lisp_Save_Type) save_type : SAVE_TYPE_BITS;
    union {
      void *pointer;
      voidfuncptr funcpointer;
      ptrdiff_t integer;
      Lisp_Object object;
    } data[SAVE_VALUE_SLOTS];
  };

INLINE bool
SAVE_VALUEP (Lisp_Object x)
{
  return MISCP (x) && XMISCTYPE (x) == Lisp_Misc_Save_Value;
}

INLINE struct Lisp_Save_Value *
XSAVE_VALUE (Lisp_Object a)
{
  eassert (SAVE_VALUEP (a));
  return XUNTAG (a, Lisp_Misc);
}

/* Return the type of V's Nth saved value.  */
INLINE int
save_type (struct Lisp_Save_Value *v, int n)
{
  eassert (0 <= n && n < SAVE_VALUE_SLOTS);
  return (v->save_type >> (SAVE_SLOT_BITS * n) & ((1 << SAVE_SLOT_BITS) - 1));
}

/* Get and set the Nth saved pointer.  */

INLINE void *
XSAVE_POINTER (Lisp_Object obj, int n)
{
  eassert (save_type (XSAVE_VALUE (obj), n) == SAVE_POINTER);
  return XSAVE_VALUE (obj)->data[n].pointer;
}
INLINE void
set_save_pointer (Lisp_Object obj, int n, void *val)
{
  eassert (save_type (XSAVE_VALUE (obj), n) == SAVE_POINTER);
  XSAVE_VALUE (obj)->data[n].pointer = val;
}
INLINE voidfuncptr
XSAVE_FUNCPOINTER (Lisp_Object obj, int n)
{
  eassert (save_type (XSAVE_VALUE (obj), n) == SAVE_FUNCPOINTER);
  return XSAVE_VALUE (obj)->data[n].funcpointer;
}

/* Likewise for the saved integer.  */

INLINE ptrdiff_t
XSAVE_INTEGER (Lisp_Object obj, int n)
{
  eassert (save_type (XSAVE_VALUE (obj), n) == SAVE_INTEGER);
  return XSAVE_VALUE (obj)->data[n].integer;
}
INLINE void
set_save_integer (Lisp_Object obj, int n, ptrdiff_t val)
{
  eassert (save_type (XSAVE_VALUE (obj), n) == SAVE_INTEGER);
  XSAVE_VALUE (obj)->data[n].integer = val;
}

/* Extract Nth saved object.  */

INLINE Lisp_Object
XSAVE_OBJECT (Lisp_Object obj, int n)
{
  eassert (save_type (XSAVE_VALUE (obj), n) == SAVE_OBJECT);
  return XSAVE_VALUE (obj)->data[n].object;
}

#ifdef HAVE_MODULES
struct Lisp_User_Ptr
{
  ENUM_BF (Lisp_Misc_Type) type : 16;	     /* = Lisp_Misc_User_Ptr */
  bool_bf gcmarkbit : 1;
  unsigned spacer : 15;

  void (*finalizer) (void *);
  void *p;
};
#endif

/* A finalizer sentinel.  */
struct Lisp_Finalizer
  {
    struct Lisp_Misc_Any base;

    /* Circular list of all active weak references.  */
    struct Lisp_Finalizer *prev;
    struct Lisp_Finalizer *next;

    /* Call FUNCTION when the finalizer becomes unreachable, even if
       FUNCTION contains a reference to the finalizer; i.e., call
       FUNCTION when it is reachable _only_ through finalizers.  */
    Lisp_Object function;
  };

INLINE bool
FINALIZERP (Lisp_Object x)
{
  return MISCP (x) && XMISCTYPE (x) == Lisp_Misc_Finalizer;
}

INLINE struct Lisp_Finalizer *
XFINALIZER (Lisp_Object a)
{
  eassert (FINALIZERP (a));
  return XUNTAG (a, Lisp_Misc);
}

/* A miscellaneous object, when it's on the free list.  */
struct Lisp_Free
  {
    ENUM_BF (Lisp_Misc_Type) type : 16;	/* = Lisp_Misc_Free */
    bool_bf gcmarkbit : 1;
    unsigned spacer : 15;
    union Lisp_Misc *chain;
  };

/* To get the type field of a union Lisp_Misc, use XMISCTYPE.
   It uses one of these struct subtypes to get the type field.  */

union Lisp_Misc
  {
    struct Lisp_Misc_Any u_any;	   /* Supertype of all Misc types.  */
    struct Lisp_Free u_free;
    struct Lisp_Marker u_marker;
    struct Lisp_Overlay u_overlay;
    struct Lisp_Save_Value u_save_value;
    struct Lisp_Finalizer u_finalizer;
#ifdef HAVE_MODULES
    struct Lisp_User_Ptr u_user_ptr;
#endif
  };

INLINE union Lisp_Misc *
XMISC (Lisp_Object a)
{
  return XUNTAG (a, Lisp_Misc);
}

INLINE bool
(MARKERP) (Lisp_Object x)
{
  return lisp_h_MARKERP (x);
}

INLINE struct Lisp_Marker *
XMARKER (Lisp_Object a)
{
  eassert (MARKERP (a));
  return XUNTAG (a, Lisp_Misc);
}

INLINE bool
OVERLAYP (Lisp_Object x)
{
  return MISCP (x) && XMISCTYPE (x) == Lisp_Misc_Overlay;
}

INLINE struct Lisp_Overlay *
XOVERLAY (Lisp_Object a)
{
  eassert (OVERLAYP (a));
  return XUNTAG (a, Lisp_Misc);
}

#ifdef HAVE_MODULES
INLINE bool
USER_PTRP (Lisp_Object x)
{
  return MISCP (x) && XMISCTYPE (x) == Lisp_Misc_User_Ptr;
}

INLINE struct Lisp_User_Ptr *
XUSER_PTR (Lisp_Object a)
{
  eassert (USER_PTRP (a));
  return XUNTAG (a, Lisp_Misc);
}
#endif


/* Forwarding pointer to an int variable.
   This is allowed only in the value cell of a symbol,
   and it means that the symbol's value really lives in the
   specified int variable.  */
struct Lisp_Intfwd
  {
    enum Lisp_Fwd_Type type;	/* = Lisp_Fwd_Int */
    EMACS_INT *intvar;
  };

/* Boolean forwarding pointer to an int variable.
   This is like Lisp_Intfwd except that the ostensible
   "value" of the symbol is t if the bool variable is true,
   nil if it is false.  */
struct Lisp_Boolfwd
  {
    enum Lisp_Fwd_Type type;	/* = Lisp_Fwd_Bool */
    bool *boolvar;
  };

/* Forwarding pointer to a Lisp_Object variable.
   This is allowed only in the value cell of a symbol,
   and it means that the symbol's value really lives in the
   specified variable.  */
struct Lisp_Objfwd
  {
    enum Lisp_Fwd_Type type;	/* = Lisp_Fwd_Obj */
    Lisp_Object *objvar;
  };

/* Like Lisp_Objfwd except that value lives in a slot in the
   current buffer.  Value is byte index of slot within buffer.  */
struct Lisp_Buffer_Objfwd
  {
    enum Lisp_Fwd_Type type;	/* = Lisp_Fwd_Buffer_Obj */
    size_t offset;
    /* One of Qnil, Qintegerp, Qsymbolp, Qstringp, Qfloatp or Qnumberp.  */
    Lisp_Object predicate;
  };

/* struct Lisp_Buffer_Local_Value is used in a symbol value cell when
   the symbol has buffer-local bindings.  (Exception:
   some buffer-local variables are built-in, with their values stored
   in the buffer structure itself.  They are handled differently,
   using struct Lisp_Buffer_Objfwd.)

   The `realvalue' slot holds the variable's current value, or a
   forwarding pointer to where that value is kept.  This value is the
   one that corresponds to the loaded binding.  To read or set the
   variable, you must first make sure the right binding is loaded;
   then you can access the value in (or through) `realvalue'.

   `buffer' and `frame' are the buffer and frame for which the loaded
   binding was found.  If those have changed, to make sure the right
   binding is loaded it is necessary to find which binding goes with
   the current buffer and selected frame, then load it.  To load it,
   first unload the previous binding, then copy the value of the new
   binding into `realvalue' (or through it).  Also update
   LOADED-BINDING to point to the newly loaded binding.

   `local_if_set' indicates that merely setting the variable creates a
   local binding for the current buffer.  Otherwise the latter, setting
   the variable does not do that; only make-local-variable does that.  */

struct Lisp_Buffer_Local_Value
  {
    /* True means that merely setting the variable creates a local
       binding for the current buffer.  */
    bool_bf local_if_set : 1;
    /* True means that the binding now loaded was found.
       Presumably equivalent to (defcell!=valcell).  */
    bool_bf found : 1;
    /* If non-NULL, a forwarding to the C var where it should also be set.  */
    union Lisp_Fwd *fwd;	/* Should never be (Buffer|Kboard)_Objfwd.  */
    /* The buffer or frame for which the loaded binding was found.  */
    Lisp_Object where;
    /* A cons cell that holds the default value.  It has the form
       (SYMBOL . DEFAULT-VALUE).  */
    Lisp_Object defcell;
    /* The cons cell from `where's parameter alist.
       It always has the form (SYMBOL . VALUE)
       Note that if `forward' is non-nil, VALUE may be out of date.
       Also if the currently loaded binding is the default binding, then
       this is `eq'ual to defcell.  */
    Lisp_Object valcell;
  };

/* Like Lisp_Objfwd except that value lives in a slot in the
   current kboard.  */
struct Lisp_Kboard_Objfwd
  {
    enum Lisp_Fwd_Type type;	/* = Lisp_Fwd_Kboard_Obj */
    size_t offset;
  };

union Lisp_Fwd
  {
    struct Lisp_Intfwd u_intfwd;
    struct Lisp_Boolfwd u_boolfwd;
    struct Lisp_Objfwd u_objfwd;
    struct Lisp_Buffer_Objfwd u_buffer_objfwd;
    struct Lisp_Kboard_Objfwd u_kboard_objfwd;
  };

INLINE enum Lisp_Fwd_Type
XFWDTYPE (union Lisp_Fwd *a)
{
  return a->u_intfwd.type;
}

INLINE bool
BUFFER_OBJFWDP (union Lisp_Fwd *a)
{
  return XFWDTYPE (a) == Lisp_Fwd_Buffer_Obj;
}

INLINE struct Lisp_Buffer_Objfwd *
XBUFFER_OBJFWD (union Lisp_Fwd *a)
{
  eassert (BUFFER_OBJFWDP (a));
  return &a->u_buffer_objfwd;
}

/* Lisp floating point type.  */
struct Lisp_Float
  {
    union
    {
      double data;
      struct Lisp_Float *chain;
    } u;
  };

INLINE bool
(FLOATP) (Lisp_Object x)
{
  return lisp_h_FLOATP (x);
}

INLINE struct Lisp_Float *
XFLOAT (Lisp_Object a)
{
  eassert (FLOATP (a));
  return XUNTAG (a, Lisp_Float);
}

INLINE double
XFLOAT_DATA (Lisp_Object f)
{
  return XFLOAT (f)->u.data;
}

/* Most hosts nowadays use IEEE floating point, so they use IEC 60559
   representations, have infinities and NaNs, and do not trap on
   exceptions.  Define IEEE_FLOATING_POINT if this host is one of the
   typical ones.  The C11 macro __STDC_IEC_559__ is close to what is
   wanted here, but is not quite right because Emacs does not require
   all the features of C11 Annex F (and does not require C11 at all,
   for that matter).  */
enum
  {
    IEEE_FLOATING_POINT
      = (FLT_RADIX == 2 && FLT_MANT_DIG == 24
	 && FLT_MIN_EXP == -125 && FLT_MAX_EXP == 128)
  };

/* A character, declared with the following typedef, is a member
   of some character set associated with the current buffer.  */
#ifndef _UCHAR_T  /* Protect against something in ctab.h on AIX.  */
#define _UCHAR_T
typedef unsigned char UCHAR;
#endif

/* Meanings of slots in a Lisp_Compiled:  */

enum Lisp_Compiled
  {
    COMPILED_ARGLIST = 0,
    COMPILED_BYTECODE = 1,
    COMPILED_CONSTANTS = 2,
    COMPILED_STACK_DEPTH = 3,
    COMPILED_DOC_STRING = 4,
    COMPILED_INTERACTIVE = 5
  };

/* Flag bits in a character.  These also get used in termhooks.h.
   Richard Stallman <rms@gnu.ai.mit.edu> thinks that MULE
   (MUlti-Lingual Emacs) might need 22 bits for the character value
   itself, so we probably shouldn't use any bits lower than 0x0400000.  */
enum char_bits
  {
    CHAR_ALT = 0x0400000,
    CHAR_SUPER = 0x0800000,
    CHAR_HYPER = 0x1000000,
    CHAR_SHIFT = 0x2000000,
    CHAR_CTL = 0x4000000,
    CHAR_META = 0x8000000,

    CHAR_MODIFIER_MASK =
      CHAR_ALT | CHAR_SUPER | CHAR_HYPER | CHAR_SHIFT | CHAR_CTL | CHAR_META,

    /* Actually, the current Emacs uses 22 bits for the character value
       itself.  */
    CHARACTERBITS = 22
  };

/* Data type checking.  */

INLINE bool
NUMBERP (Lisp_Object x)
{
  return INTEGERP (x) || FLOATP (x);
}
INLINE bool
NATNUMP (Lisp_Object x)
{
  return INTEGERP (x) && 0 <= XINT (x);
}

INLINE bool
RANGED_INTEGERP (intmax_t lo, Lisp_Object x, intmax_t hi)
{
  return INTEGERP (x) && lo <= XINT (x) && XINT (x) <= hi;
}

#define TYPE_RANGED_INTEGERP(type, x) \
  (INTEGERP (x)			      \
   && (TYPE_SIGNED (type) ? TYPE_MINIMUM (type) <= XINT (x) : 0 <= XINT (x)) \
   && XINT (x) <= TYPE_MAXIMUM (type))

INLINE bool
AUTOLOADP (Lisp_Object x)
{
  return CONSP (x) && EQ (Qautoload, XCAR (x));
}


/* Test for specific pseudovector types.  */

INLINE bool
WINDOW_CONFIGURATIONP (Lisp_Object a)
{
  return PSEUDOVECTORP (a, PVEC_WINDOW_CONFIGURATION);
}

INLINE bool
COMPILEDP (Lisp_Object a)
{
  return PSEUDOVECTORP (a, PVEC_COMPILED);
}

INLINE bool
FRAMEP (Lisp_Object a)
{
  return PSEUDOVECTORP (a, PVEC_FRAME);
}

INLINE bool
RECORDP (Lisp_Object a)
{
  return PSEUDOVECTORP (a, PVEC_RECORD);
}

INLINE void
CHECK_RECORD (Lisp_Object x)
{
  CHECK_TYPE (RECORDP (x), Qrecordp, x);
}

/* Test for image (image . spec)  */
INLINE bool
IMAGEP (Lisp_Object x)
{
  return CONSP (x) && EQ (XCAR (x), Qimage);
}

/* Array types.  */
INLINE bool
ARRAYP (Lisp_Object x)
{
  return VECTORP (x) || STRINGP (x) || CHAR_TABLE_P (x) || BOOL_VECTOR_P (x);
}

INLINE void
CHECK_LIST (Lisp_Object x)
{
  CHECK_TYPE (CONSP (x) || NILP (x), Qlistp, x);
}

INLINE void
CHECK_LIST_END (Lisp_Object x, Lisp_Object y)
{
  CHECK_TYPE (NILP (x), Qlistp, y);
}

INLINE void
(CHECK_NUMBER) (Lisp_Object x)
{
  lisp_h_CHECK_NUMBER (x);
}

INLINE void
CHECK_STRING_CAR (Lisp_Object x)
{
  CHECK_TYPE (STRINGP (XCAR (x)), Qstringp, XCAR (x));
}
/* This is a bit special because we always need size afterwards.  */
INLINE ptrdiff_t
CHECK_VECTOR_OR_STRING (Lisp_Object x)
{
  if (VECTORP (x))
    return ASIZE (x);
  if (STRINGP (x))
    return SCHARS (x);
  wrong_type_argument (Qarrayp, x);
}
INLINE void
CHECK_ARRAY (Lisp_Object x, Lisp_Object predicate)
{
  CHECK_TYPE (ARRAYP (x), predicate, x);
}
INLINE void
CHECK_NATNUM (Lisp_Object x)
{
  CHECK_TYPE (NATNUMP (x), Qwholenump, x);
}

#define CHECK_RANGED_INTEGER(x, lo, hi)					\
  do {									\
    CHECK_NUMBER (x);							\
    if (! ((lo) <= XINT (x) && XINT (x) <= (hi)))			\
      args_out_of_range_3						\
	(x,								\
	 make_number ((lo) < 0 && (lo) < MOST_NEGATIVE_FIXNUM		\
		      ? MOST_NEGATIVE_FIXNUM				\
		      : (lo)),						\
	 make_number (min (hi, MOST_POSITIVE_FIXNUM)));			\
  } while (false)
#define CHECK_TYPE_RANGED_INTEGER(type, x) \
  do {									\
    if (TYPE_SIGNED (type))						\
      CHECK_RANGED_INTEGER (x, TYPE_MINIMUM (type), TYPE_MAXIMUM (type)); \
    else								\
      CHECK_RANGED_INTEGER (x, 0, TYPE_MAXIMUM (type));			\
  } while (false)

#define CHECK_NUMBER_COERCE_MARKER(x)					\
  do {									\
    if (MARKERP ((x)))							\
      XSETFASTINT (x, marker_position (x));				\
    else								\
      CHECK_TYPE (INTEGERP (x), Qinteger_or_marker_p, x);		\
  } while (false)

INLINE double
XFLOATINT (Lisp_Object n)
{
  return FLOATP (n) ? XFLOAT_DATA (n) : XINT (n);
}

INLINE void
CHECK_NUMBER_OR_FLOAT (Lisp_Object x)
{
  CHECK_TYPE (NUMBERP (x), Qnumberp, x);
}

#define CHECK_NUMBER_OR_FLOAT_COERCE_MARKER(x)				\
  do {									\
    if (MARKERP (x))							\
      XSETFASTINT (x, marker_position (x));				\
    else								\
      CHECK_TYPE (NUMBERP (x), Qnumber_or_marker_p, x);			\
  } while (false)

/* Since we can't assign directly to the CAR or CDR fields of a cons
   cell, use these when checking that those fields contain numbers.  */
INLINE void
CHECK_NUMBER_CAR (Lisp_Object x)
{
  Lisp_Object tmp = XCAR (x);
  CHECK_NUMBER (tmp);
  XSETCAR (x, tmp);
}

INLINE void
CHECK_NUMBER_CDR (Lisp_Object x)
{
  Lisp_Object tmp = XCDR (x);
  CHECK_NUMBER (tmp);
  XSETCDR (x, tmp);
}

/* Define a built-in function for calling from Lisp.
 `lname' should be the name to give the function in Lisp,
    as a null-terminated C string.
 `fnname' should be the name of the function in C.
    By convention, it starts with F.
 `sname' should be the name for the C constant structure
    that records information on this function for internal use.
    By convention, it should be the same as `fnname' but with S instead of F.
    It's too bad that C macros can't compute this from `fnname'.
 `minargs' should be a number, the minimum number of arguments allowed.
 `maxargs' should be a number, the maximum number of arguments allowed,
    or else MANY or UNEVALLED.
    MANY means pass a vector of evaluated arguments,
	 in the form of an integer number-of-arguments
	 followed by the address of a vector of Lisp_Objects
	 which contains the argument values.
    UNEVALLED means pass the list of unevaluated arguments
 `intspec' says how interactive arguments are to be fetched.
    If the string starts with a `(', `intspec' is evaluated and the resulting
    list is the list of arguments.
    If it's a string that doesn't start with `(', the value should follow
    the one of the doc string for `interactive'.
    A null string means call interactively with no arguments.
 `doc' is documentation for the user.  */

/* This version of DEFUN declares a function prototype with the right
   arguments, so we can catch errors with maxargs at compile-time.  */
#define DEFUN(lname, fnname, sname, minargs, maxargs, intspec, doc)	\
   static struct Lisp_Subr sname =				\
     { { PVEC_SUBR << PSEUDOVECTOR_AREA_BITS },				\
       { .a ## maxargs = fnname },					\
       minargs, maxargs, lname, intspec, 0, Lisp_Subr_Lang_C };		\
   Lisp_Object fnname

/* defsubr (Sname);
   is how we define the symbol for function `name' at start-up time.  */
extern void defsubr (struct Lisp_Subr *);

enum maxargs
  {
    MANY = -2,
    UNEVALLED = -1
  };

/* Call a function F that accepts many args, passing it ARRAY's elements.  */
#define CALLMANY(f, array) (f) (ARRAYELTS (array), array)

/* Call a function F that accepts many args, passing it the remaining args,
   E.g., 'return CALLN (Fformat, fmt, text);' is less error-prone than
   '{ Lisp_Object a[2]; a[0] = fmt; a[1] = text; return Fformat (2, a); }'.
   CALLN is overkill for simple usages like 'Finsert (1, &text);'.  */
#define CALLN(f, ...) CALLMANY (f, ((Lisp_Object []) {__VA_ARGS__}))

extern void defvar_lisp (struct Lisp_Objfwd *, const char *, Lisp_Object *);
extern void defvar_lisp_nopro (struct Lisp_Objfwd *, const char *, Lisp_Object *);
extern void defvar_bool (struct Lisp_Boolfwd *, const char *, bool *);
extern void defvar_int (struct Lisp_Intfwd *, const char *, EMACS_INT *);
extern void defvar_kboard (struct Lisp_Kboard_Objfwd *, const char *, int);

/* Macros we use to define forwarded Lisp variables.
   These are used in the syms_of_FILENAME functions.

   An ordinary (not in buffer_defaults, per-buffer, or per-keyboard)
   lisp variable is actually a field in `struct emacs_globals'.  The
   field's name begins with "f_", which is a convention enforced by
   these macros.  Each such global has a corresponding #define in
   globals.h; the plain name should be used in the code.

   E.g., the global "cons_cells_consed" is declared as "int
   f_cons_cells_consed" in globals.h, but there is a define:

      #define cons_cells_consed globals.f_cons_cells_consed

   All C code uses the `cons_cells_consed' name.  This is all done
   this way to support indirection for multi-threaded Emacs.  */

#define DEFVAR_LISP(lname, vname, doc)		\
  do {						\
    static struct Lisp_Objfwd o_fwd;		\
    defvar_lisp (&o_fwd, lname, &globals.f_ ## vname);		\
  } while (false)
#define DEFVAR_LISP_NOPRO(lname, vname, doc)	\
  do {						\
    static struct Lisp_Objfwd o_fwd;		\
    defvar_lisp_nopro (&o_fwd, lname, &globals.f_ ## vname);	\
  } while (false)
#define DEFVAR_BOOL(lname, vname, doc)		\
  do {						\
    static struct Lisp_Boolfwd b_fwd;		\
    defvar_bool (&b_fwd, lname, &globals.f_ ## vname);		\
  } while (false)
#define DEFVAR_INT(lname, vname, doc)		\
  do {						\
    static struct Lisp_Intfwd i_fwd;		\
    defvar_int (&i_fwd, lname, &globals.f_ ## vname);		\
  } while (false)

#define DEFVAR_KBOARD(lname, vname, doc)			\
  do {								\
    static struct Lisp_Kboard_Objfwd ko_fwd;			\
    defvar_kboard (&ko_fwd, lname, offsetof (KBOARD, vname ## _)); \
  } while (false)


/* Elisp uses several stacks:
   - the C stack.
   - the bytecode stack: used internally by the bytecode interpreter.
     Allocated from the C stack.
   - The specpdl stack: keeps track of active unwind-protect and
     dynamic-let-bindings.  Allocated from the `specpdl' array, a manually
     managed stack.
   - The handler stack: keeps track of active catch tags and condition-case
     handlers.  Allocated in a manually managed stack implemented by a
     doubly-linked list allocated via xmalloc and never freed.  */

/* Structure for recording Lisp call stack for backtrace purposes.  */

/* The special binding stack holds the outer values of variables while
   they are bound by a function application or a let form, stores the
   code to be executed for unwind-protect forms.

   NOTE: The specbinding union is defined here, because SPECPDL_INDEX is
   used all over the place, needs to be fast, and needs to know the size of
   union specbinding.  But only eval.c should access it.  */

enum specbind_tag {
  SPECPDL_UNWIND,		/* An unwind_protect function on Lisp_Object.  */
  SPECPDL_UNWIND_PTR,		/* Likewise, on void *.  */
  SPECPDL_UNWIND_INT,		/* Likewise, on int.  */
  SPECPDL_UNWIND_VOID,		/* Likewise, with no arg.  */
  SPECPDL_BACKTRACE,		/* An element of the backtrace.  */
  SPECPDL_LET,			/* A plain and simple dynamic let-binding.  */
  /* Tags greater than SPECPDL_LET must be "subkinds" of LET.  */
  SPECPDL_LET_LOCAL,		/* A buffer-local let-binding.  */
  SPECPDL_LET_DEFAULT		/* A global binding for a localized var.  */
};

union specbinding
  {
    ENUM_BF (specbind_tag) kind : CHAR_BIT;
    struct {
      ENUM_BF (specbind_tag) kind : CHAR_BIT;
      void (*func) (Lisp_Object);
      Lisp_Object arg;
    } unwind;
    struct {
      ENUM_BF (specbind_tag) kind : CHAR_BIT;
      void (*func) (void *);
      void *arg;
    } unwind_ptr;
    struct {
      ENUM_BF (specbind_tag) kind : CHAR_BIT;
      void (*func) (int);
      int arg;
    } unwind_int;
    struct {
      ENUM_BF (specbind_tag) kind : CHAR_BIT;
      void (*func) (void);
    } unwind_void;
    struct {
      ENUM_BF (specbind_tag) kind : CHAR_BIT;
      /* `where' is not used in the case of SPECPDL_LET.  */
      Lisp_Object symbol, old_value, where;
      /* Normally this is unused; but it is set to the symbol's
	 current value when a thread is swapped out.  */
      Lisp_Object saved_value;
    } let;
    struct {
      ENUM_BF (specbind_tag) kind : CHAR_BIT;
      bool_bf debug_on_exit : 1;
      Lisp_Object function;
      Lisp_Object *args;
      ptrdiff_t nargs;
    } bt;
  };

/* These 3 are defined as macros in thread.h.  */
/* extern union specbinding *specpdl; */
/* extern union specbinding *specpdl_ptr; */
/* extern ptrdiff_t specpdl_size; */

INLINE ptrdiff_t
SPECPDL_INDEX (void)
{
  return specpdl_ptr - specpdl;
}

/* This structure helps implement the `catch/throw' and `condition-case/signal'
   control structures.  A struct handler contains all the information needed to
   restore the state of the interpreter after a non-local jump.

   handler structures are chained together in a doubly linked list; the `next'
   member points to the next outer catchtag and the `nextfree' member points in
   the other direction to the next inner element (which is typically the next
   free element since we mostly use it on the deepest handler).

   A call like (throw TAG VAL) searches for a catchtag whose `tag_or_ch'
   member is TAG, and then unbinds to it.  The `val' member is used to
   hold VAL while the stack is unwound; `val' is returned as the value
   of the catch form.  If there is a handler of type CATCHER_ALL, it will
   be treated as a handler for all invocations of `throw'; in this case
   `val' will be set to (TAG . VAL).

   All the other members are concerned with restoring the interpreter
   state.

   Members are volatile if their values need to survive _longjmp when
   a 'struct handler' is a local variable.  */

enum handlertype { CATCHER, CONDITION_CASE, CATCHER_ALL };

struct handler
{
  enum handlertype type;
  Lisp_Object tag_or_ch;
  Lisp_Object val;
  struct handler *next;
  struct handler *nextfree;

  /* The bytecode interpreter can have several handlers active at the same
     time, so when we longjmp to one of them, it needs to know which handler
     this was and what was the corresponding internal state.  This is stored
     here, and when we longjmp we make sure that handlerlist points to the
     proper handler.  */
  Lisp_Object *bytecode_top;
  int bytecode_dest;

  /* Most global vars are reset to their value via the specpdl mechanism,
     but a few others are handled by storing their value here.  */
  sys_jmp_buf jmp;
  EMACS_INT f_lisp_eval_depth;
  ptrdiff_t pdlcount;
  int poll_suppress_count;
  int interrupt_input_blocked;
};

extern Lisp_Object memory_signal_data;

extern void maybe_quit (void);

/* True if ought to quit now.  */

#define QUITP (!NILP (Vquit_flag) && NILP (Vinhibit_quit))

/* Process a quit rarely, based on a counter COUNT, for efficiency.
   "Rarely" means once per USHRT_MAX + 1 times; this is somewhat
   arbitrary, but efficient.  */

INLINE void
rarely_quit (unsigned short int count)
{
  if (! count)
    maybe_quit ();
}

extern Lisp_Object Vascii_downcase_table;
extern Lisp_Object Vascii_canon_table;

/* Call staticpro (&var) to protect static variable `var'.  */

void staticpro (Lisp_Object *);

/* Forward declarations for prototypes.  */
struct window;
struct frame;

/* Copy COUNT Lisp_Objects from ARGS to contents of V starting from OFFSET.  */

INLINE void
vcopy (Lisp_Object v, ptrdiff_t offset, Lisp_Object *args, ptrdiff_t count)
{
  eassert (0 <= offset && 0 <= count && offset + count <= ASIZE (v));
  memcpy (XVECTOR (v)->contents + offset, args, count * sizeof *args);
}

/* Functions to modify hash tables.  */

INLINE void
set_hash_key_slot (struct Lisp_Hash_Table *h, ptrdiff_t idx, Lisp_Object val)
{
  gc_aset (h->key_and_value, 2 * idx, val);
}

INLINE void
set_hash_value_slot (struct Lisp_Hash_Table *h, ptrdiff_t idx, Lisp_Object val)
{
  gc_aset (h->key_and_value, 2 * idx + 1, val);
}

/* Use these functions to set Lisp_Object
   or pointer slots of struct Lisp_Symbol.  */

INLINE bool
get_symbol_declared_special(const struct Lisp_Symbol *sym)
{
  return sym->u.s.declared_special;
}

INLINE void
set_symbol_declared_special(struct Lisp_Symbol *sym, bool value)
{
  sym->u.s.declared_special = value;
}

INLINE void
set_symbol_function (Lisp_Object sym, Lisp_Object function)
{
  XSYMBOL (sym)->u.s.function = function;
}

INLINE void
set_symbol_plist (Lisp_Object sym, Lisp_Object plist)
{
  XSYMBOL (sym)->u.s.plist = plist;
}

INLINE enum symbol_redirect
get_symbol_redirect(const struct Lisp_Symbol *sym)
{
  return sym->u.s.redirect;
}

INLINE void
set_symbol_redirect(struct Lisp_Symbol *sym, enum symbol_redirect v)
{
  sym->u.s.redirect = v;
}

INLINE void
set_symbol_next (Lisp_Object sym, struct Lisp_Symbol *next)
{
  XSYMBOL (sym)->u.s.next = next;
}

INLINE void
make_symbol_constant (Lisp_Object sym)
{
  XSYMBOL (sym)->u.s.trapped_write = SYMBOL_NOWRITE;
}

/* Buffer-local variable access functions.  */

INLINE union Lisp_Fwd*
get_blv_fwd (struct Lisp_Buffer_Local_Value *blv)
{
  return blv->fwd;
}

INLINE Lisp_Object
get_blv_value (struct Lisp_Buffer_Local_Value *blv)
{
  return XCDR (blv->valcell);
}

INLINE int
blv_found (struct Lisp_Buffer_Local_Value *blv)
{
  eassert (blv->found == !EQ (blv->defcell, blv->valcell));
  return blv->found;
}

/* Set overlay's property list.  */

INLINE void
set_overlay_plist (Lisp_Object overlay, Lisp_Object plist)
{
  XOVERLAY (overlay)->plist = plist;
}

/* Get text properties of S.  */

INLINE INTERVAL
string_intervals (Lisp_Object s)
{
  return XSTRING (s)->u.s.intervals;
}

/* Set text properties of S to I.  */

INLINE void
set_string_intervals (Lisp_Object s, INTERVAL i)
{
  XSTRING (s)->u.s.intervals = i;
}

/* Set a Lisp slot in TABLE to VAL.  Most code should use this instead
   of setting slots directly.  */

INLINE void
set_char_table_defalt (Lisp_Object table, Lisp_Object val)
{
  XCHAR_TABLE (table)->defalt = val;
}
INLINE void
set_char_table_purpose (Lisp_Object table, Lisp_Object val)
{
  XCHAR_TABLE (table)->purpose = val;
}

/* Set different slots in (sub)character tables.  */

INLINE void
set_char_table_extras (Lisp_Object table, ptrdiff_t idx, Lisp_Object val)
{
  eassert (0 <= idx && idx < CHAR_TABLE_EXTRA_SLOTS (XCHAR_TABLE (table)));
  XCHAR_TABLE (table)->extras[idx] = val;
}

INLINE void
set_char_table_contents (Lisp_Object table, ptrdiff_t idx, Lisp_Object val)
{
  eassert (0 <= idx && idx < (1 << CHARTAB_SIZE_BITS_0));
  XCHAR_TABLE (table)->contents[idx] = val;
}

INLINE void
set_sub_char_table_contents (Lisp_Object table, ptrdiff_t idx, Lisp_Object val)
{
  XSUB_CHAR_TABLE (table)->contents[idx] = val;
}

/* Defined in data.c.  */
extern _Noreturn void wrong_choice (Lisp_Object, Lisp_Object);
extern void notify_variable_watchers (Lisp_Object, Lisp_Object,
				      Lisp_Object, Lisp_Object);
extern Lisp_Object indirect_function (Lisp_Object);
extern Lisp_Object find_symbol_value (Lisp_Object);
enum Arith_Comparison {
  ARITH_EQUAL,
  ARITH_NOTEQUAL,
  ARITH_LESS,
  ARITH_GRTR,
  ARITH_LESS_OR_EQUAL,
  ARITH_GRTR_OR_EQUAL
};

/* Defined in rust  */
Lisp_Object arithcompare (Lisp_Object num1, Lisp_Object num2,
                                 enum Arith_Comparison comparison);
extern void store_symval_forwarding (union Lisp_Fwd *, Lisp_Object, struct buffer *);

/* Convert the integer I to an Emacs representation, either the integer
   itself, or a cons of two or three integers, or if all else fails a float.
   I should not have side effects.  */
#define INTEGER_TO_CONS(i)					    \
  (! FIXNUM_OVERFLOW_P (i)					    \
   ? make_number (i)						    \
   : EXPR_SIGNED (i) ? intbig_to_lisp (i) : uintbig_to_lisp (i))
extern Lisp_Object intbig_to_lisp (intmax_t);
extern Lisp_Object uintbig_to_lisp (uintmax_t);

/* Convert the Emacs representation CONS back to an integer of type
   TYPE, storing the result the variable VAR.  Signal an error if CONS
   is not a valid representation or is out of range for TYPE.  */
#define CONS_TO_INTEGER(cons, type, var)				\
 (TYPE_SIGNED (type)							\
  ? ((var) = cons_to_signed (cons, TYPE_MINIMUM (type), TYPE_MAXIMUM (type))) \
  : ((var) = cons_to_unsigned (cons, TYPE_MAXIMUM (type))))
extern intmax_t cons_to_signed (Lisp_Object, intmax_t, intmax_t);
extern uintmax_t cons_to_unsigned (Lisp_Object, uintmax_t);

extern struct Lisp_Symbol *indirect_variable (struct Lisp_Symbol *);
extern _Noreturn void args_out_of_range (Lisp_Object, Lisp_Object);
extern _Noreturn void args_out_of_range_3 (Lisp_Object, Lisp_Object,
					   Lisp_Object);
extern _Noreturn void circular_list (Lisp_Object);
extern Lisp_Object do_symval_forwarding (union Lisp_Fwd *);
enum Set_Internal_Bind {
  SET_INTERNAL_SET,
  SET_INTERNAL_BIND,
  SET_INTERNAL_UNBIND,
  SET_INTERNAL_THREAD_SWITCH
};
extern void set_internal (Lisp_Object, Lisp_Object, Lisp_Object,
                          enum Set_Internal_Bind);
extern void set_default_internal (Lisp_Object, Lisp_Object,
                                  enum Set_Internal_Bind bindflag);

extern void syms_of_data (void);
extern void swap_in_global_binding (struct Lisp_Symbol *);
extern void swap_in_symval_forwarding (struct Lisp_Symbol *symbol,
                                       struct Lisp_Buffer_Local_Value *blv);

extern void
aset_multibyte_string(register Lisp_Object array, EMACS_INT idxval, int c);

/* Defined in cmds.c */
extern void syms_of_cmds (void);
extern void keys_of_cmds (void);

/* Defined in coding.c.  */
extern Lisp_Object detect_coding_system (const unsigned char *, ptrdiff_t,
                                         ptrdiff_t, bool, bool, Lisp_Object);
extern void init_coding (void);
extern void init_coding_once (void);
extern void syms_of_coding (void);

/* Defined in character.c.  */
extern ptrdiff_t chars_in_text (const unsigned char *, ptrdiff_t);
extern ptrdiff_t multibyte_chars_in_text (const unsigned char *, ptrdiff_t);
extern void syms_of_character (void);

/* Defined in charset.c.  */
extern void init_charset (void);
extern void init_charset_once (void);
extern void syms_of_charset (void);
/* Structure forward declarations.  */
struct charset;

/* Defined in syntax.c.  */
extern Lisp_Object skip_chars (bool, Lisp_Object, Lisp_Object, bool);
extern Lisp_Object skip_syntaxes (bool, Lisp_Object, Lisp_Object);
extern void init_syntax_once (void);
extern void syms_of_syntax (void);

/* Defined in fns.c.  */
enum { NEXT_ALMOST_PRIME_LIMIT = 11 };
extern EMACS_INT next_almost_prime (EMACS_INT) ATTRIBUTE_CONST;
extern Lisp_Object larger_vector (Lisp_Object, ptrdiff_t, ptrdiff_t);
extern void sweep_weak_hash_tables (void);
extern char *extract_data_from_object (Lisp_Object, ptrdiff_t *, ptrdiff_t *);
EMACS_UINT hash_string (char const *, ptrdiff_t);
EMACS_UINT sxhash (Lisp_Object, int);
Lisp_Object make_hash_table (struct hash_table_test, EMACS_INT, float, float,
			     Lisp_Object, bool);
ptrdiff_t hash_lookup (struct Lisp_Hash_Table *, Lisp_Object, EMACS_UINT *);
ptrdiff_t hash_put (struct Lisp_Hash_Table *, Lisp_Object, Lisp_Object,
		    EMACS_UINT);
void hash_remove_from_table (struct Lisp_Hash_Table *, Lisp_Object);
extern struct hash_table_test const hashtest_eq, hashtest_eql, hashtest_equal;
extern void validate_subarray (Lisp_Object, Lisp_Object, Lisp_Object,
			       ptrdiff_t, ptrdiff_t *, ptrdiff_t *);
extern Lisp_Object substring_both (Lisp_Object, ptrdiff_t, ptrdiff_t,
				   ptrdiff_t, ptrdiff_t);
extern Lisp_Object merge (Lisp_Object, Lisp_Object, Lisp_Object);
extern Lisp_Object do_yes_or_no_p (Lisp_Object);
extern Lisp_Object concat2 (Lisp_Object, Lisp_Object);
extern Lisp_Object concat3 (Lisp_Object, Lisp_Object, Lisp_Object);
extern bool equal_no_quit (Lisp_Object, Lisp_Object);
extern Lisp_Object nconc2 (Lisp_Object, Lisp_Object);
extern Lisp_Object assq_no_quit (Lisp_Object, Lisp_Object);
extern Lisp_Object assoc_no_quit (Lisp_Object, Lisp_Object);
extern void clear_string_char_byte_cache (void);
extern ptrdiff_t string_char_to_byte (Lisp_Object, ptrdiff_t);
extern ptrdiff_t string_byte_to_char (Lisp_Object, ptrdiff_t);
extern Lisp_Object string_to_multibyte (Lisp_Object);
extern Lisp_Object string_make_unibyte (Lisp_Object);
extern void syms_of_fns (void);

/* Defined in fringe.c.  */
extern void syms_of_fringe (void);
extern void init_fringe (void);
#ifdef HAVE_WINDOW_SYSTEM
extern void mark_fringe_data (void);
extern void init_fringe_once (void);
#endif /* HAVE_WINDOW_SYSTEM */

/* Defined in image.c.  */
extern int x_bitmap_mask (struct frame *, ptrdiff_t);
extern void reset_image_types (void);
extern void syms_of_image (void);

#ifdef HAVE_JSON
/* Defined in json.c.  */
extern void init_json (void);
extern void syms_of_json (void);
#endif

/* Defined in insdel.c.  */
extern void move_gap_both (ptrdiff_t, ptrdiff_t);
extern _Noreturn void buffer_overflow (void);
extern void make_gap (ptrdiff_t);
extern void make_gap_1 (struct buffer *, ptrdiff_t);
extern ptrdiff_t copy_text (const unsigned char *, unsigned char *,
			    ptrdiff_t, bool, bool);
extern int count_combining_before (const unsigned char *,
				   ptrdiff_t, ptrdiff_t, ptrdiff_t);
extern int count_combining_after (const unsigned char *,
				  ptrdiff_t, ptrdiff_t, ptrdiff_t);
extern void insert (const char *, ptrdiff_t);
extern void insert_and_inherit (const char *, ptrdiff_t);
extern void insert_1_both (const char *, ptrdiff_t, ptrdiff_t,
			   bool, bool, bool);
extern void insert_from_gap (ptrdiff_t, ptrdiff_t, bool text_at_gap_tail);
extern void insert_from_string (Lisp_Object, ptrdiff_t, ptrdiff_t,
				ptrdiff_t, ptrdiff_t, bool);
extern void insert_from_buffer (struct buffer *, ptrdiff_t, ptrdiff_t, bool);
extern void insert_char (int);
extern void insert_string (const char *);
extern void insert_before_markers (const char *, ptrdiff_t);
extern void insert_before_markers_and_inherit (const char *, ptrdiff_t);
extern void insert_from_string_before_markers (Lisp_Object, ptrdiff_t,
					       ptrdiff_t, ptrdiff_t,
					       ptrdiff_t, bool);
extern void del_range (ptrdiff_t, ptrdiff_t);
extern Lisp_Object del_range_1 (ptrdiff_t, ptrdiff_t, bool, bool);
extern void del_range_byte (ptrdiff_t, ptrdiff_t);
extern void del_range_both (ptrdiff_t, ptrdiff_t, ptrdiff_t, ptrdiff_t, bool);
extern Lisp_Object del_range_2 (ptrdiff_t, ptrdiff_t,
				ptrdiff_t, ptrdiff_t, bool);
extern void modify_text (ptrdiff_t, ptrdiff_t);
extern void prepare_to_modify_buffer (ptrdiff_t, ptrdiff_t, ptrdiff_t *);
extern void prepare_to_modify_buffer_1 (ptrdiff_t, ptrdiff_t, ptrdiff_t *);
extern void invalidate_buffer_caches (struct buffer *, ptrdiff_t, ptrdiff_t);
extern void signal_after_change (ptrdiff_t, ptrdiff_t, ptrdiff_t);
extern void adjust_after_insert (ptrdiff_t, ptrdiff_t, ptrdiff_t,
				 ptrdiff_t, ptrdiff_t);
extern void adjust_markers_for_delete (ptrdiff_t, ptrdiff_t,
				       ptrdiff_t, ptrdiff_t);
extern void adjust_markers_bytepos (ptrdiff_t, ptrdiff_t,
				    ptrdiff_t, ptrdiff_t, int);
extern void replace_range (ptrdiff_t, ptrdiff_t, Lisp_Object, bool, bool, bool, bool);
extern void replace_range_2 (ptrdiff_t, ptrdiff_t, ptrdiff_t, ptrdiff_t,
			     const char *, ptrdiff_t, ptrdiff_t, bool);
extern void syms_of_insdel (void);

/* Defined in dispnew.c.  */
#if (defined PROFILING \
     && (defined __FreeBSD__ || defined GNU_LINUX || defined __MINGW32__))
_Noreturn void __executable_start (void);
#endif
extern Lisp_Object Vwindow_system;
extern Lisp_Object sit_for (Lisp_Object, bool, int);

/* Defined in xdisp.c.  */
extern bool noninteractive_need_newline;
extern Lisp_Object echo_area_buffer[2];
extern void add_to_log (char const *, ...);
extern void vadd_to_log (char const *, va_list);
extern void check_message_stack (void);
extern void setup_echo_area_for_printing (bool);
extern bool push_message (void);
extern void pop_message_unwind (void);
extern Lisp_Object restore_message_unwind (Lisp_Object);
extern void restore_message (void);
extern Lisp_Object current_message (void);
extern void clear_message (bool, bool);
extern void message (const char *, ...) ATTRIBUTE_FORMAT_PRINTF (1, 2);
extern void message1 (const char *);
extern void message1_nolog (const char *);
extern void message3 (Lisp_Object);
extern void message3_nolog (Lisp_Object);
extern void message_dolog (const char *, ptrdiff_t, bool, bool);
extern void message_with_string (const char *, Lisp_Object, bool);
extern void message_log_maybe_newline (void);
extern void update_echo_area (void);
extern void truncate_echo_area (ptrdiff_t);
extern void redisplay (void);

void set_frame_cursor_types (struct frame *, Lisp_Object);
extern void syms_of_xdisp (void);
extern void init_xdisp (void);
extern Lisp_Object safe_eval (Lisp_Object);
extern bool pos_visible_p (struct window *, ptrdiff_t, int *,
			   int *, int *, int *, int *, int *);

/* Defined in xsettings.c.  */
extern void syms_of_xsettings (void);

/* Defined in vm-limit.c.  */
extern void memory_warnings (void *, void (*warnfun) (const char *));

/* Defined in character.c.  */
extern void parse_str_as_multibyte (const unsigned char *, ptrdiff_t,
				    ptrdiff_t *, ptrdiff_t *);

/* Defined in alloc.c.  */
extern void *my_heap_start (void);
extern void check_pure_size (void);
extern void free_misc (Lisp_Object);
extern void allocate_string_data (struct Lisp_String *, EMACS_INT, EMACS_INT);
extern void malloc_warning (const char *);
extern _Noreturn void memory_full (size_t);
extern _Noreturn void buffer_memory_full (ptrdiff_t);
extern bool survives_gc_p (Lisp_Object);
extern void mark_object (Lisp_Object);
#if defined REL_ALLOC && !defined SYSTEM_MALLOC && !defined HYBRID_MALLOC
extern void refill_memory_reserve (void);
#endif
extern void alloc_unexec_pre (void);
extern void alloc_unexec_post (void);
extern void mark_stack (char *, char *);
extern void flush_stack_call_func (void (*func) (void *arg), void *arg);
extern const char *pending_malloc_warning;
extern Lisp_Object zero_vector;
extern EMACS_INT consing_since_gc;
extern EMACS_INT gc_relative_threshold;
extern EMACS_INT memory_full_cons_threshold;
extern Lisp_Object list1 (Lisp_Object);
extern Lisp_Object list2 (Lisp_Object, Lisp_Object);
extern Lisp_Object list3 (Lisp_Object, Lisp_Object, Lisp_Object);
extern Lisp_Object list4 (Lisp_Object, Lisp_Object, Lisp_Object, Lisp_Object);
extern Lisp_Object list5 (Lisp_Object, Lisp_Object, Lisp_Object, Lisp_Object,
			  Lisp_Object);
enum constype {CONSTYPE_HEAP, CONSTYPE_PURE};
extern Lisp_Object listn (enum constype, ptrdiff_t, Lisp_Object, ...);
extern Lisp_Object build_marker (struct buffer *, ptrdiff_t, ptrdiff_t);
extern Lisp_Object bounded_number(EMACS_INT);

/* Build a frequently used 2/3/4-integer lists.  */

INLINE Lisp_Object
list2i (EMACS_INT x, EMACS_INT y)
{
  return list2 (make_number (x), make_number (y));
}

INLINE Lisp_Object
list3i (EMACS_INT x, EMACS_INT y, EMACS_INT w)
{
  return list3 (make_number (x), make_number (y), make_number (w));
}

INLINE Lisp_Object
list4i (EMACS_INT x, EMACS_INT y, EMACS_INT w, EMACS_INT h)
{
  return list4 (make_number (x), make_number (y),
		make_number (w), make_number (h));
}

extern Lisp_Object make_uninit_bool_vector (EMACS_INT);
extern Lisp_Object bool_vector_fill (Lisp_Object, Lisp_Object);
extern _Noreturn void string_overflow (void);
extern Lisp_Object make_string (const char *, ptrdiff_t);
extern Lisp_Object make_formatted_string (char *, const char *, ...)
  ATTRIBUTE_FORMAT_PRINTF (2, 3);
extern Lisp_Object make_unibyte_string (const char *, ptrdiff_t);

/* Make unibyte string from C string when the length isn't known.  */

INLINE Lisp_Object
build_unibyte_string (const char *str)
{
  return make_unibyte_string (str, strlen (str));
}

extern Lisp_Object make_multibyte_string (const char *, ptrdiff_t, ptrdiff_t);
extern Lisp_Object make_event_array (ptrdiff_t, Lisp_Object *);
extern Lisp_Object make_uninit_string (EMACS_INT);
extern Lisp_Object make_uninit_multibyte_string (EMACS_INT, EMACS_INT);
extern Lisp_Object make_string_from_bytes (const char *, ptrdiff_t, ptrdiff_t);
extern Lisp_Object make_specified_string (const char *,
					  ptrdiff_t, ptrdiff_t, bool);
extern Lisp_Object make_pure_string (const char *, ptrdiff_t, ptrdiff_t, bool);
extern Lisp_Object make_pure_c_string (const char *, ptrdiff_t);

/* Make a string allocated in pure space, use STR as string data.  */

INLINE Lisp_Object
build_pure_c_string (const char *str)
{
  return make_pure_c_string (str, strlen (str));
}

/* Make a string from the data at STR, treating it as multibyte if the
   data warrants.  */

INLINE Lisp_Object
build_string (const char *str)
{
  return make_string (str, strlen (str));
}

extern Lisp_Object pure_cons (Lisp_Object, Lisp_Object);
extern void make_byte_code (struct Lisp_Vector *);
extern struct Lisp_Vector *allocate_vector (EMACS_INT);

/* Make an uninitialized vector for SIZE objects.  NOTE: you must
   be sure that GC cannot happen until the vector is completely
   initialized.  E.g. the following code is likely to crash:

   v = make_uninit_vector (3);
   ASET (v, 0, obj0);
   ASET (v, 1, Ffunction_can_gc ());
   ASET (v, 2, obj1);  */

INLINE Lisp_Object
make_uninit_vector (ptrdiff_t size)
{
  Lisp_Object v;
  struct Lisp_Vector *p;

  p = allocate_vector (size);
  XSETVECTOR (v, p);
  return v;
}

/* Like above, but special for sub char-tables.  */

INLINE Lisp_Object
make_uninit_sub_char_table (int depth, int min_char)
{
  int slots = SUB_CHAR_TABLE_OFFSET + chartab_size[depth];
  Lisp_Object v = make_uninit_vector (slots);

  XSETPVECTYPE (XVECTOR (v), PVEC_SUB_CHAR_TABLE);
  XSUB_CHAR_TABLE (v)->depth = depth;
  XSUB_CHAR_TABLE (v)->min_char = min_char;
  return v;
}

extern struct Lisp_Vector *allocate_pseudovector (int, int, int,
						  enum pvec_type);

/* Allocate partially initialized pseudovector where all Lisp_Object
   slots are set to Qnil but the rest (if any) is left uninitialized.  */

#define ALLOCATE_PSEUDOVECTOR(type, field, tag)			       \
  ((type *) allocate_pseudovector (VECSIZE (type),		       \
				   PSEUDOVECSIZE (type, field),	       \
				   PSEUDOVECSIZE (type, field), tag))

/* Allocate fully initialized pseudovector where all Lisp_Object
   slots are set to Qnil and the rest (if any) is zeroed.  */

#define ALLOCATE_ZEROED_PSEUDOVECTOR(type, field, tag)		       \
  ((type *) allocate_pseudovector (VECSIZE (type),		       \
				   PSEUDOVECSIZE (type, field),	       \
				   VECSIZE (type), tag))

extern bool gc_in_progress;
extern Lisp_Object make_float (double);
extern void display_malloc_warning (void);
extern ptrdiff_t inhibit_garbage_collection (void);
extern Lisp_Object make_save_int_int_int (ptrdiff_t, ptrdiff_t, ptrdiff_t);
extern Lisp_Object make_save_obj_obj_obj_obj (Lisp_Object, Lisp_Object,
					      Lisp_Object, Lisp_Object);
extern Lisp_Object make_save_ptr (void *);
extern Lisp_Object make_save_ptr_int (void *, ptrdiff_t);
extern Lisp_Object make_save_ptr_ptr (void *, void *);
extern Lisp_Object make_save_funcptr_ptr_obj (void (*) (void), void *,
					      Lisp_Object);
extern Lisp_Object make_save_memory (Lisp_Object *, ptrdiff_t);
extern void free_save_value (Lisp_Object);
extern Lisp_Object build_overlay (Lisp_Object, Lisp_Object, Lisp_Object);
extern void free_marker (Lisp_Object);
extern void free_cons (struct Lisp_Cons *);
extern void init_alloc_once (void);
extern void init_alloc (void);
extern void syms_of_alloc (void);
extern struct buffer * allocate_buffer (void);
extern int valid_lisp_object_p (Lisp_Object);
#ifdef GC_CHECK_CONS_LIST
extern void check_cons_list (void);
#else
INLINE void (check_cons_list) (void) { lisp_h_check_cons_list (); }
#endif

/* Defined in gmalloc.c.  */
#if !defined DOUG_LEA_MALLOC && !defined HYBRID_MALLOC && !defined SYSTEM_MALLOC
extern size_t __malloc_extra_blocks;
#endif
#if !HAVE_DECL_ALIGNED_ALLOC
extern void *aligned_alloc (size_t, size_t) ATTRIBUTE_MALLOC_SIZE ((2));
#endif
extern void malloc_enable_thread (void);

#ifdef REL_ALLOC
/* Defined in ralloc.c.  */
extern void *r_alloc (void **, size_t) ATTRIBUTE_ALLOC_SIZE ((2));
extern void r_alloc_free (void **);
extern void *r_re_alloc (void **, size_t) ATTRIBUTE_ALLOC_SIZE ((2));
extern void r_alloc_reset_variable (void **, void **);
extern void r_alloc_inhibit_buffer_relocation (int);
#endif

/* Defined in chartab.c.  */
extern Lisp_Object copy_char_table (Lisp_Object);
extern Lisp_Object char_table_ref_and_range (Lisp_Object, int,
                                             int *, int *);
extern void char_table_set_range (Lisp_Object, int, int, Lisp_Object);
extern void map_char_table (void (*) (Lisp_Object, Lisp_Object,
                            Lisp_Object),
                            Lisp_Object, Lisp_Object, Lisp_Object);
extern void map_char_table_for_charset (void (*c_function) (Lisp_Object, Lisp_Object),
					Lisp_Object, Lisp_Object,
					Lisp_Object, struct charset *,
					unsigned, unsigned);
extern Lisp_Object uniprop_table (Lisp_Object);
extern Lisp_Object uniprop_table_uncompress (Lisp_Object table, int idx);
extern void syms_of_chartab (void);

/* Defined in print.c.  */
extern Lisp_Object Vprin1_to_string_buffer;
extern void debug_print (Lisp_Object) EXTERNALLY_VISIBLE;
extern void temp_output_buffer_setup (const char *);
extern int print_level;
extern void print_error_message (Lisp_Object, Lisp_Object, const char *,
				 Lisp_Object);
extern Lisp_Object internal_with_output_to_temp_buffer
        (const char *, Lisp_Object (*) (Lisp_Object), Lisp_Object);
#define FLOAT_TO_STRING_BUFSIZE 350
extern int float_to_string (char *, double);
extern void init_print_once (void);
extern void syms_of_print (void);

/* Defined in doprnt.c.  */
extern ptrdiff_t doprnt (char *, ptrdiff_t, const char *, const char *,
			 va_list);
extern ptrdiff_t esprintf (char *, char const *, ...)
  ATTRIBUTE_FORMAT_PRINTF (2, 3);
extern ptrdiff_t exprintf (char **, ptrdiff_t *, char const *, ptrdiff_t,
			   char const *, ...)
  ATTRIBUTE_FORMAT_PRINTF (5, 6);
extern ptrdiff_t evxprintf (char **, ptrdiff_t *, char const *, ptrdiff_t,
			    char const *, va_list)
  ATTRIBUTE_FORMAT_PRINTF (5, 0);

/* Defined in lread.c.  */
extern Lisp_Object check_obarray (Lisp_Object);
extern Lisp_Object intern_1 (const char *, ptrdiff_t);
extern Lisp_Object intern_c_string_1 (const char *, ptrdiff_t);
extern Lisp_Object intern_driver (Lisp_Object, Lisp_Object, Lisp_Object);
extern Lisp_Object intern_sym (Lisp_Object sym, Lisp_Object obarray, Lisp_Object index);
extern void init_symbol (Lisp_Object, Lisp_Object);
extern Lisp_Object oblookup (Lisp_Object, const char *, ptrdiff_t, ptrdiff_t);
extern Lisp_Object read_internal_start (Lisp_Object, Lisp_Object, Lisp_Object);
extern void loadhist_attach(Lisp_Object x);
INLINE void
LOADHIST_ATTACH (Lisp_Object x)
{
  loadhist_attach (x);
}
extern int openp (Lisp_Object, Lisp_Object, Lisp_Object,
                  Lisp_Object *, Lisp_Object, bool);
extern Lisp_Object string_to_number (char const *, int, bool);
extern void map_obarray (Lisp_Object, void (*) (Lisp_Object, Lisp_Object),
                         Lisp_Object);
extern void dir_warning (const char *, Lisp_Object);
extern void init_obarray (void);
extern void init_lread (void);
extern void syms_of_lread (void);

INLINE Lisp_Object
intern (const char *str)
{
  return intern_1 (str, strlen (str));
}

INLINE Lisp_Object
intern_c_string (const char *str)
{
  return intern_c_string_1 (str, strlen (str));
}

/* Defined in eval.c.  */
extern Lisp_Object Vautoload_queue;
extern Lisp_Object Vrun_hooks;
extern Lisp_Object Vsignaling_function;
extern Lisp_Object inhibit_lisp_code;

extern void do_one_unbind (union specbinding *, bool, enum Set_Internal_Bind);

/* To run a normal hook, use the appropriate function from the list below.
   The calling convention:

   if (!NILP (Vrun_hooks))
     call1 (Vrun_hooks, Qmy_funny_hook);

   should no longer be used.  */
extern void run_hook (Lisp_Object);
extern void run_hook_with_args_2 (Lisp_Object, Lisp_Object, Lisp_Object);
extern Lisp_Object run_hook_with_args (ptrdiff_t nargs, Lisp_Object *args,
				       Lisp_Object (*funcall)
				       (ptrdiff_t nargs, Lisp_Object *args));
extern Lisp_Object quit (void);
INLINE _Noreturn void
xsignal (Lisp_Object error_symbol, Lisp_Object data)
{
  Fsignal (error_symbol, data);
}
extern _Noreturn void xsignal0 (Lisp_Object);
extern _Noreturn void xsignal1 (Lisp_Object, Lisp_Object);
extern _Noreturn void xsignal2 (Lisp_Object, Lisp_Object, Lisp_Object);
extern _Noreturn void xsignal3 (Lisp_Object, Lisp_Object, Lisp_Object,
				Lisp_Object);
extern _Noreturn void signal_error (const char *, Lisp_Object);
extern bool FUNCTIONP (Lisp_Object);
extern Lisp_Object funcall_subr (struct Lisp_Subr *subr, ptrdiff_t numargs, Lisp_Object *arg_vector);
extern Lisp_Object eval_sub (Lisp_Object form);
extern Lisp_Object apply1 (Lisp_Object, Lisp_Object);
extern Lisp_Object call0 (Lisp_Object);
extern Lisp_Object call1 (Lisp_Object, Lisp_Object);
extern Lisp_Object call2 (Lisp_Object, Lisp_Object, Lisp_Object);
extern Lisp_Object call3 (Lisp_Object, Lisp_Object, Lisp_Object, Lisp_Object);
extern Lisp_Object call4 (Lisp_Object, Lisp_Object, Lisp_Object, Lisp_Object, Lisp_Object);
extern Lisp_Object call5 (Lisp_Object, Lisp_Object, Lisp_Object, Lisp_Object, Lisp_Object, Lisp_Object);
extern Lisp_Object call6 (Lisp_Object, Lisp_Object, Lisp_Object, Lisp_Object, Lisp_Object, Lisp_Object, Lisp_Object);
extern Lisp_Object call7 (Lisp_Object, Lisp_Object, Lisp_Object, Lisp_Object, Lisp_Object, Lisp_Object, Lisp_Object, Lisp_Object);
extern Lisp_Object call8 (Lisp_Object, Lisp_Object, Lisp_Object, Lisp_Object, Lisp_Object, Lisp_Object, Lisp_Object, Lisp_Object, Lisp_Object);
extern Lisp_Object internal_catch (Lisp_Object, Lisp_Object (*) (Lisp_Object), Lisp_Object);
extern Lisp_Object internal_lisp_condition_case (Lisp_Object, Lisp_Object, Lisp_Object);
extern Lisp_Object internal_condition_case (Lisp_Object (*) (void), Lisp_Object, Lisp_Object (*) (Lisp_Object));
extern Lisp_Object internal_condition_case_1 (Lisp_Object (*) (Lisp_Object), Lisp_Object, Lisp_Object, Lisp_Object (*) (Lisp_Object));
extern Lisp_Object internal_condition_case_2 (Lisp_Object (*) (Lisp_Object, Lisp_Object), Lisp_Object, Lisp_Object, Lisp_Object, Lisp_Object (*) (Lisp_Object));
extern Lisp_Object internal_condition_case_n
    (Lisp_Object (*) (ptrdiff_t, Lisp_Object *), ptrdiff_t, Lisp_Object *,
     Lisp_Object, Lisp_Object (*) (Lisp_Object, ptrdiff_t, Lisp_Object *));
extern Lisp_Object internal_catch_all (Lisp_Object (*) (void *), void *, Lisp_Object (*) (Lisp_Object));
extern struct handler *push_handler (Lisp_Object, enum handlertype);
extern struct handler *push_handler_nosignal (Lisp_Object, enum handlertype);
extern void specbind (Lisp_Object, Lisp_Object);
extern void record_unwind_protect (void (*) (Lisp_Object), Lisp_Object);
extern void record_unwind_protect_ptr (void (*) (void *), void *);
extern void record_unwind_protect_int (void (*) (int), int);
extern void record_unwind_protect_void (void (*) (void));
extern void record_unwind_protect_nothing (void);
extern void clear_unwind_protect (ptrdiff_t);
extern void set_unwind_protect (ptrdiff_t, void (*) (Lisp_Object), Lisp_Object);
extern void set_unwind_protect_ptr (ptrdiff_t, void (*) (void *), void *);
extern Lisp_Object unbind_to (ptrdiff_t, Lisp_Object);
extern void rebind_for_thread_switch (void);
extern void unbind_for_thread_switch (struct thread_state *);
extern _Noreturn void error (const char *, ...) ATTRIBUTE_FORMAT_PRINTF (1, 2);
extern _Noreturn void verror (const char *, va_list)
  ATTRIBUTE_FORMAT_PRINTF (1, 0);
extern Lisp_Object vformat_string (const char *, va_list)
  ATTRIBUTE_FORMAT_PRINTF (1, 0);
extern void un_autoload (Lisp_Object);
extern Lisp_Object call_debugger (Lisp_Object arg);
extern void init_eval_once (void);
extern Lisp_Object safe_call (ptrdiff_t, Lisp_Object, ...);
extern Lisp_Object safe_call1 (Lisp_Object, Lisp_Object);
extern Lisp_Object safe_call2 (Lisp_Object, Lisp_Object, Lisp_Object);
extern void init_eval (void);
extern void syms_of_eval (void);
extern void prog_ignore (Lisp_Object);
extern ptrdiff_t record_in_backtrace (Lisp_Object, Lisp_Object *, ptrdiff_t);
extern void mark_specpdl (union specbinding *first, union specbinding *ptr);
extern void get_backtrace (Lisp_Object array);
Lisp_Object backtrace_top_function (void);
extern bool let_shadows_buffer_binding_p (struct Lisp_Symbol *symbol);

/* Defined in unexmacosx.c.  */
#if defined DARWIN_OS && !defined CANNOT_DUMP
extern void unexec_init_emacs_zone (void);
extern void *unexec_malloc (size_t);
extern void *unexec_realloc (void *, size_t);
extern void unexec_free (void *);
#endif

#include "emacs-module.h"

/* Function prototype for the module Lisp functions.  */
typedef emacs_value (*emacs_subr) (emacs_env *, ptrdiff_t,
				   emacs_value [], void *);

/* Module function.  */

/* A function environment is an auxiliary structure returned by
   `module_make_function' to store information about a module
   function.  It is stored in a pseudovector.  Its members correspond
   to the arguments given to `module_make_function'.  */

struct Lisp_Module_Function
{
  union vectorlike_header header;

  /* Fields traced by GC; these must come first.  */
  Lisp_Object documentation;

  /* Fields ignored by GC.  */
  ptrdiff_t min_arity, max_arity;
  emacs_subr subr;
  void *data;
};

INLINE bool
MODULE_FUNCTIONP (Lisp_Object o)
{
  return PSEUDOVECTORP (o, PVEC_MODULE_FUNCTION);
}

INLINE struct Lisp_Module_Function *
XMODULE_FUNCTION (Lisp_Object o)
{
  eassert (MODULE_FUNCTIONP (o));
  return XUNTAG (o, Lisp_Vectorlike);
}

#ifdef HAVE_MODULES
/* Defined in alloc.c.  */
extern Lisp_Object make_user_ptr (void (*finalizer) (void *), void *p);

/* Defined in emacs-module.c.  */
extern Lisp_Object funcall_module (Lisp_Object, ptrdiff_t, Lisp_Object *);
extern Lisp_Object module_function_arity (const struct Lisp_Module_Function *);
extern void mark_modules (void);
extern void init_module_assertions (bool);
extern void syms_of_module (void);
#endif

/* Defined in thread.c.  */
extern void mark_threads (void);

/* Defined in editfns.c.  */
extern Lisp_Object styled_format (ptrdiff_t, Lisp_Object *, bool);
extern void insert1 (Lisp_Object);
extern Lisp_Object save_excursion_save (void);
extern Lisp_Object save_restriction_save (void);
extern void save_excursion_restore (Lisp_Object);
extern void save_restriction_restore (Lisp_Object);
extern _Noreturn void time_overflow (void);
extern Lisp_Object make_buffer_string (ptrdiff_t, ptrdiff_t, bool);
extern Lisp_Object make_buffer_string_both (ptrdiff_t, ptrdiff_t, ptrdiff_t,
					    ptrdiff_t, bool);
extern void init_editfns (bool);
extern void syms_of_editfns (void);

/* Defined in buffer.c.  */
extern bool mouse_face_overlay_overlaps (Lisp_Object);
extern Lisp_Object disable_line_numbers_overlay_at_eob (void);
extern _Noreturn void nsberror (Lisp_Object);
extern void adjust_overlays_for_insert (ptrdiff_t, ptrdiff_t);
extern void adjust_overlays_for_delete (ptrdiff_t, ptrdiff_t);
extern void fix_start_end_in_overlays (ptrdiff_t, ptrdiff_t);
extern void report_overlay_modification (Lisp_Object, Lisp_Object, bool,
                                         Lisp_Object, Lisp_Object, Lisp_Object);
extern bool overlay_touches_p (ptrdiff_t);
extern Lisp_Object other_buffer_safely (Lisp_Object);
extern Lisp_Object get_truename_buffer (Lisp_Object);
extern void init_buffer_once (void);
extern void init_buffer (int);
extern void syms_of_buffer (void);
extern void keys_of_buffer (void);

/* Defined in marker.c.  */

extern ptrdiff_t marker_position (Lisp_Object);
extern ptrdiff_t marker_byte_position (Lisp_Object);
extern void clear_charpos_cache (struct buffer *);
extern ptrdiff_t buf_charpos_to_bytepos (struct buffer *, ptrdiff_t);
extern ptrdiff_t buf_bytepos_to_charpos (struct buffer *, ptrdiff_t);
extern void unchain_marker (struct Lisp_Marker *marker);
extern Lisp_Object set_marker_restricted (Lisp_Object, Lisp_Object, Lisp_Object);
extern Lisp_Object set_marker_both (Lisp_Object, Lisp_Object, ptrdiff_t, ptrdiff_t);
extern Lisp_Object set_marker_restricted_both (Lisp_Object, Lisp_Object,
                                               ptrdiff_t, ptrdiff_t);

/* Defined in fileio.c.  */

extern bool check_executable (char *);
extern bool check_existing (const char *);
extern bool file_name_absolute_p (const char *);
extern bool file_name_case_insensitive_p (const char *);
extern Lisp_Object expand_and_dir_to_file (Lisp_Object);
extern Lisp_Object write_region (Lisp_Object, Lisp_Object, Lisp_Object,
				 Lisp_Object, Lisp_Object, Lisp_Object,
				 Lisp_Object, int);
extern void close_file_unwind (int);
extern void fclose_unwind (void *);
extern void restore_point_unwind (Lisp_Object);
extern _Noreturn void report_file_errno (const char *, Lisp_Object, int);
extern _Noreturn void report_file_error (const char *, Lisp_Object);
extern _Noreturn void report_file_notify_error (const char *, Lisp_Object);
extern bool internal_delete_file (Lisp_Object);
extern Lisp_Object emacs_readlinkat (int, const char *);
extern bool file_directory_p (Lisp_Object);
extern bool file_accessible_directory_p (Lisp_Object);
extern void init_fileio (void);
extern void syms_of_fileio (void);

/* Defined in search.c.  */
extern void shrink_regexp_cache (void);
extern void restore_search_regs (void);
extern void update_search_regs (ptrdiff_t oldstart,
                                ptrdiff_t oldend, ptrdiff_t newend);
extern void record_unwind_save_match_data (void);
struct re_registers;
extern struct re_pattern_buffer *compile_pattern (Lisp_Object,
						  struct re_registers *,
						  Lisp_Object, bool, bool);
extern ptrdiff_t fast_string_match_internal (Lisp_Object, Lisp_Object,
					     Lisp_Object);

INLINE ptrdiff_t
fast_string_match (Lisp_Object regexp, Lisp_Object string)
{
  return fast_string_match_internal (regexp, string, Qnil);
}

INLINE ptrdiff_t
fast_string_match_ignore_case (Lisp_Object regexp, Lisp_Object string)
{
  return fast_string_match_internal (regexp, string, Vascii_canon_table);
}

extern ptrdiff_t fast_c_string_match_ignore_case (Lisp_Object, const char *,
						  ptrdiff_t);
extern ptrdiff_t fast_looking_at (Lisp_Object, ptrdiff_t, ptrdiff_t,
                                  ptrdiff_t, ptrdiff_t, Lisp_Object);
extern ptrdiff_t find_newline (ptrdiff_t, ptrdiff_t, ptrdiff_t, ptrdiff_t,
			       ptrdiff_t, ptrdiff_t *, ptrdiff_t *, bool);
extern ptrdiff_t scan_newline (ptrdiff_t, ptrdiff_t, ptrdiff_t, ptrdiff_t,
			       ptrdiff_t, bool);
extern ptrdiff_t scan_newline_from_point (ptrdiff_t, ptrdiff_t *, ptrdiff_t *);
extern ptrdiff_t find_newline_no_quit (ptrdiff_t, ptrdiff_t,
				       ptrdiff_t, ptrdiff_t *);
extern ptrdiff_t find_before_next_newline (ptrdiff_t, ptrdiff_t,
					   ptrdiff_t, ptrdiff_t *);
extern void syms_of_search (void);
extern void clear_regexp_cache (void);

Lisp_Object looking_at_1 (Lisp_Object string, bool posix);
Lisp_Object match_limit (Lisp_Object num, bool beginningp);
Lisp_Object search_command (Lisp_Object string, Lisp_Object bound, Lisp_Object noerror, Lisp_Object count, int direction, int RE, bool posix);
Lisp_Object string_match_1 (Lisp_Object regexp, Lisp_Object string, Lisp_Object start, bool posix);

/* Defined in minibuf.c.  */

extern Lisp_Object Vminibuffer_list;
extern Lisp_Object last_minibuf_string;
extern Lisp_Object get_minibuffer (EMACS_INT);
extern void init_minibuf_once (void);
extern void syms_of_minibuf (void);

/* Defined in callint.c.  */

extern void syms_of_callint (void);

/* Defined in casefiddle.c.  */

enum case_action {CASE_UP, CASE_DOWN, CASE_CAPITALIZE, CASE_CAPITALIZE_UP};
Lisp_Object casify_object (enum case_action flag, Lisp_Object obj);
ptrdiff_t casify_region (enum case_action flag, Lisp_Object b, Lisp_Object e);
extern void syms_of_casefiddle (void);
extern void keys_of_casefiddle (void);

/* Defined in casetab.c.  */

extern Lisp_Object set_case_table (Lisp_Object, bool);
extern void init_casetab_once (void);
extern void syms_of_casetab (void);

/* Defined in keyboard.c.  */

extern void recursive_edit_unwind (Lisp_Object buffer);
extern Lisp_Object echo_message_buffer;
extern struct kboard *echo_kboard;
extern void cancel_echoing (void);
extern bool input_pending;
#ifdef HAVE_STACK_OVERFLOW_HANDLING
extern sigjmp_buf return_to_command_loop;
#endif
extern Lisp_Object menu_bar_items (Lisp_Object);
extern Lisp_Object tool_bar_items (Lisp_Object, int *);
extern void discard_mouse_events (void);
#ifdef USABLE_SIGIO
void handle_input_available_signal (int);
#endif
extern Lisp_Object pending_funcalls;
extern bool detect_input_pending (void);
extern bool detect_input_pending_ignore_squeezables (void);
extern bool detect_input_pending_run_timers (bool);
extern void safe_run_hooks (Lisp_Object);
extern void cmd_error_internal (Lisp_Object, const char *);
extern Lisp_Object command_loop_1 (void);
extern Lisp_Object read_menu_command (void);
extern Lisp_Object recursive_edit_1 (void);
extern void record_auto_save (void);
extern void force_auto_save_soon (void);
extern void init_keyboard (void);
extern void syms_of_keyboard (void);
extern void keys_of_keyboard (void);

/* Defined in indent.c.  */
extern ptrdiff_t current_column (void);
extern void invalidate_current_column (void);
extern bool indented_beyond_p (ptrdiff_t, ptrdiff_t, EMACS_INT);
extern void syms_of_indent (void);

/* Defined in frame.c.  */
extern void store_frame_param (struct frame *, Lisp_Object, Lisp_Object);
extern void store_in_alist (Lisp_Object *, Lisp_Object, Lisp_Object);
extern Lisp_Object do_switch_frame (Lisp_Object, int, int, Lisp_Object);
extern Lisp_Object get_frame_param (struct frame *, Lisp_Object);
extern void frames_discard_buffer (Lisp_Object);
extern void syms_of_frame (void);

/* Defined in emacs.c.  */
extern char **initial_argv;
extern int initial_argc;
#if defined (HAVE_X_WINDOWS) || defined (HAVE_NS)
extern bool display_arg;
#endif
extern Lisp_Object decode_env_path (const char *, const char *, bool);
extern Lisp_Object empty_unibyte_string, empty_multibyte_string;
extern _Noreturn void terminate_due_to_signal (int, int);
#ifdef WINDOWSNT
extern Lisp_Object Vlibrary_cache;
#endif
#if HAVE_SETLOCALE
void fixup_locale (void);
void synchronize_system_messages_locale (void);
void synchronize_system_time_locale (void);
#else
INLINE void fixup_locale (void) {}
INLINE void synchronize_system_messages_locale (void) {}
INLINE void synchronize_system_time_locale (void) {}
#endif
extern char *emacs_strerror (int);
extern void shut_down_emacs (int, Lisp_Object);

/* True means don't do interactive redisplay and don't change tty modes.  */
extern bool noninteractive;

/* True means remove site-lisp directories from load-path.  */
extern bool no_site_lisp;

/* True means put details like time stamps into builds.  */
extern bool build_details;

#ifndef WINDOWSNT
/* 0 not a daemon, 1 foreground daemon, 2 background daemon.  */
extern int daemon_type;
#define IS_DAEMON (daemon_type != 0)
#define DAEMON_RUNNING (daemon_type >= 0)
#else  /* WINDOWSNT */
extern void *w32_daemon_event;
#define IS_DAEMON (w32_daemon_event != NULL)
#define DAEMON_RUNNING (w32_daemon_event != INVALID_HANDLE_VALUE)
#endif

/* True if handling a fatal error already.  */
extern bool fatal_error_in_progress;

/* True means don't do use window-system-specific display code.  */
extern bool inhibit_window_system;
/* True means that a filter or a sentinel is running.  */
extern bool running_asynch_code;

/* Defined in process.c.  */
struct Lisp_Process;
extern void kill_buffer_processes (Lisp_Object);
extern int wait_reading_process_output (intmax_t, int, int, bool, Lisp_Object,
					struct Lisp_Process *, int);
/* Max value for the first argument of wait_reading_process_output.  */
#if GNUC_PREREQ (3, 0, 0) && ! GNUC_PREREQ (4, 6, 0)
/* Work around a bug in GCC 3.4.2, known to be fixed in GCC 4.6.0.
   The bug merely causes a bogus warning, but the warning is annoying.  */
# define WAIT_READING_MAX min (TYPE_MAXIMUM (time_t), INTMAX_MAX)
#else
# define WAIT_READING_MAX INTMAX_MAX
#endif
#ifdef HAVE_TIMERFD
extern void add_timer_wait_descriptor (int);
#endif
extern void add_keyboard_wait_descriptor (int);
extern void delete_keyboard_wait_descriptor (int);
#ifdef HAVE_GPM
extern void add_gpm_wait_descriptor (int);
extern void delete_gpm_wait_descriptor (int);
#endif
extern void init_process_emacs (int);
extern void syms_of_process (void);
extern void setup_process_coding_systems (Lisp_Object);

/* Defined in callproc.c.  */
#ifndef DOS_NT
# define CHILD_SETUP_TYPE _Noreturn void
#else
# define CHILD_SETUP_TYPE int
#endif
extern CHILD_SETUP_TYPE child_setup (int, int, int, char **, bool, Lisp_Object);
extern void init_callproc_1 (void);
extern void init_callproc (void);
extern void set_initial_environment (void);
extern void syms_of_callproc (void);
extern Lisp_Object call_process (ptrdiff_t, Lisp_Object *, int, ptrdiff_t);

/* Defined in doc.c.  */
enum text_quoting_style
  {
    /* Use curved single quotes ‘like this’.  */
    CURVE_QUOTING_STYLE,

    /* Use grave accent and apostrophe  `like this'.  */
    GRAVE_QUOTING_STYLE,

    /* Use apostrophes 'like this'.  */
    STRAIGHT_QUOTING_STYLE
  };
extern enum text_quoting_style text_quoting_style (void);
extern Lisp_Object read_doc_string (Lisp_Object);
extern Lisp_Object get_doc_string (Lisp_Object, bool, bool);
extern void syms_of_doc (void);
extern int read_bytecode_char (bool);

/* Defined in bytecode.c.  */
extern void syms_of_bytecode (void);
extern Lisp_Object exec_byte_code (Lisp_Object, Lisp_Object, Lisp_Object,
				   Lisp_Object, ptrdiff_t, Lisp_Object *);
extern Lisp_Object get_byte_code_arity (Lisp_Object);

/* Defined in macros.c.  */
extern void init_macros (void);
extern void syms_of_macros (void);

/* Defined in undo.c.  */
extern void truncate_undo_list (struct buffer *);
extern void record_insert (ptrdiff_t, ptrdiff_t);
extern void record_delete (ptrdiff_t, Lisp_Object, bool);
extern void record_first_change (void);
extern void record_change (ptrdiff_t, ptrdiff_t);
extern void record_property_change (ptrdiff_t, ptrdiff_t,
				    Lisp_Object, Lisp_Object,
                                    Lisp_Object);
extern void syms_of_undo (void);

/* Defined in textprop.c.  */
extern void report_interval_modification (Lisp_Object, Lisp_Object);

/* Defined in menu.c.  */
extern void syms_of_menu (void);

/* Defined in xmenu.c.  */
extern void syms_of_xmenu (void);

/* Defined in termchar.h.  */
struct tty_display_info;

/* Defined in sysdep.c.  */
#ifdef HAVE_PERSONALITY_ADDR_NO_RANDOMIZE
extern bool disable_address_randomization (void);
#else
INLINE bool disable_address_randomization (void) { return false; }
#endif
extern int emacs_exec_file (char const *, char *const *, char *const *);
extern void init_standard_fds (void);
extern char *emacs_get_current_dir_name (void);
extern void stuff_char (char c);
extern void init_foreground_group (void);
extern void sys_subshell (void);
extern void sys_suspend (void);
extern void discard_tty_input (void);
extern void init_sys_modes (struct tty_display_info *);
extern void reset_sys_modes (struct tty_display_info *);
extern void init_all_sys_modes (void);
extern void reset_all_sys_modes (void);
extern void child_setup_tty (int);
extern void setup_pty (int);
extern int set_window_size (int, int, int);
extern EMACS_INT get_random (void);
extern void seed_random (void *, ptrdiff_t);
extern void init_random (void);
extern void emacs_backtrace (int);
extern _Noreturn void emacs_abort (void) NO_INLINE;
extern int emacs_open (const char *, int, int);
extern int emacs_pipe (int[2]);
extern int emacs_close (int);
extern ptrdiff_t emacs_read (int, void *, ptrdiff_t);
extern ptrdiff_t emacs_read_quit (int, void *, ptrdiff_t);
extern ptrdiff_t emacs_write (int, void const *, ptrdiff_t);
extern ptrdiff_t emacs_write_sig (int, void const *, ptrdiff_t);
extern ptrdiff_t emacs_write_quit (int, void const *, ptrdiff_t);
extern void emacs_perror (char const *);
extern int renameat_noreplace (int, char const *, int, char const *);
extern int str_collate (Lisp_Object, Lisp_Object, Lisp_Object, Lisp_Object);

/* Defined in filelock.c.  */
extern void lock_file (Lisp_Object);
extern void unlock_file (Lisp_Object);
extern void unlock_all_files (void);
extern void unlock_buffer (struct buffer *);
extern void syms_of_filelock (void);

/* Defined in sound.c.  */
extern void syms_of_sound (void);

/* Defined in category.c.  */
extern void init_category_once (void);
extern Lisp_Object char_category_set (int);
extern void syms_of_category (void);

/* Defined in ccl.c.  */
extern void syms_of_ccl (void);

/* Defined in dired.c.  */
extern void syms_of_dired (void);
extern Lisp_Object directory_files_internal (Lisp_Object, Lisp_Object,
                                             Lisp_Object, Lisp_Object,
                                             bool, Lisp_Object);

/* Defined in term.c.  */
extern int *char_ins_del_vector;
extern void syms_of_term (void);
extern _Noreturn void fatal (const char *msgid, ...)
  ATTRIBUTE_FORMAT_PRINTF (1, 2);

/* Defined in terminal.c.  */
extern void syms_of_terminal (void);

/* Defined in font.c.  */
extern void syms_of_font (void);
extern void init_font (void);

#ifdef HAVE_WINDOW_SYSTEM
/* Defined in fontset.c.  */
extern void syms_of_fontset (void);
#endif

/* Defined in inotify.c */
#ifdef HAVE_INOTIFY
extern void syms_of_inotify (void);
#endif

/* Defined in kqueue.c */
#ifdef HAVE_KQUEUE
extern void globals_of_kqueue (void);
extern void syms_of_kqueue (void);
#endif

/* Defined in gfilenotify.c */
#ifdef HAVE_GFILENOTIFY
extern void globals_of_gfilenotify (void);
extern void syms_of_gfilenotify (void);
#endif

#ifdef HAVE_W32NOTIFY
/* Defined on w32notify.c.  */
extern void syms_of_w32notify (void);
#endif

#if defined HAVE_NTGUI || defined CYGWIN
/* Defined in w32cygwinx.c.  */
extern void syms_of_w32cygwinx (void);
#endif

/* Defined in xfaces.c.  */
extern Lisp_Object Vface_alternative_font_family_alist;
extern Lisp_Object Vface_alternative_font_registry_alist;
extern void syms_of_xfaces (void);

#ifdef HAVE_X_WINDOWS
/* Defined in xfns.c.  */
extern void syms_of_xfns (void);

/* Defined in xsmfns.c.  */
extern void syms_of_xsmfns (void);

/* Defined in xselect.c.  */
extern void syms_of_xselect (void);

/* Defined in xterm.c.  */
extern void init_xterm (void);
extern void syms_of_xterm (void);
#endif /* HAVE_X_WINDOWS */

#ifdef HAVE_WINDOW_SYSTEM
/* Defined in xterm.c, nsterm.m, w32term.c.  */
extern char *x_get_keysym_name (int);
#endif /* HAVE_WINDOW_SYSTEM */

/* Defined in xml.c.  */
<<<<<<< HEAD
=======
extern void syms_of_xml (void);
>>>>>>> b61a8729
#ifdef HAVE_LIBXML2
extern void xml_cleanup_parser (void);
bool init_libxml2_functions (void);
Lisp_Object parse_region (Lisp_Object start, Lisp_Object end, Lisp_Object base_url, Lisp_Object discard_comments, bool htmlp);
#endif

#ifdef HAVE_LCMS2
/* Defined in lcms.c.  */
extern void syms_of_lcms2 (void);
#endif

#ifdef HAVE_DBUS
/* Defined in dbusbind.c.  */
void init_dbusbind (void);
void syms_of_dbusbind (void);
#endif


/* Defined in profiler.c.  */
extern bool profiler_memory_running;
extern Lisp_Object memory_log;
extern Lisp_Object make_log (EMACS_INT heap_size, EMACS_INT max_stack_depth);
extern void malloc_probe (size_t);
extern void syms_of_profiler (void);


#ifdef DOS_NT
/* Defined in w32.c.  */
extern char *emacs_root_dir (void);
#endif /* DOS_NT */

/* Defined in lastfile.c.  */
extern char my_edata[];
extern char my_endbss[];
extern char *my_endbss_static;

extern void *xmalloc (size_t) ATTRIBUTE_MALLOC_SIZE ((1));
extern void *xzalloc (size_t) ATTRIBUTE_MALLOC_SIZE ((1));
extern void *xrealloc (void *, size_t) ATTRIBUTE_ALLOC_SIZE ((2));
extern void xfree (void *);
extern void *xnmalloc (ptrdiff_t, ptrdiff_t) ATTRIBUTE_MALLOC_SIZE ((1,2));
extern void *xnrealloc (void *, ptrdiff_t, ptrdiff_t)
  ATTRIBUTE_ALLOC_SIZE ((2,3));
extern void *xpalloc (void *, ptrdiff_t *, ptrdiff_t, ptrdiff_t, ptrdiff_t);

extern char *xstrdup (const char *) ATTRIBUTE_MALLOC;
extern char *xlispstrdup (Lisp_Object) ATTRIBUTE_MALLOC;
extern void dupstring (char **, char const *);

/* Make DEST a copy of STRING's data.  Return a pointer to DEST's terminating
   null byte.  This is like stpcpy, except the source is a Lisp string.  */

INLINE char *
lispstpcpy (char *dest, Lisp_Object string)
{
  ptrdiff_t len = SBYTES (string);
  memcpy (dest, SDATA (string), len + 1);
  return dest + len;
}

extern void xputenv (const char *);

extern char *egetenv_internal (const char *, ptrdiff_t);

INLINE char *
egetenv (const char *var)
{
  /* When VAR is a string literal, strlen can be optimized away.  */
  return egetenv_internal (var, strlen (var));
}

/* Set up the name of the machine we're running on.  */
extern void init_system_name (void);

/* Return the absolute value of X.  X should be a signed integer
   expression without side effects, and X's absolute value should not
   exceed the maximum for its promoted type.  This is called 'eabs'
   because 'abs' is reserved by the C standard.  */
#define eabs(x)         ((x) < 0 ? -(x) : (x))

/* Return a fixnum or float, depending on whether the integer VAL fits
   in a Lisp fixnum.  */

#define make_fixnum_or_float(val) \
   (FIXNUM_OVERFLOW_P (val) ? make_float (val) : make_number (val))

extern EMACS_INT
mapcar1 (EMACS_INT leni, Lisp_Object *vals, Lisp_Object fn, Lisp_Object seq);

/* SAFE_ALLOCA normally allocates memory on the stack, but if size is
   larger than MAX_ALLOCA, use xmalloc to avoid overflowing the stack.  */

enum MAX_ALLOCA { MAX_ALLOCA = 16 * 1024 };

extern void *record_xmalloc (size_t) ATTRIBUTE_ALLOC_SIZE ((1));

#define USE_SAFE_ALLOCA			\
  ptrdiff_t sa_avail = MAX_ALLOCA;	\
  ptrdiff_t sa_count = SPECPDL_INDEX (); bool sa_must_free = false

#define AVAIL_ALLOCA(size) (sa_avail -= (size), alloca (size))

/* SAFE_ALLOCA allocates a simple buffer.  */

#define SAFE_ALLOCA(size) ((size) <= sa_avail				\
			   ? AVAIL_ALLOCA (size)			\
			   : (sa_must_free = true, record_xmalloc (size)))

/* SAFE_NALLOCA sets BUF to a newly allocated array of MULTIPLIER *
   NITEMS items, each of the same type as *BUF.  MULTIPLIER must
   positive.  The code is tuned for MULTIPLIER being a constant.  */

#define SAFE_NALLOCA(buf, multiplier, nitems)			 \
  do {								 \
    if ((nitems) <= sa_avail / sizeof *(buf) / (multiplier))	 \
      (buf) = AVAIL_ALLOCA (sizeof *(buf) * (multiplier) * (nitems)); \
    else							 \
      {								 \
	(buf) = xnmalloc (nitems, sizeof *(buf) * (multiplier)); \
	sa_must_free = true;					 \
	record_unwind_protect_ptr (xfree, buf);			 \
      }								 \
  } while (false)

/* SAFE_ALLOCA_STRING allocates a C copy of a Lisp string.  */

#define SAFE_ALLOCA_STRING(ptr, string)			\
  do {							\
    (ptr) = SAFE_ALLOCA (SBYTES (string) + 1);		\
    memcpy (ptr, SDATA (string), SBYTES (string) + 1);	\
  } while (false)

/* SAFE_FREE frees xmalloced memory and enables GC as needed.  */

#define SAFE_FREE()			\
  do {					\
    if (sa_must_free) {			\
      sa_must_free = false;		\
      unbind_to (sa_count, Qnil);	\
    }					\
  } while (false)

/* Set BUF to point to an allocated array of NELT Lisp_Objects,
   immediately followed by EXTRA spare bytes.  */

#define SAFE_ALLOCA_LISP_EXTRA(buf, nelt, extra)	       \
  do {							       \
    ptrdiff_t alloca_nbytes;				       \
    if (INT_MULTIPLY_WRAPV (nelt, word_size, &alloca_nbytes)   \
	|| INT_ADD_WRAPV (alloca_nbytes, extra, &alloca_nbytes) \
	|| SIZE_MAX < alloca_nbytes)			       \
      memory_full (SIZE_MAX);				       \
    else if (alloca_nbytes <= sa_avail)			       \
      (buf) = AVAIL_ALLOCA (alloca_nbytes);		       \
    else						       \
      {							       \
	Lisp_Object arg_;				       \
	(buf) = xmalloc (alloca_nbytes);		       \
	arg_ = make_save_memory (buf, nelt);		       \
	sa_must_free = true;				       \
	record_unwind_protect (free_save_value, arg_);	       \
      }							       \
  } while (false)

/* Set BUF to point to an allocated array of NELT Lisp_Objects.  */

#define SAFE_ALLOCA_LISP(buf, nelt) SAFE_ALLOCA_LISP_EXTRA (buf, nelt, 0)


/* If USE_STACK_LISP_OBJECTS, define macros that and functions that allocate
   block-scoped conses and strings.  These objects are not
   managed by the garbage collector, so they are dangerous: passing them
   out of their scope (e.g., to user code) results in undefined behavior.
   Conversely, they have better performance because GC is not involved.

   This feature is experimental and requires careful debugging.
   Build with CPPFLAGS='-DUSE_STACK_LISP_OBJECTS=0' to disable it.  */

#if (!defined USE_STACK_LISP_OBJECTS \
     && defined __GNUC__ && !defined __clang__ && ! GNUC_PREREQ (4, 3, 2))
  /* Work around GCC bugs 36584 and 35271, which were fixed in GCC 4.3.2.  */
# define USE_STACK_LISP_OBJECTS false
#endif
#ifndef USE_STACK_LISP_OBJECTS
# define USE_STACK_LISP_OBJECTS true
#endif

#ifdef GC_CHECK_STRING_BYTES
enum { defined_GC_CHECK_STRING_BYTES = true };
#else
enum { defined_GC_CHECK_STRING_BYTES = false };
#endif

/* True for stack-based cons and string implementations, respectively.
   Use stack-based strings only if stack-based cons also works.
   Otherwise, STACK_CONS would create heap-based cons cells that
   could point to stack-based strings, which is a no-no.  */

enum
  {
    USE_STACK_CONS = USE_STACK_LISP_OBJECTS,
    USE_STACK_STRING = (USE_STACK_CONS
			&& !defined_GC_CHECK_STRING_BYTES)
  };

/* Auxiliary macros used for auto allocation of Lisp objects.  Please
   use these only in macros like AUTO_CONS that declare a local
   variable whose lifetime will be clear to the programmer.  */
#define STACK_CONS(a, b) \
  make_lisp_ptr (&((struct Lisp_Cons) {{{a, {b}}}}), Lisp_Cons)
#define AUTO_CONS_EXPR(a, b) \
  (USE_STACK_CONS ? STACK_CONS (a, b) : Fcons (a, b))

/* Declare NAME as an auto Lisp cons or short list if possible, a
   GC-based one otherwise.  This is in the sense of the C keyword
   'auto'; i.e., the object has the lifetime of the containing block.
   The resulting object should not be made visible to user Lisp code.  */

#define AUTO_CONS(name, a, b) Lisp_Object name = AUTO_CONS_EXPR (a, b)
#define AUTO_LIST1(name, a)						\
  Lisp_Object name = (USE_STACK_CONS ? STACK_CONS (a, Qnil) : list1 (a))
#define AUTO_LIST2(name, a, b)						\
  Lisp_Object name = (USE_STACK_CONS					\
		      ? STACK_CONS (a, STACK_CONS (b, Qnil))		\
		      : list2 (a, b))
#define AUTO_LIST3(name, a, b, c)					\
  Lisp_Object name = (USE_STACK_CONS					\
		      ? STACK_CONS (a, STACK_CONS (b, STACK_CONS (c, Qnil))) \
		      : list3 (a, b, c))
#define AUTO_LIST4(name, a, b, c, d)					\
    Lisp_Object name							\
      = (USE_STACK_CONS							\
	 ? STACK_CONS (a, STACK_CONS (b, STACK_CONS (c,			\
						     STACK_CONS (d, Qnil)))) \
	 : list4 (a, b, c, d))

/* Declare NAME as an auto Lisp string if possible, a GC-based one if not.
   Take its unibyte value from the null-terminated string STR,
   an expression that should not have side effects.
   STR's value is not necessarily copied.  The resulting Lisp string
   should not be modified or made visible to user code.  */

#define AUTO_STRING(name, str) \
  AUTO_STRING_WITH_LEN (name, str, strlen (str))

/* Declare NAME as an auto Lisp string if possible, a GC-based one if not.
   Take its unibyte value from the null-terminated string STR with length LEN.
   STR may have side effects and may contain null bytes.
   STR's value is not necessarily copied.  The resulting Lisp string
   should not be modified or made visible to user code.  */

#define AUTO_STRING_WITH_LEN(name, str, len)				\
  Lisp_Object name =							\
    (USE_STACK_STRING							\
     ? (make_lisp_ptr							\
	((&(struct Lisp_String) {{{len, -1, 0, (unsigned char *) (str)}}}), \
	 Lisp_String))							\
     : make_unibyte_string (str, len))

/* Loop over conses of the list TAIL, signaling if a cycle is found,
   and possibly quitting after each loop iteration.  In the loop body,
   set TAIL to the current cons.  If the loop exits normally,
   set TAIL to the terminating non-cons, typically nil.  The loop body
   should not modify the list’s top level structure other than by
   perhaps deleting the current cons.  */

#define FOR_EACH_TAIL(tail) \
  FOR_EACH_TAIL_INTERNAL (tail, circular_list (tail), true)

/* Like FOR_EACH_TAIL (LIST), except do not signal or quit.
   If the loop exits due to a cycle, TAIL’s value is undefined.  */

#define FOR_EACH_TAIL_SAFE(tail) \
  FOR_EACH_TAIL_INTERNAL (tail, (void) ((tail) = Qnil), false)

/* Iterator intended for use only within FOR_EACH_TAIL_INTERNAL.  */
struct for_each_tail_internal
{
  Lisp_Object tortoise;
  intptr_t max, n;
  unsigned short int q;
};

/* Like FOR_EACH_TAIL (LIST), except evaluate CYCLE if a cycle is
   found, and check for quit if CHECK_QUIT.  This is an internal macro
   intended for use only by the above macros.

   Use Brent’s teleporting tortoise-hare algorithm.  See:
   Brent RP. BIT. 1980;20(2):176-84. doi:10.1007/BF01933190
   http://maths-people.anu.edu.au/~brent/pd/rpb051i.pdf

   This macro uses maybe_quit because of an excess of caution.  The
   call to maybe_quit should not be needed in practice, as a very long
   list, whether circular or not, will cause Emacs to be so slow in
   other uninterruptible areas (e.g., garbage collection) that there
   is little point to calling maybe_quit here.  */

#define FOR_EACH_TAIL_INTERNAL(tail, cycle, check_quit)			\
  for (struct for_each_tail_internal li = { tail, 2, 0, 2 };		\
       CONSP (tail);							\
       ((tail) = XCDR (tail),						\
	((--li.q != 0							\
	  || ((check_quit) ? maybe_quit () : (void) 0, 0 < --li.n)	\
	  || (li.q = li.n = li.max <<= 1, li.n >>= USHRT_WIDTH,		\
	      li.tortoise = (tail), false))				\
	 && EQ (tail, li.tortoise))					\
	? (cycle) : (void) 0))

/* Do a `for' loop over alist values.  */

#define FOR_EACH_ALIST_VALUE(head_var, list_var, value_var)		\
  for ((list_var) = (head_var);						\
       (CONSP (list_var) && ((value_var) = XCDR (XCAR (list_var)), true)); \
       (list_var) = XCDR (list_var))

/* Check whether it's time for GC, and run it if so.  */

INLINE void
maybe_gc (void)
{
  if ((consing_since_gc > gc_cons_threshold
       && consing_since_gc > gc_relative_threshold)
      || (!NILP (Vmemory_full)
	  && consing_since_gc > memory_full_cons_threshold))
    Fgarbage_collect ();
}

Lisp_Object funcall_lambda (Lisp_Object, ptrdiff_t, Lisp_Object *);

bool backtrace_debug_on_exit (union specbinding *pdl);

void do_debug_on_call (Lisp_Object code, ptrdiff_t count);

enum equal_kind { EQUAL_NO_QUIT, EQUAL_PLAIN, EQUAL_INCLUDING_PROPERTIES };
extern bool internal_equal (Lisp_Object, Lisp_Object, enum equal_kind, int, Lisp_Object);
extern bool internal_equal_string (Lisp_Object, Lisp_Object, enum equal_kind);

INLINE_HEADER_END

#endif /* EMACS_LISP_H */<|MERGE_RESOLUTION|>--- conflicted
+++ resolved
@@ -572,7 +572,6 @@
 
    You also need to add the new type to the constant
    `cl--typeof-types' in lisp/emacs-lisp/cl-preloaded.el.  */
-<<<<<<< HEAD
 
 /* A Lisp_Object is a tagged pointer or integer.  Ordinarily it is a
    Lisp_Word.  However, if CHECK_LISP_OBJECT_TYPE, it is a wrapper
@@ -581,17 +580,6 @@
    LISP_INITIALLY (W) initializes a Lisp object with a tagged value
    that is a Lisp_Word W.  It can be used in a static initializer.  */
 
-=======
-
-
-/* A Lisp_Object is a tagged pointer or integer.  Ordinarily it is a
-   Lisp_Word.  However, if CHECK_LISP_OBJECT_TYPE, it is a wrapper
-   around Lisp_Word, to help catch thinkos like 'Lisp_Object x = 0;'.
-
-   LISP_INITIALLY (W) initializes a Lisp object with a tagged value
-   that is a Lisp_Word W.  It can be used in a static initializer.  */
-
->>>>>>> b61a8729
 #ifdef CHECK_LISP_OBJECT_TYPE
 typedef struct Lisp_Object { Lisp_Word i; } Lisp_Object;
 # define LISP_INITIALLY(w) {w}
@@ -4595,10 +4583,6 @@
 #endif /* HAVE_WINDOW_SYSTEM */
 
 /* Defined in xml.c.  */
-<<<<<<< HEAD
-=======
-extern void syms_of_xml (void);
->>>>>>> b61a8729
 #ifdef HAVE_LIBXML2
 extern void xml_cleanup_parser (void);
 bool init_libxml2_functions (void);
