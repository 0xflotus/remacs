# Copyright (C) 1992-1998, 2000-2018 Free Software Foundation, Inc.
#
# This file is part of GNU Emacs.
#
# GNU Emacs is free software; you can redistribute it and/or modify
# it under the terms of the GNU General Public License as published by
# the Free Software Foundation; either version 3, or (at your option)
# any later version.
#
# GNU Emacs is distributed in the hope that it will be useful,
# but WITHOUT ANY WARRANTY; without even the implied warranty of
# MERCHANTABILITY or FITNESS FOR A PARTICULAR PURPOSE.  See the
# GNU General Public License for more details.
#
# You should have received a copy of the GNU General Public License
# along with GNU Emacs.  If not, see <https://www.gnu.org/licenses/>.

# Force loading of symbols, enough to give us VALBITS etc.
set $dummy = main + 8
# With some compilers, we need this to give us struct Lisp_Symbol etc.:
set $dummy = Fmake_symbol + 8

# Find lwlib source files too.
dir ../lwlib
#dir /gd/gnu/lesstif-0.89.9/lib/Xm

# Don't enter GDB when user types C-g to quit.
# This has one unfortunate effect: you can't type C-c
# at the GDB to stop Emacs, when using X.
# However, C-z works just as well in that case.
handle 2 noprint pass

# Make it work like SIGINT normally does.
handle SIGTSTP nopass

# Pass on user signals
handle SIGUSR1 noprint pass
handle SIGUSR2 noprint pass

# Don't pass SIGALRM to Emacs.  This makes problems when
# debugging.
handle SIGALRM ignore

# Use $bugfix so that the value isn't a constant.
# Using a constant runs into GDB bugs sometimes.
define xgetptr
  if (CHECK_LISP_OBJECT_TYPE)
    set $bugfix = $arg0.i
  else
    set $bugfix = $arg0
  end
  set $ptr = (EMACS_INT) $bugfix & VALMASK
end

define xgetint
  if (CHECK_LISP_OBJECT_TYPE)
    set $bugfix = $arg0.i
  else
    set $bugfix = $arg0
  end
  set $int = (EMACS_INT) $bugfix << (USE_LSB_TAG ? 0 : INTTYPEBITS) >> INTTYPEBITS
end

define xgettype
  if (CHECK_LISP_OBJECT_TYPE)
    set $bugfix = $arg0.i
  else
    set $bugfix = $arg0
  end
  set $type = (enum Lisp_Type) (USE_LSB_TAG ? (EMACS_INT) $bugfix & (1 << GCTYPEBITS) - 1 : (EMACS_UINT) $bugfix >> VALBITS)
end

define xgetsym
  xgetptr $arg0
  set $ptr = ((struct Lisp_Symbol *) ((char *)lispsym + $ptr))
end

# Access the name of a symbol
define xsymname
  xgetsym $arg0
  set $symname = $ptr->u.s.name
end

# Set up something to print out s-expressions.
# We save and restore print_output_debug_flag to prevent the w32 port
# from calling OutputDebugString, which causes GDB to display each
# character twice (yuk!).
define pr
  pp $
end
document pr
Print the emacs s-expression which is $.
Works only when an inferior emacs is executing.
end

# Print out s-expressions
define pp
  set $tmp = $arg0
  set $output_debug = print_output_debug_flag
  set print_output_debug_flag = 0
  call safe_debug_print ($tmp)
  set print_output_debug_flag = $output_debug
end
document pp
Print the argument as an emacs s-expression
Works only when an inferior emacs is executing.
end

# Print value of lisp variable
define pv
  set $tmp = "$arg0"
  set $output_debug = print_output_debug_flag
  set print_output_debug_flag = 0
  call safe_debug_print (find_symbol_value (intern ($tmp)))
  set print_output_debug_flag = $output_debug
end
document pv
Print the value of the lisp variable given as argument.
Works only when an inferior emacs is executing.
end

# Print out current buffer point and boundaries
define ppt
  set $b = current_buffer
  set $t = $b->text
  printf "BUF PT: %d", $b->pt
  if ($b->pt != $b->pt_byte)
    printf "[%d]", $b->pt_byte
  end
  printf " of 1..%d", $t->z
  if ($t->z != $t->z_byte)
    printf "[%d]", $t->z_byte
  end
  if ($b->begv != 1 || $b->zv != $t->z)
    printf " NARROW=%d..%d", $b->begv, $b->zv
    if ($b->begv != $b->begv_byte || $b->zv != $b->zv_byte)
      printf " [%d..%d]", $b->begv_byte, $b->zv_byte
    end
  end
  printf " GAP: %d", $t->gpt
  if ($t->gpt != $t->gpt_byte)
    printf "[%d]", $t->gpt_byte
  end
  printf " SZ=%d\n", $t->gap_size
end
document ppt
Print current buffer's point and boundaries.
Prints values of point, beg, end, narrow, and gap for current buffer.
end

define pitmethod
  set $itmethod = $arg0
  # output $itmethod
  if ($itmethod == 0)
    printf "GET_FROM_BUFFER"
  end
  if ($itmethod == 1)
    printf "GET_FROM_DISPLAY_VECTOR"
  end
  if ($itmethod == 2)
    printf "GET_FROM_STRING"
  end
  if ($itmethod == 3)
    printf "GET_FROM_C_STRING"
  end
  if ($itmethod == 4)
    printf "GET_FROM_IMAGE"
  end
  if ($itmethod == 5)
    printf "GET_FROM_STRETCH"
  end
  if ($itmethod < 0 || $itmethod > 5)
    output $itmethod
  end
end
document pitmethod
Pretty print it->method given as first arg
end

# Print out iterator given as first arg
define pitx
  set $it = $arg0
  printf "cur=%d", $it->current.pos.charpos
  if ($it->current.pos.charpos != $it->current.pos.bytepos)
    printf "[%d]", $it->current.pos.bytepos
  end
  printf " pos=%d", $it->position.charpos
  if ($it->position.charpos != $it->position.bytepos)
    printf "[%d]", $it->position.bytepos
  end
  printf " start=%d", $it->start.pos.charpos
  if ($it->start.pos.charpos != $it->start.pos.bytepos)
    printf "[%d]", $it->start.pos.bytepos
  end
  printf " end=%d", $it->end_charpos
  printf " stop=%d", $it->stop_charpos
  printf " face=%d", $it->face_id
  if ($it->multibyte_p)
    printf " MB"
  end
  if ($it->header_line_p)
    printf " HL"
  end
  if ($it->n_overlay_strings > 0)
    printf " nov=%d", $it->n_overlay_strings
  end
  if ($it->sp != 0)
    printf " sp=%d", $it->sp
  end
  # IT_CHARACTER
  if ($it->what == 0)
    if ($it->len == 1 && $it->c >= ' ' && it->c < 255)
      printf " ch='%c'", $it->c
    else
      printf " ch=[%d,%d]", $it->c, $it->len
    end
  else
    printf " "
    # output $it->what
    if ($it->what == 0)
      printf "IT_CHARACTER"
    end
    if ($it->what == 1)
      printf "IT_COMPOSITION"
    end
    if ($it->what == 2)
      printf "IT_IMAGE"
    end
    if ($it->what == 3)
      printf "IT_STRETCH"
    end
    if ($it->what == 4)
      printf "IT_EOB"
    end
    if ($it->what == 5)
      printf "IT_TRUNCATION"
    end
    if ($it->what == 6)
      printf "IT_CONTINUATION"
    end
    if ($it->what < 0 || $it->what > 6)
      output $it->what
    end
  end
  if ($it->method != 0)
    # !GET_FROM_BUFFER
    printf " next="
    pitmethod $it->method
    if ($it->method == 2)
      # GET_FROM_STRING
      printf "[%d]", $it->current.string_pos.charpos
    end
    if ($it->method == 4)
      # GET_FROM_IMAGE
      printf "[%d]", $it->image_id
    end
  end
  printf "\n"
  if ($it->bidi_p)
    printf "BIDI: base_stop=%d prev_stop=%d level=%d\n", $it->base_level_stop, $it->prev_stop, $it->bidi_it.resolved_level
  end
  if ($it->region_beg_charpos >= 0)
    printf "reg=%d-%d ", $it->region_beg_charpos, $it->region_end_charpos
  end
  printf "vpos=%d hpos=%d", $it->vpos, $it->hpos,
  printf " y=%d lvy=%d", $it->current_y, $it->last_visible_y
  printf " x=%d vx=%d-%d", $it->current_x, $it->first_visible_x, $it->last_visible_x
  printf " w=%d", $it->pixel_width
  printf " a+d=%d+%d=%d", $it->ascent, $it->descent, $it->ascent+$it->descent
  printf " max=%d+%d=%d", $it->max_ascent, $it->max_descent, $it->max_ascent+$it->max_descent
  printf "\n"
  set $i = 0
  while ($i < $it->sp && $i < 4)
    set $e = $it->stack[$i]
    printf "stack[%d]: ", $i
    pitmethod $e.method
    printf "[%d]", $e.position.charpos
    printf "\n"
    set $i = $i + 1
  end
end
document pitx
Pretty print a display iterator.
Take one arg, an iterator object or pointer.
end

define pit
  pitx it
end
document pit
Pretty print the display iterator it.
end

define prowx
  set $row = $arg0
  printf "y=%d x=%d pwid=%d", $row->y, $row->x, $row->pixel_width
  printf " a+d=%d+%d=%d", $row->ascent, $row->height-$row->ascent, $row->height
  printf " phys=%d+%d=%d", $row->phys_ascent, $row->phys_height-$row->phys_ascent, $row->phys_height
  printf " vis=%d\n", $row->visible_height
  printf "used=(LMargin=%d,Text=%d,RMargin=%d) Hash=%d\n", $row->used[0], $row->used[1], $row->used[2], $row->hash
  printf "start=%d end=%d", $row->start.pos.charpos, $row->end.pos.charpos
  if ($row->enabled_p)
    printf " ENA"
  end
  if ($row->displays_text_p)
    printf " DISP"
  end
  if ($row->mode_line_p)
    printf " MODEL"
  end
  if ($row->continued_p)
    printf " CONT"
  end
  if ($row-> truncated_on_left_p)
    printf " TRUNC:L"
  end
  if ($row-> truncated_on_right_p)
    printf " TRUNC:R"
  end
  if ($row->starts_in_middle_of_char_p)
    printf " STARTMID"
  end
  if ($row->ends_in_middle_of_char_p)
    printf " ENDMID"
  end
  if ($row->ends_in_newline_from_string_p)
    printf " ENDNLFS"
  end
  if ($row->ends_at_zv_p)
    printf " ENDZV"
  end
  if ($row->overlapped_p)
    printf " OLAPD"
  end
  if ($row->overlapping_p)
    printf " OLAPNG"
  end
  printf "\n"
end
document prowx
Pretty print information about glyph_row.
Takes one argument, a row object or pointer.
end

define prow
  prowx row
end
document prow
Pretty print information about glyph_row in row.
end


define pcursorx
  set $cp = $arg0
  printf "y=%d x=%d vpos=%d hpos=%d", $cp.y, $cp.x, $cp.vpos, $cp.hpos
end
document pcursorx
Pretty print a window cursor.
end

define pcursor
  printf "output: "
  pcursorx output_cursor
  printf "\n"
end
document pcursor
Pretty print the output_cursor.
end

define pwinx
  set $w = $arg0
  if ($w->mini != 0)
    printf "Mini "
  end
  printf "Window %d ", $w->sequence_number
  xgetptr $w->contents
  set $tem = (struct buffer *) $ptr
  xgetptr $tem->name_
  printf "%s", ((struct Lisp_String *) $ptr)->u.s.data
  printf "\n"
  xgetptr $w->start
  set $tem = (struct Lisp_Marker *) $ptr
  printf "start=%d end:", $tem->charpos
  if ($w->window_end_valid != 0)
    printf "pos=%d", $w->window_end_pos
    printf " vpos=%d", $w->window_end_vpos
  else
    printf "invalid"
  end
  printf " vscroll=%d", $w->vscroll
  if ($w->force_start != 0)
    printf " FORCE_START"
  end
  if ($w->must_be_updated_p)
    printf " MUST_UPD"
  end
  printf "\n"
  printf "cursor: "
  pcursorx $w->cursor
  printf "  phys: "
  pcursorx $w->phys_cursor
  if ($w->phys_cursor_on_p)
    printf " ON"
  else
    printf " OFF"
  end
  printf " blk="
  if ($w->last_cursor_off_p != $w->cursor_off_p)
    if ($w->last_cursor_off_p)
      printf "ON->"
    else
      printf "OFF->"
    end
  end
  if ($w->cursor_off_p)
    printf "ON"
  else
    printf "OFF"
  end
  printf "\n"
end
document pwinx
Pretty print a window structure.
Takes one argument, a pointer to a window structure.
end

define pwin
  pwinx w
end
document pwin
Pretty print window structure w.
end

define pbiditype
  if ($arg0 == 0)
    printf "UNDEF"
  end
  if ($arg0 == 1)
    printf "L"
  end
  if ($arg0 == 2)
    printf "R"
  end
  if ($arg0 == 3)
    printf "EN"
  end
  if ($arg0 == 4)
    printf "AN"
  end
  if ($arg0 == 5)
    printf "BN"
  end
  if ($arg0 == 6)
    printf "B"
  end
  if ($arg0 < 0 || $arg0 > 6)
    printf "%d??", $arg0
  end
end
document pbiditype
Print textual description of bidi type given as first argument.
end

define pgx
  set $g = $arg0
  # CHAR_GLYPH
  if ($g.type == 0)
    if ($g.u.ch >= ' ' && $g.u.ch < 127)
      printf "CHAR[%c]", $g.u.ch
    else
      printf "CHAR[0x%x]", $g.u.ch
    end
  end
  # COMPOSITE_GLYPH
  if ($g.type == 1)
    printf "COMP[%d (%d..%d)]", $g.u.cmp.id, $g.slice.cmp.from, $g.slice.cmp.to
  end
  # GLYPHLESS_GLYPH
  if ($g.type == 2)
    printf "G-LESS["
    if ($g.u.glyphless.method == 0)
      printf "THIN;0x%x]", $g.u.glyphless.ch
    end
    if ($g.u.glyphless.method == 1)
      printf "EMPTY;0x%x]", $g.u.glyphless.ch
    end
    if ($g.u.glyphless.method == 2)
      printf "ACRO;0x%x]", $g.u.glyphless.ch
    end
    if ($g.u.glyphless.method == 3)
      printf "HEX;0x%x]", $g.u.glyphless.ch
    end
  end
  # IMAGE_GLYPH
  if ($g.type == 3)
    printf "IMAGE[%d]", $g.u.img_id
  end
  # STRETCH_GLYPH
  if ($g.type == 4)
    printf "STRETCH[%d+%d]", $g.u.stretch.height, $g.u.stretch.ascent
  end
  xgettype ($g.object)
  if ($type == Lisp_String)
    xgetptr $g.object
    printf " str=0x%x[%d]", ((struct Lisp_String *)$ptr)->u.s.data, $g.charpos
  else
    printf " pos=%d", $g.charpos
  end
  # For characters, print their resolved level and bidi type
  if ($g.type == 0 || $g.type == 2)
    printf " blev=%d,btyp=", $g.resolved_level
    pbiditype $g.bidi_type
  end
  printf " w=%d a+d=%d+%d", $g.pixel_width, $g.ascent, $g.descent
  # If not DEFAULT_FACE_ID
  if ($g.face_id != 0)
    printf " face=%d", $g.face_id
  end
  if ($g.voffset)
    printf " vof=%d", $g.voffset
  end
  if ($g.multibyte_p)
    printf " MB"
  end
  if ($g.padding_p)
    printf " PAD"
  end
  if ($g.glyph_not_available_p)
    printf " N/A"
  end
  if ($g.overlaps_vertically_p)
    printf " OVL"
  end
  if ($g.avoid_cursor_p)
    printf " AVOID"
  end
  if ($g.left_box_line_p)
    printf " ["
  end
  if ($g.right_box_line_p)
    printf " ]"
  end
  if ($g.slice.img.x || $g.slice.img.y || $g.slice.img.width || $g.slice.img.height)
    printf " slice=%d,%d,%d,%d" ,$g.slice.img.x, $g.slice.img.y, $g.slice.img.width, $g.slice.img.height
  end
  printf "\n"
end
document pgx
Pretty print a glyph structure.
Takes one argument, a pointer to a glyph structure.
end

define pg
  set $pgidx = 0
  pgx glyph
end
document pg
Pretty print glyph structure glyph.
end

define pgi
  set $pgidx = $arg0
  pgx (&glyph[$pgidx])
end
document pgi
Pretty print glyph structure glyph[I].
Takes one argument, a integer I.
end

define pgn
  set $pgidx = $pgidx + 1
  pgx (&glyph[$pgidx])
end
document pgn
Pretty print next glyph structure.
end

define pgrowx
  set $row = $arg0
  set $area = 0
  set $xofs = $row->x
  while ($area < 3)
    set $used = $row->used[$area]
    if ($used > 0)
      set $gl0 = $row->glyphs[$area]
      set $pgidx = 0
      printf "%s: %d glyphs\n", ($area == 0 ? "LEFT" : $area == 2 ? "RIGHT" : "TEXT"), $used
      while ($pgidx < $used)
	printf "%3d %4d: ", $pgidx, $xofs
	pgx $gl0[$pgidx]
	set $xofs = $xofs + $gl0[$pgidx]->pixel_width
	set $pgidx = $pgidx + 1
      end
    end
    set $area = $area + 1
  end
end
document pgrowx
Pretty print all glyphs in a row structure.
Takes one argument, a pointer to a row structure.
end

define pgrow
  pgrowx row
end
document pgrow
Pretty print all glyphs in row structure row.
end

define pgrowit
  pgrowx it->glyph_row
end
document pgrowit
Pretty print all glyphs in it->glyph_row.
end

define prowlims
  printf "edges=(%d,%d),enb=%d,r2l=%d,cont=%d,trunc=(%d,%d),at_zv=%d\n", $arg0->minpos.charpos, $arg0->maxpos.charpos, $arg0->enabled_p, $arg0->reversed_p, $arg0->continued_p, $arg0->truncated_on_left_p, $arg0->truncated_on_right_p, $arg0->ends_at_zv_p
end
document prowlims
Print important attributes of a glyph_row structure.
Takes one argument, a pointer to a glyph_row structure.
end

define pmtxrows
  set $mtx = $arg0
  set $gl = $mtx->rows
  set $glend = $mtx->rows + $mtx->nrows - 1
  set $i = 0
  while ($gl < $glend)
    printf "%d: ", $i
    prowlims $gl
    set $gl = $gl + 1
    set $i = $i + 1
  end
end
document pmtxrows
Print data about glyph rows in a glyph matrix.
Takes one argument, a pointer to a glyph_matrix structure.
end

define xtype
  xgettype $
  output $type
  echo \n
  if $type == Lisp_Misc
    xmisctype
  else
    if $type == Lisp_Vectorlike
      xvectype
    end
  end
end
document xtype
Print the type of $, assuming it is an Emacs Lisp value.
If the first type printed is Lisp_Vector or Lisp_Misc,
a second line gives the more precise type.
end

define pvectype
  set $size = ((struct Lisp_Vector *) $arg0)->header.size
  if ($size & PSEUDOVECTOR_FLAG)
    output (enum pvec_type) (($size & PVEC_TYPE_MASK) >> PSEUDOVECTOR_AREA_BITS)
  else
    output PVEC_NORMAL_VECTOR
  end
  echo \n
end
document pvectype
Print the subtype of vectorlike object.
Takes one argument, a pointer to an object.
end

define xvectype
  xgetptr $
  pvectype $ptr
end
document xvectype
Print the subtype of vectorlike object.
This command assumes that $ is a Lisp_Object.
end

define pvecsize
  set $size = ((struct Lisp_Vector *) $arg0)->header.size
  if ($size & PSEUDOVECTOR_FLAG)
    output ($size & PSEUDOVECTOR_SIZE_MASK)
    echo \n
    output (($size & PSEUDOVECTOR_REST_MASK) >> PSEUDOVECTOR_SIZE_BITS)
  else
    output ($size & ~ARRAY_MARK_FLAG)
  end
  echo \n
end
document pvecsize
Print the size of vectorlike object.
Takes one argument, a pointer to an object.
end

define xvecsize
  xgetptr $
  pvecsize $ptr
end
document xvecsize
Print the size of $
This command assumes that $ is a Lisp_Object.
end

define xmisctype
  xgetptr $
  output (enum Lisp_Misc_Type) (((struct Lisp_Free *) $ptr)->type)
  echo \n
end
document xmisctype
Assume that $ is some misc type and print its specific type.
end

define xint
  xgetint $
  print $int
end
document xint
Print $ as an Emacs Lisp integer.  This gets the sign right.
end

define xptr
  xgetptr $
  print (void *) $ptr
end
document xptr
Print the pointer portion of an Emacs Lisp value in $.
end

define xmarker
  xgetptr $
  print (struct Lisp_Marker *) $ptr
end
document xmarker
Print $ as a marker pointer.
This command assumes that $ is an Emacs Lisp marker value.
end

define xoverlay
  xgetptr $
  print (struct Lisp_Overlay *) $ptr
end
document xoverlay
Print $ as a overlay pointer.
This command assumes that $ is an Emacs Lisp overlay value.
end

define xmiscfree
  xgetptr $
  print (struct Lisp_Free *) $ptr
end
document xmiscfree
Print $ as a misc free-cell pointer.
This command assumes that $ is an Emacs Lisp Misc value.
end

define xsymbol
  set $sym = $
  xgetsym $sym
  print (struct Lisp_Symbol *) $ptr
  xprintsym $sym
  echo \n
end
document xsymbol
Print the name and address of the symbol $.
This command assumes that $ is an Emacs Lisp symbol value.
end

define xstring
  xgetptr $
  print (struct Lisp_String *) $ptr
  xprintstr $
  echo \n
end
document xstring
Print the contents and address of the string $.
This command assumes that $ is an Emacs Lisp string value.
end

define xvector
  xgetptr $
  print (struct Lisp_Vector *) $ptr
  output ($->header.size > 50) ? 0 : ($->contents[0])@($->header.size & ~ARRAY_MARK_FLAG)
echo \n
end
document xvector
Print the contents and address of the vector $.
This command assumes that $ is an Emacs Lisp vector value.
end

define xprocess
  xgetptr $
  print (struct Lisp_Process *) $ptr
  output *$
  echo \n
end
document xprocess
Print the address of the struct Lisp_process to which $ points.
This command assumes that $ is a Lisp_Object.
end

define xframe
  xgetptr $
  print (struct frame *) $ptr
  xgetptr $->name
  set $ptr = (struct Lisp_String *) $ptr
  xprintstr $ptr
  echo \n
end
document xframe
Print $ as a frame pointer.
This command assumes $ is an Emacs Lisp frame value.
end

define xcompiled
  xgetptr $
  print (struct Lisp_Vector *) $ptr
  output ($->contents[0])@($->header.size & 0xff)
  echo \n
end
document xcompiled
Print $ as a compiled function pointer.
This command assumes that $ is an Emacs Lisp compiled value.
end

define xwindow
  xgetptr $
  print (struct window *) $ptr
  set $window = (struct window *) $ptr
  printf "%dx%d+%d+%d\n", $window->total_cols, $window->total_lines, $window->left_col, $window->top_line
end
document xwindow
Print $ as a window pointer, assuming it is an Emacs Lisp window value.
Print the window's position as "WIDTHxHEIGHT+LEFT+TOP".
end

define xwinconfig
  xgetptr $
  print (struct save_window_data *) $ptr
end
document xwinconfig
Print $ as a window configuration pointer.
This command assumes that $ is an Emacs Lisp window configuration value.
end

define xsubr
  xgetptr $
  print (struct Lisp_Subr *) $ptr
  output *$
  echo \n
end
document xsubr
Print the address of the subr which the Lisp_Object $ points to.
end

define xchartable
  xgetptr $
  print (struct Lisp_Char_Table *) $ptr
  printf "Purpose: "
  xprintsym $->purpose
  printf "  %d extra slots", ($->header.size & 0x1ff) - 68
  echo \n
end
document xchartable
Print the address of the char-table $, and its purpose.
This command assumes that $ is an Emacs Lisp char-table value.
end

define xsubchartable
  xgetptr $
  print (struct Lisp_Sub_Char_Table *) $ptr
  set $subchartab = (struct Lisp_Sub_Char_Table *) $ptr
  printf "Depth: %d, Min char: %d (0x%x)\n", $subchartab->depth, $subchartab->min_char, $subchartab->min_char
end
document xsubchartable
Print the address of the sub-char-table $, its depth and min-char.
This command assumes that $ is an Emacs Lisp sub-char-table value.
end

define xboolvector
  xgetptr $
  print (struct Lisp_Bool_Vector *) $ptr
  output ($->size > 256) ? 0 : ($->data[0])@(($->size + BOOL_VECTOR_BITS_PER_CHAR - 1)/ BOOL_VECTOR_BITS_PER_CHAR)
  echo \n
end
document xboolvector
Print the contents and address of the bool-vector $.
This command assumes that $ is an Emacs Lisp bool-vector value.
end

define xbuffer
  xgetptr $
  print (struct buffer *) $ptr
  xgetptr $->name_
  output ((struct Lisp_String *) $ptr)->u.s.data
  echo \n
end
document xbuffer
Set $ as a buffer pointer and the name of the buffer.
This command assumes $ is an Emacs Lisp buffer value.
end

define xhashtable
  xgetptr $
  print (struct Lisp_Hash_Table *) $ptr
end
document xhashtable
Set $ as a hash table pointer.
This command assumes that $ is an Emacs Lisp hash table value.
end

define xcons
  xgetptr $
  print (struct Lisp_Cons *) $ptr
  output/x *$
  echo \n
end
document xcons
Print the contents of $ as an Emacs Lisp cons.
end

define nextcons
  p $.u.cdr
  xcons
end
document nextcons
Print the contents of the next cell in a list.
This command assumes that the last thing you printed was a cons cell contents
(type struct Lisp_Cons) or a pointer to one.
end
define xcar
  xgetptr $
  xgettype $
  print/x ($type == Lisp_Cons ? ((struct Lisp_Cons *) $ptr)->u.s.car : 0)
end
document xcar
Assume that $ is an Emacs Lisp pair and print its car.
end

define xcdr
  xgetptr $
  xgettype $
  print/x ($type == Lisp_Cons ? ((struct Lisp_Cons *) $ptr)->u.s.u.cdr : 0)
end
document xcdr
Assume that $ is an Emacs Lisp pair and print its cdr.
end

define xlist
  xgetptr $
  set $cons = (struct Lisp_Cons *) $ptr
  xgetptr Qnil
  set $nil = $ptr
  set $i = 0
  while $cons != $nil && $i < 10
    p/x $cons->u.s.car
    xpr
    xgetptr $cons->u.s.u.cdr
    set $cons = (struct Lisp_Cons *) $ptr
    set $i = $i + 1
    printf "---\n"
  end
  if $cons == $nil
    printf "nil\n"
  else
    printf "...\n"
    p $ptr
  end
end
document xlist
Print $ assuming it is a list.
end

define xfloat
  xgetptr $
  print ((struct Lisp_Float *) $ptr)->u.data
end
document xfloat
Print $ assuming it is a lisp floating-point number.
end

define xscrollbar
  xgetptr $
  print (struct scrollbar *) $ptr
output *$
echo \n
end
document xscrollbar
Print $ as a scrollbar pointer.
end

define xpr
  xtype
  if $type == Lisp_Int0 || $type == Lisp_Int1
    xint
  end
  if $type == Lisp_Symbol
    xsymbol
  end
  if $type == Lisp_String
    xstring
  end
  if $type == Lisp_Cons
    xcons
  end
  if $type == Lisp_Float
    xfloat
  end
  if $type == Lisp_Misc
    set $misc = (enum Lisp_Misc_Type) (((struct Lisp_Free *) $ptr)->type)
    if $misc == Lisp_Misc_Free
      xmiscfree
    end
    if $misc == Lisp_Misc_Marker
      xmarker
    end
    if $misc == Lisp_Misc_Overlay
      xoverlay
    end
#    if $misc == Lisp_Misc_Save_Value
#      xsavevalue
#    end
  end
  if $type == Lisp_Vectorlike
    set $size = ((struct Lisp_Vector *) $ptr)->header.size
    if ($size & PSEUDOVECTOR_FLAG)
      set $vec = (enum pvec_type) (($size & PVEC_TYPE_MASK) >> PSEUDOVECTOR_AREA_BITS)
      if $vec == PVEC_NORMAL_VECTOR
	xvector
      end
      if $vec == PVEC_PROCESS
	xprocess
      end
      if $vec == PVEC_FRAME
	xframe
      end
      if $vec == PVEC_COMPILED
	xcompiled
      end
      if $vec == PVEC_WINDOW
	xwindow
      end
      if $vec == PVEC_WINDOW_CONFIGURATION
	xwinconfig
      end
      if $vec == PVEC_SUBR
	xsubr
      end
      if $vec == PVEC_CHAR_TABLE
	xchartable
      end
      if $vec == PVEC_BOOL_VECTOR
	xboolvector
      end
      if $vec == PVEC_BUFFER
	xbuffer
      end
      if $vec == PVEC_HASH_TABLE
	xhashtable
      end
    else
      xvector
    end
  end
end
document xpr
Print $ as a lisp object of any type.
end

define xprintstr
  set $data = (char *) $arg0->u.s.data
  set $strsize = ($arg0->u.s.size_byte < 0) ? ($arg0->u.s.size & ~ARRAY_MARK_FLAG) : $arg0->u.s.size_byte
  # GDB doesn't like zero repetition counts
  if $strsize == 0
    output ""
  else
    output ($arg0->u.s.size > 1000) ? 0 : ($data[0])@($strsize)
  end
end

define xprintsym
  xsymname $arg0
  xgetptr $symname
  set $sym_name = (struct Lisp_String *) $ptr
  xprintstr $sym_name
end
document xprintsym
  Print argument as a symbol.
end

define xcoding
  set $tmp = (struct Lisp_Hash_Table *) (Vcoding_system_hash_table & VALMASK)
  set $tmp = (struct Lisp_Vector *) ($tmp->key_and_value & VALMASK)
  set $name = $tmp->contents[$arg0 * 2]
  print $name
  pr
  print $tmp->contents[$arg0 * 2 + 1]
  pr
end
document xcoding
  Print the name and attributes of coding system that has ID (argument).
end

define xcharset
  set $tmp = (struct Lisp_Hash_Table *) (Vcharset_hash_table & VALMASK)
  set $tmp = (struct Lisp_Vector *) ($tmp->key_and_value & VALMASK)
  p $tmp->contents[charset_table[$arg0].hash_index * 2]
  pr
end
document xcharset
  Print the name of charset that has ID (argument).
end

define xfontset
  xgetptr $
  set $tbl = (struct Lisp_Char_Table *) $ptr
  print $tbl
  xgetint $tbl->extras[0]
  printf " ID:%d", $int
  xgettype $tbl->extras[1]
  xgetptr $tbl->extras[1]
  if $type == Lisp_String
    set $ptr = (struct Lisp_String *) $ptr
    printf " Name:"
    xprintstr $ptr
  else
    xgetptr $tbl->extras[2]
    set $ptr = (struct Lisp_Char_Table *) $ptr
    xgetptr $ptr->extras[1]
    set $ptr = (struct Lisp_String *) $ptr
    printf " Realized from:"
    xprintstr $ptr
  end
  echo \n
end

define xfont
  xgetptr $
  set $size = (((struct Lisp_Vector *) $ptr)->header.size & 0x1FF)
  if $size == FONT_SPEC_MAX
    print (struct font_spec *) $ptr
  else
    if $size == FONT_ENTITY_MAX
      print (struct font_entity *) $ptr
    else
      print (struct font *) $ptr
    end
  end
end
document xfont
Print $ assuming it is a list font (font-spec, font-entity, or font-object).
end

define xbacktrace
  set $bt = backtrace_top ()
  while backtrace_p ($bt)
    set $fun = backtrace_function ($bt)
    xgettype $fun
    if $type == Lisp_Symbol
      xprintsym $fun
      printf " (0x%x)\n", backtrace_args ($bt)
    else
      xgetptr $fun
      printf "0x%x ", $ptr
      if $type == Lisp_Vectorlike
	xgetptr $fun
        set $size = ((struct Lisp_Vector *) $ptr)->header.size
        if ($size & PSEUDOVECTOR_FLAG)
	  output (enum pvec_type) (($size & PVEC_TYPE_MASK) >> PSEUDOVECTOR_AREA_BITS)
	else
	  output $size & ~ARRAY_MARK_FLAG
	end
      else
        printf "Lisp type %d", $type
      end
      echo \n
    end
    set $bt = backtrace_next ($bt)
  end
end
document xbacktrace
  Print a backtrace of Lisp function calls from backtrace_list.
  Set a breakpoint at Fsignal and call this to see from where
  an error was signaled.
end

define xprintbytestr
  set $data = (char *) $arg0->data
  set $bstrsize = ($arg0->size_byte < 0) ? ($arg0->size & ~ARRAY_MARK_FLAG) : $arg0->size_byte
  printf "Bytecode: "
  if $bstrsize > 0
    output/u ($arg0->size > 1000) ? 0 : ($data[0])@($bvsize)
  else
    printf ""
  end
end
document xprintbytestr
  Print a string of byte code.
end

define xwhichsymbols
  set $output_debug = print_output_debug_flag
  set print_output_debug_flag = 0
  call safe_debug_print (which_symbols ($arg0, $arg1))
  set print_output_debug_flag = $output_debug
end
document xwhichsymbols
  Print symbols which references a given lisp object
  either as its symbol value or symbol function.
  Call with two arguments: the lisp object and the
  maximum number of symbols referencing it to produce.
end

# Show Lisp backtrace after normal backtrace.
define hookpost-backtrace
  set $bt = backtrace_top ()
  if backtrace_p ($bt)
    echo \n
    echo Lisp Backtrace:\n
    xbacktrace
  end
end

# Flush display (X only)
define ff
  set x_flush (0)
end
document ff
Flush pending X window display updates to screen.
Works only when an inferior emacs is executing.
end


set print pretty on
set print sevenbit-strings

show environment DISPLAY
show environment TERM

# When debugging, it is handy to be able to "return" from
# terminate_due_to_signal when an assertion failure is non-fatal.
break terminate_due_to_signal

# x_error_quitter is defined only on X.  But window-system is set up
# only at run time, during Emacs startup, so we need to defer setting
# the breakpoint.  init_sys_modes is the first function called on
# every platform after init_display, where window-system is set.
tbreak init_sys_modes
commands
  silent
  xsymname globals.f_Vinitial_window_system
  xgetptr $symname
  set $tem = (struct Lisp_String *) $ptr
  set $tem = (char *) $tem->u.s.data
  # If we are running in synchronous mode, we want a chance to look
  # around before Emacs exits.  Perhaps we should put the break
  # somewhere else instead...
  if $tem[0] == 'x' && $tem[1] == '\0'
    break x_error_quitter
  end
  continue
end


# Put the Python code at the end of .gdbinit so that if GDB does not
# support Python, GDB will do all the above initializations before
# reporting an error.

python

# Python 3 compatibility.
try:
  long
except:
  long = int

# Omit pretty-printing in older (pre-7.3) GDBs that lack it.
if hasattr(gdb, 'printing'):

  class Emacs_Pretty_Printers (gdb.printing.RegexpCollectionPrettyPrinter):
    """A collection of pretty-printers.  This is like GDB's
       RegexpCollectionPrettyPrinter except when printing Lisp_Object."""
    def __call__ (self, val):
      """Look up the pretty-printer for the provided value."""
      type = val.type.unqualified ()
      typename = type.tag or type.name
      basic_type = gdb.types.get_basic_type (type)
      basic_typename = basic_type.tag or basic_type.name
      for printer in self.subprinters:
        if (printer.enabled
            and ((printer.regexp == '^Lisp_Object$'
                  and typename == 'Lisp_Object')
                 or (basic_typename
                     and printer.compiled_re.search (basic_typename)))):
          return printer.gen_printer (val)
      return None

  class Lisp_Object_Printer:
    "A printer for Lisp_Object values."
    def __init__ (self, val):
      self.val = val

    def to_string (self):
      "Yield a string that can be fed back into GDB."

      # This implementation should work regardless of C compiler, and
      # it should not attempt to run any code in the inferior.

      # If the macros EMACS_INT_WIDTH and USE_LSB_TAG are not in the
      # symbol table, guess reasonable defaults.
      sym = gdb.lookup_symbol ("EMACS_INT_WIDTH")[0]
      if sym:
        EMACS_INT_WIDTH = long (sym.value ())
      else:
        sym = gdb.lookup_symbol ("EMACS_INT")[0]
        EMACS_INT_WIDTH = 8 * sym.type.sizeof
      sym = gdb.lookup_symbol ("USE_LSB_TAG")[0]
      if sym:
        USE_LSB_TAG = long (sym.value ())
      else:
        USE_LSB_TAG = 1

      GCTYPEBITS = 3
      VALBITS = EMACS_INT_WIDTH - GCTYPEBITS
      Lisp_Int0 = 2
      Lisp_Int1 = 6 if USE_LSB_TAG else 3

      val = self.val
      basic_type = gdb.types.get_basic_type (val.type)

      # Unpack VAL from its containing structure, if necessary.
      if (basic_type.code == gdb.TYPE_CODE_STRUCT
          and gdb.types.has_field (basic_type, "i")):
        val = val["i"]

      # Convert VAL to a Python integer.  Convert by hand, as this is
      # simpler and works regardless of whether VAL is a pointer or
      # integer.  Also, val.cast (gdb.lookup.type ("EMACS_UINT"))
      # would have problems with GDB 7.12.1; see
      # <http://patchwork.sourceware.org/patch/11557/>.
<<<<<<< HEAD
      ival = int (val)
=======
      ival = long (val)
>>>>>>> b61a8729

      # For nil, yield "XIL(0)", which is easier to read than "XIL(0x0)".
      if not ival:
        return "XIL(0)"

      # Extract the integer representation of the value and its Lisp type.
      itype = ival >> (0 if USE_LSB_TAG else VALBITS)
      itype = itype & ((1 << GCTYPEBITS) - 1)

      # For a Lisp integer N, yield "make_number(N)".
      if itype == Lisp_Int0 or itype == Lisp_Int1:
        if USE_LSB_TAG:
          ival = ival >> (GCTYPEBITS - 1)
        elif (ival >> VALBITS) & 1:
          ival = ival | (-1 << VALBITS)
        else:
          ival = ival & ((1 << VALBITS) - 1)
        return "make_number(%d)" % ival

      # For non-integers other than nil yield "XIL(N)", where N is a C integer.
      # This helps humans distinguish Lisp_Object values from ordinary
      # integers even when Lisp_Object is an integer.
      # Perhaps some day the pretty-printing could be fancier.
      # Prefer the unsigned representation to negative values, converting
      # by hand as val.cast does not work in GDB 7.12.1 as noted above.
      if ival < 0:
        ival = ival + (1 << EMACS_INT_WIDTH)
      return "XIL(0x%x)" % ival

  def build_pretty_printer ():
    pp = Emacs_Pretty_Printers ("Emacs")
    pp.add_printer ('Lisp_Object', '^Lisp_Object$', Lisp_Object_Printer)
    return pp

  gdb.printing.register_pretty_printer (gdb.current_objfile (),
                                        build_pretty_printer (), True)
end

# GDB mishandles indentation with leading tabs when feeding it to Python.
# Local Variables:
# indent-tabs-mode: nil
# End:<|MERGE_RESOLUTION|>--- conflicted
+++ resolved
@@ -1341,11 +1341,7 @@
       # integer.  Also, val.cast (gdb.lookup.type ("EMACS_UINT"))
       # would have problems with GDB 7.12.1; see
       # <http://patchwork.sourceware.org/patch/11557/>.
-<<<<<<< HEAD
-      ival = int (val)
-=======
       ival = long (val)
->>>>>>> b61a8729
 
       # For nil, yield "XIL(0)", which is easier to read than "XIL(0x0)".
       if not ival:
