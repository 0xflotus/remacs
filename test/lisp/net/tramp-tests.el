;;; tramp-tests.el --- Tests of remote file access  -*- lexical-binding:t -*-

;; Copyright (C) 2013-2018 Free Software Foundation, Inc.

;; Author: Michael Albinus <michael.albinus@gmx.de>

;; This program is free software: you can redistribute it and/or
;; modify it under the terms of the GNU General Public License as
;; published by the Free Software Foundation, either version 3 of the
;; License, or (at your option) any later version.
;;
;; This program is distributed in the hope that it will be useful, but
;; WITHOUT ANY WARRANTY; without even the implied warranty of
;; MERCHANTABILITY or FITNESS FOR A PARTICULAR PURPOSE.  See the GNU
;; General Public License for more details.
;;
;; You should have received a copy of the GNU General Public License
;; along with this program.  If not, see `https://www.gnu.org/licenses/'.

;;; Commentary:

;; The tests require a recent ert.el from Emacs 24.4.

;; Some of the tests require access to a remote host files.  Since
;; this could be problematic, a mock-up connection method "mock" is
;; used.  Emulating a remote connection, it simply calls "sh -i".
;; Tramp's file name handlers still run, so this test is sufficient
;; except for connection establishing.

;; If you want to test a real Tramp connection, set
;; $REMOTE_TEMPORARY_FILE_DIRECTORY to a suitable value in order to
;; overwrite the default value.  If you want to skip tests accessing a
;; remote host, set this environment variable to "/dev/null" or
;; whatever is appropriate on your system.

;; For slow remote connections, `tramp-test41-asynchronous-requests'
;; might be too heavy.  Setting $REMOTE_PARALLEL_PROCESSES to a proper
;; value less than 10 could help.

;; A whole test run can be performed calling the command `tramp-test-all'.

;;; Code:

(require 'dired)
(require 'ert)
(require 'ert-x)
(require 'tramp)
(require 'vc)
(require 'vc-bzr)
(require 'vc-git)
(require 'vc-hg)
(require 'subr-x)

(declare-function tramp-find-executable "tramp-sh")
(declare-function tramp-get-remote-path "tramp-sh")
(declare-function tramp-get-remote-stat "tramp-sh")
(declare-function tramp-get-remote-perl "tramp-sh")
(defvar auto-save-file-name-transforms)
(defvar tramp-copy-size-limit)
(defvar tramp-persistency-file-name)
(defvar tramp-remote-process-environment)

;; Beautify batch mode.
(when noninteractive
  ;; Suppress nasty messages.
  (fset 'shell-command-sentinel 'ignore)
  ;; We do not want to be interrupted.
  (eval-after-load 'tramp-gvfs
    '(fset 'tramp-gvfs-handler-askquestion
	   (lambda (_message _choices) '(t nil 0)))))

;; There is no default value on w32 systems, which could work out of the box.
(defconst tramp-test-temporary-file-directory
  (cond
   ((getenv "REMOTE_TEMPORARY_FILE_DIRECTORY"))
   ((eq system-type 'windows-nt) null-device)
   (t (add-to-list
       'tramp-methods
       '("mock"
	 (tramp-login-program        "sh")
	 (tramp-login-args           (("-i")))
	 (tramp-remote-shell         "/bin/sh")
	 (tramp-remote-shell-args    ("-c"))
	 (tramp-connection-timeout   10)))
      (add-to-list
       'tramp-default-host-alist
       `("\\`mock\\'" nil ,(system-name)))
      ;; Emacs' Makefile sets $HOME to a nonexistent value.  Needed in
      ;; batch mode only, therefore.
      (unless (and (null noninteractive) (file-directory-p "~/"))
        (setenv "HOME" temporary-file-directory))
      (format "/mock::%s" temporary-file-directory)))
  "Temporary directory for Tramp tests.")

(setq password-cache-expiry nil
      tramp-verbose 0
      tramp-cache-read-persistent-data t ;; For auth-sources.
      tramp-copy-size-limit nil
      tramp-message-show-message nil
      tramp-persistency-file-name nil)

;; This should happen on hydra only.
(when (getenv "EMACS_HYDRA_CI")
  (add-to-list 'tramp-remote-path 'tramp-own-remote-path))

(defvar tramp--test-expensive-test
  (null
   (string-equal (getenv "SELECTOR") "(quote (not (tag :expensive-test)))"))
  "Whether expensive tests are run.")

(defvar tramp--test-enabled-checked nil
  "Cached result of `tramp--test-enabled'.
If the function did run, the value is a cons cell, the `cdr'
being the result.")

(defun tramp--test-enabled ()
  "Whether remote file access is enabled."
  (unless (consp tramp--test-enabled-checked)
    (setq
     tramp--test-enabled-checked
     (cons
      t (ignore-errors
	  (and
	   (file-remote-p tramp-test-temporary-file-directory)
	   (file-directory-p tramp-test-temporary-file-directory)
	   (file-writable-p tramp-test-temporary-file-directory))))))

  (when (cdr tramp--test-enabled-checked)
    ;; Cleanup connection.
    (ignore-errors
      (tramp-cleanup-connection
       (tramp-dissect-file-name tramp-test-temporary-file-directory)
       nil 'keep-password)))

  ;; Return result.
  (cdr tramp--test-enabled-checked))

(defun tramp--test-make-temp-name (&optional local quoted)
  "Return a temporary file name for test.
If LOCAL is non-nil, a local file name is returned.
If QUOTED is non-nil, the local part of the file name is quoted.
The temporary file is not created."
  (funcall
   (if quoted 'tramp-compat-file-name-quote 'identity)
   (expand-file-name
    (make-temp-name "tramp-test")
    (if local temporary-file-directory tramp-test-temporary-file-directory))))

;; Don't print messages in nested `tramp--test-instrument-test-case' calls.
(defvar tramp--test-instrument-test-case-p nil
  "Whether `tramp--test-instrument-test-case' run.
This shall used dynamically bound only.")

(defmacro tramp--test-instrument-test-case (verbose &rest body)
  "Run BODY with `tramp-verbose' equal VERBOSE.
Print the content of the Tramp debug buffer, if BODY does not
eval properly in `should' or `should-not'.  `should-error' is not
handled properly.  BODY shall not contain a timeout."
  (declare (indent 1) (debug (natnump body)))
  `(let ((tramp-verbose (max (or ,verbose 0) (or tramp-verbose 0)))
	 (tramp-message-show-message t)
	 (tramp-debug-on-error t)
	 (debug-ignored-errors
	  (cons "^make-symbolic-link not supported$" debug-ignored-errors))
	 inhibit-message)
     (unwind-protect
	 (let ((tramp--test-instrument-test-case-p t)) ,@body)
       ;; Unwind forms.
       (when (and (null tramp--test-instrument-test-case-p) (> tramp-verbose 3))
	 (with-parsed-tramp-file-name tramp-test-temporary-file-directory nil
	   (with-current-buffer (tramp-get-connection-buffer v)
	     (message "%s" (buffer-string)))
	   (with-current-buffer (tramp-get-debug-buffer v)
	     (message "%s" (buffer-string))))))))

(defsubst tramp--test-message (fmt-string &rest arguments)
  "Emit a message into ERT *Messages*."
  (tramp--test-instrument-test-case 0
    (apply
     'tramp-message
     (tramp-dissect-file-name tramp-test-temporary-file-directory) 0
     fmt-string arguments)))

(defsubst tramp--test-backtrace ()
  "Dump a backtrace into ERT *Messages*."
  (tramp--test-instrument-test-case 10
    (tramp-backtrace
     (tramp-dissect-file-name tramp-test-temporary-file-directory))))

(ert-deftest tramp-test00-availability ()
  "Test availability of Tramp functions."
  :expected-result (if (tramp--test-enabled) :passed :failed)
  (tramp--test-message
   "Remote directory: `%s'" tramp-test-temporary-file-directory)
  (should (ignore-errors
	    (and
	     (file-remote-p tramp-test-temporary-file-directory)
	     (file-directory-p tramp-test-temporary-file-directory)
	     (file-writable-p tramp-test-temporary-file-directory)))))

(ert-deftest tramp-test01-file-name-syntax ()
  "Check remote file name syntax."
  ;; Simple cases.
  (should (tramp-tramp-file-p "/method::"))
  (should (tramp-tramp-file-p "/method:host:"))
  (should (tramp-tramp-file-p "/method:user@:"))
  (should (tramp-tramp-file-p "/method:user@host:"))
  (should (tramp-tramp-file-p "/method:user@email@host:"))

  ;; Using a port.
  (should (tramp-tramp-file-p "/method:host#1234:"))
  (should (tramp-tramp-file-p "/method:user@host#1234:"))

  ;; Using an IPv4 address.
  (should (tramp-tramp-file-p "/method:1.2.3.4:"))
  (should (tramp-tramp-file-p "/method:user@1.2.3.4:"))

  ;; Using an IPv6 address.
  (should (tramp-tramp-file-p "/method:[::1]:"))
  (should (tramp-tramp-file-p "/method:user@[::1]:"))

  ;; Local file name part.
  (should (tramp-tramp-file-p "/method:::"))
  (should (tramp-tramp-file-p "/method::/:"))
  (should (tramp-tramp-file-p "/method::/path/to/file"))
  (should (tramp-tramp-file-p "/method::/:/path/to/file"))
  (should (tramp-tramp-file-p "/method::file"))
  (should (tramp-tramp-file-p "/method::/:file"))

  ;; Multihop.
  (should (tramp-tramp-file-p "/method1:|method2::"))
  (should (tramp-tramp-file-p "/method1:host1|method2:host2:"))
  (should (tramp-tramp-file-p "/method1:user1@host1|method2:user2@host2:"))
  (should (tramp-tramp-file-p
	   "/method1:user1@host1|method2:user2@host2|method3:user3@host3:"))

  ;; No strings.
  (should-not (tramp-tramp-file-p nil))
  (should-not (tramp-tramp-file-p 'symbol))
  ;; Ange-ftp syntax.
  (should-not (tramp-tramp-file-p "/host:"))
  (should-not (tramp-tramp-file-p "/user@host:"))
  (should-not (tramp-tramp-file-p "/1.2.3.4:"))
  (should-not (tramp-tramp-file-p "/[]:"))
  (should-not (tramp-tramp-file-p "/[::1]:"))
  (should-not (tramp-tramp-file-p "/host:/:"))
  (should-not (tramp-tramp-file-p "/host1|host2:"))
  (should-not (tramp-tramp-file-p "/user1@host1|user2@host2:"))
  ;; Quote with "/:" suppresses file name handlers.
  (should-not (tramp-tramp-file-p "/::"))
  (should-not (tramp-tramp-file-p "/:@:"))
  (should-not (tramp-tramp-file-p "/:[]:"))
  ;; Methods shall be at least two characters on MS Windows, except
  ;; the default method.
  (let ((system-type 'windows-nt))
    (should-not (tramp-tramp-file-p "/c:/path/to/file"))
    (should-not (tramp-tramp-file-p "/c::/path/to/file"))
    (should (tramp-tramp-file-p "/-::/path/to/file")))
  (let ((system-type 'gnu/linux))
    (should (tramp-tramp-file-p "/-:h:/path/to/file"))
    (should (tramp-tramp-file-p "/m::/path/to/file"))))

(ert-deftest tramp-test01-file-name-syntax-simplified ()
  "Check simplified file name syntax."
  :tags '(:expensive-test)
  (let ((syntax tramp-syntax))
    (unwind-protect
	(progn
	  (tramp-change-syntax 'simplified)
	  ;; Simple cases.
	  (should (tramp-tramp-file-p "/host:"))
	  (should (tramp-tramp-file-p "/user@:"))
	  (should (tramp-tramp-file-p "/user@host:"))
	  (should (tramp-tramp-file-p "/user@email@host:"))

	  ;; Using a port.
	  (should (tramp-tramp-file-p "/host#1234:"))
	  (should (tramp-tramp-file-p "/user@host#1234:"))

	  ;; Using an IPv4 address.
	  (should (tramp-tramp-file-p "/1.2.3.4:"))
	  (should (tramp-tramp-file-p "/user@1.2.3.4:"))

	  ;; Using an IPv6 address.
	  (should (tramp-tramp-file-p "/[::1]:"))
	  (should (tramp-tramp-file-p "/user@[::1]:"))

	  ;; Local file name part.
	  (should (tramp-tramp-file-p "/host::"))
	  (should (tramp-tramp-file-p "/host:/:"))
	  (should (tramp-tramp-file-p "/host:/path/to/file"))
	  (should (tramp-tramp-file-p "/host:/:/path/to/file"))
	  (should (tramp-tramp-file-p "/host:file"))
	  (should (tramp-tramp-file-p "/host:/:file"))

	  ;; Multihop.
	  (should (tramp-tramp-file-p "/host1|host2:"))
	  (should (tramp-tramp-file-p "/user1@host1|user2@host2:"))
	  (should (tramp-tramp-file-p "/user1@host1|user2@host2|user3@host3:"))

	  ;; No strings.
	  (should-not (tramp-tramp-file-p nil))
	  (should-not (tramp-tramp-file-p 'symbol))
	  ;; Quote with "/:" suppresses file name handlers.
	  (should-not (tramp-tramp-file-p "/::"))
	  (should-not (tramp-tramp-file-p "/:@:"))
	  (should-not (tramp-tramp-file-p "/:[]:")))

      ;; Exit.
      (tramp-change-syntax syntax))))

(ert-deftest tramp-test01-file-name-syntax-separate ()
  "Check separate file name syntax."
  :tags '(:expensive-test)
  (let ((syntax tramp-syntax))
    (unwind-protect
	(progn
	  (tramp-change-syntax 'separate)
	  ;; Simple cases.
	  (should (tramp-tramp-file-p "/[method/]"))
	  (should (tramp-tramp-file-p "/[method/host]"))
	  (should (tramp-tramp-file-p "/[method/user@]"))
	  (should (tramp-tramp-file-p "/[method/user@host]"))
	  (should (tramp-tramp-file-p "/[method/user@email@host]"))

	  ;; Using a port.
	  (should (tramp-tramp-file-p "/[method/host#1234]"))
	  (should (tramp-tramp-file-p "/[method/user@host#1234]"))

	  ;; Using an IPv4 address.
	  (should (tramp-tramp-file-p "/[method/1.2.3.4]"))
	  (should (tramp-tramp-file-p "/[method/user@1.2.3.4]"))

	  ;; Using an IPv6 address.
	  (should (tramp-tramp-file-p "/[method/::1]"))
	  (should (tramp-tramp-file-p "/[method/user@::1]"))

	  ;; Local file name part.
	  (should (tramp-tramp-file-p "/[method/]"))
	  (should (tramp-tramp-file-p "/[method/]/:"))
	  (should (tramp-tramp-file-p "/[method/]/path/to/file"))
	  (should (tramp-tramp-file-p "/[method/]/:/path/to/file"))
	  (should (tramp-tramp-file-p "/[method/]file"))
	  (should (tramp-tramp-file-p "/[method/]/:file"))

	  ;; Multihop.
	  (should (tramp-tramp-file-p "/[method1/|method2/]"))
	  (should (tramp-tramp-file-p "/[method1/host1|method2/host2]"))
	  (should
	   (tramp-tramp-file-p
	    "/[method1/user1@host1|method2/user2@host2]"))
	  (should
	   (tramp-tramp-file-p
	    "/[method1/user1@host1|method2/user2@host2|method3/user3@host3]"))

	  ;; No strings.
	  (should-not (tramp-tramp-file-p nil))
	  (should-not (tramp-tramp-file-p 'symbol))
	  ;; Ange-ftp syntax.
	  (should-not (tramp-tramp-file-p "/host:"))
	  (should-not (tramp-tramp-file-p "/user@host:"))
	  (should-not (tramp-tramp-file-p "/1.2.3.4:"))
	  (should-not (tramp-tramp-file-p "/host:/:"))
	  (should-not (tramp-tramp-file-p "/host1|host2:"))
	  (should-not (tramp-tramp-file-p "/user1@host1|user2@host2:"))
	  ;; Quote with "/:" suppresses file name handlers.
	  (should-not (tramp-tramp-file-p "/:[]")))

      ;; Exit.
      (tramp-change-syntax syntax))))

(ert-deftest tramp-test02-file-name-dissect ()
  "Check remote file name components."
  (let ((tramp-default-method "default-method")
	(tramp-default-user "default-user")
	(tramp-default-host "default-host")
	tramp-default-method-alist
	tramp-default-user-alist
	tramp-default-host-alist)
    ;; Expand `tramp-default-user' and `tramp-default-host'.
    (should (string-equal
	     (file-remote-p "/method::")
	     (format "/%s:%s@%s:" "method" "default-user" "default-host")))
    (should (string-equal (file-remote-p "/method::" 'method) "method"))
    (should (string-equal (file-remote-p "/method::" 'user) "default-user"))
    (should (string-equal (file-remote-p "/method::" 'host) "default-host"))
    (should (string-equal (file-remote-p "/method::" 'localname) ""))
    (should (string-equal (file-remote-p "/method::" 'hop) nil))

    ;; Expand `tramp-default-method' and `tramp-default-user'.
    (should (string-equal
	     (file-remote-p "/-:host:")
	     (format "/%s:%s@%s:" "default-method" "default-user" "host")))
    (should (string-equal (file-remote-p "/-:host:" 'method) "default-method"))
    (should (string-equal (file-remote-p "/-:host:" 'user) "default-user"))
    (should (string-equal (file-remote-p "/-:host:" 'host) "host"))
    (should (string-equal (file-remote-p "/-:host:" 'localname) ""))
    (should (string-equal (file-remote-p "/-:host:" 'hop) nil))

    ;; Expand `tramp-default-method' and `tramp-default-host'.
    (should (string-equal
	     (file-remote-p "/-:user@:")
	     (format "/%s:%s@%s:" "default-method" "user" "default-host")))
    (should (string-equal (file-remote-p "/-:user@:" 'method) "default-method"))
    (should (string-equal (file-remote-p "/-:user@:" 'user) "user"))
    (should (string-equal (file-remote-p "/-:user@:" 'host) "default-host"))
    (should (string-equal (file-remote-p "/-:user@:" 'localname) ""))
    (should (string-equal (file-remote-p "/-:user@:" 'hop) nil))

    ;; Expand `tramp-default-method'.
    (should (string-equal
	     (file-remote-p "/-:user@host:")
	     (format "/%s:%s@%s:" "default-method" "user" "host")))
    (should (string-equal
	     (file-remote-p "/-:user@host:" 'method) "default-method"))
    (should (string-equal (file-remote-p "/-:user@host:" 'user) "user"))
    (should (string-equal (file-remote-p "/-:user@host:" 'host) "host"))
    (should (string-equal (file-remote-p "/-:user@host:" 'localname) ""))
    (should (string-equal (file-remote-p "/-:user@host:" 'hop) nil))

    ;; Expand `tramp-default-user'.
    (should (string-equal
	     (file-remote-p "/method:host:")
	     (format "/%s:%s@%s:" "method" "default-user" "host")))
    (should (string-equal (file-remote-p "/method:host:" 'method) "method"))
    (should (string-equal (file-remote-p "/method:host:" 'user) "default-user"))
    (should (string-equal (file-remote-p "/method:host:" 'host) "host"))
    (should (string-equal (file-remote-p "/method:host:" 'localname) ""))
    (should (string-equal (file-remote-p "/method:host:" 'hop) nil))

    ;; Expand `tramp-default-host'.
    (should (string-equal
	     (file-remote-p "/method:user@:")
	     (format "/%s:%s@%s:" "method" "user" "default-host")))
    (should (string-equal (file-remote-p "/method:user@:" 'method) "method"))
    (should (string-equal (file-remote-p "/method:user@:" 'user) "user"))
    (should (string-equal (file-remote-p "/method:user@:" 'host)
			  "default-host"))
    (should (string-equal (file-remote-p "/method:user@:" 'localname) ""))
    (should (string-equal (file-remote-p "/method:user@:" 'hop) nil))

    ;; No expansion.
    (should (string-equal
	     (file-remote-p "/method:user@host:")
	     (format "/%s:%s@%s:" "method" "user" "host")))
    (should (string-equal
	     (file-remote-p "/method:user@host:" 'method) "method"))
    (should (string-equal (file-remote-p "/method:user@host:" 'user) "user"))
    (should (string-equal (file-remote-p "/method:user@host:" 'host) "host"))
    (should (string-equal (file-remote-p "/method:user@host:" 'localname) ""))
    (should (string-equal (file-remote-p "/method:user@host:" 'hop) nil))

    ;; No expansion.
    (should (string-equal
	     (file-remote-p "/method:user@email@host:")
	     (format "/%s:%s@%s:" "method" "user@email" "host")))
    (should (string-equal
	     (file-remote-p "/method:user@email@host:" 'method) "method"))
    (should (string-equal
	     (file-remote-p "/method:user@email@host:" 'user) "user@email"))
    (should (string-equal
	     (file-remote-p "/method:user@email@host:" 'host) "host"))
    (should (string-equal
	     (file-remote-p "/method:user@email@host:" 'localname) ""))
    (should (string-equal
	     (file-remote-p "/method:user@email@host:" 'hop) nil))

    ;; Expand `tramp-default-method' and `tramp-default-user'.
    (should (string-equal
	     (file-remote-p "/-:host#1234:")
	     (format "/%s:%s@%s:" "default-method" "default-user" "host#1234")))
    (should (string-equal
	     (file-remote-p "/-:host#1234:" 'method) "default-method"))
    (should (string-equal (file-remote-p "/-:host#1234:" 'user) "default-user"))
    (should (string-equal (file-remote-p "/-:host#1234:" 'host) "host#1234"))
    (should (string-equal (file-remote-p "/-:host#1234:" 'localname) ""))
    (should (string-equal (file-remote-p "/-:host#1234:" 'hop) nil))

    ;; Expand `tramp-default-method'.
    (should (string-equal
	     (file-remote-p "/-:user@host#1234:")
	     (format "/%s:%s@%s:" "default-method" "user" "host#1234")))
    (should (string-equal
	     (file-remote-p "/-:user@host#1234:" 'method) "default-method"))
    (should (string-equal (file-remote-p "/-:user@host#1234:" 'user) "user"))
    (should (string-equal (file-remote-p "/-:user@host#1234:" 'host) "host#1234"))
    (should (string-equal (file-remote-p "/-:user@host#1234:" 'localname) ""))
    (should (string-equal (file-remote-p "/-:user@host#1234:" 'hop) nil))

    ;; Expand `tramp-default-user'.
    (should (string-equal
	     (file-remote-p "/method:host#1234:")
	     (format "/%s:%s@%s:" "method" "default-user" "host#1234")))
    (should (string-equal
	     (file-remote-p "/method:host#1234:" 'method) "method"))
    (should (string-equal
	     (file-remote-p "/method:host#1234:" 'user) "default-user"))
    (should (string-equal
	     (file-remote-p "/method:host#1234:" 'host) "host#1234"))
    (should (string-equal (file-remote-p "/method:host#1234:" 'localname) ""))
    (should (string-equal (file-remote-p "/method:host#1234:" 'hop) nil))

    ;; No expansion.
    (should (string-equal
	     (file-remote-p "/method:user@host#1234:")
	     (format "/%s:%s@%s:" "method" "user" "host#1234")))
    (should (string-equal
	     (file-remote-p "/method:user@host#1234:" 'method) "method"))
    (should (string-equal
	     (file-remote-p "/method:user@host#1234:" 'user) "user"))
    (should (string-equal
	     (file-remote-p "/method:user@host#1234:" 'host) "host#1234"))
    (should (string-equal
	     (file-remote-p "/method:user@host#1234:" 'localname) ""))
    (should (string-equal
	     (file-remote-p "/method:user@host#1234:" 'hop) nil))

    ;; Expand `tramp-default-method' and `tramp-default-user'.
    (should (string-equal
	     (file-remote-p "/-:1.2.3.4:")
	     (format "/%s:%s@%s:" "default-method" "default-user" "1.2.3.4")))
    (should (string-equal (file-remote-p "/-:1.2.3.4:" 'method) "default-method"))
    (should (string-equal (file-remote-p "/-:1.2.3.4:" 'user) "default-user"))
    (should (string-equal (file-remote-p "/-:1.2.3.4:" 'host) "1.2.3.4"))
    (should (string-equal (file-remote-p "/-:1.2.3.4:" 'localname) ""))
    (should (string-equal (file-remote-p "/-:1.2.3.4:" 'hop) nil))

    ;; Expand `tramp-default-method'.
    (should (string-equal
	     (file-remote-p "/-:user@1.2.3.4:")
	     (format "/%s:%s@%s:" "default-method" "user" "1.2.3.4")))
    (should (string-equal
	     (file-remote-p "/-:user@1.2.3.4:" 'method) "default-method"))
    (should (string-equal (file-remote-p "/-:user@1.2.3.4:" 'user) "user"))
    (should (string-equal (file-remote-p "/-:user@1.2.3.4:" 'host) "1.2.3.4"))
    (should (string-equal (file-remote-p "/-:user@1.2.3.4:" 'localname) ""))
    (should (string-equal (file-remote-p "/-:user@1.2.3.4:" 'hop) nil))

    ;; Expand `tramp-default-user'.
    (should (string-equal
	     (file-remote-p "/method:1.2.3.4:")
	     (format "/%s:%s@%s:" "method" "default-user" "1.2.3.4")))
    (should (string-equal (file-remote-p "/method:1.2.3.4:" 'method) "method"))
    (should (string-equal
	     (file-remote-p "/method:1.2.3.4:" 'user) "default-user"))
    (should (string-equal (file-remote-p "/method:1.2.3.4:" 'host) "1.2.3.4"))
    (should (string-equal (file-remote-p "/method:1.2.3.4:" 'localname) ""))
    (should (string-equal (file-remote-p "/method:1.2.3.4:" 'hop) nil))

    ;; No expansion.
    (should (string-equal
	     (file-remote-p "/method:user@1.2.3.4:")
	     (format "/%s:%s@%s:" "method" "user" "1.2.3.4")))
    (should (string-equal
	     (file-remote-p "/method:user@1.2.3.4:" 'method) "method"))
    (should (string-equal (file-remote-p "/method:user@1.2.3.4:" 'user) "user"))
    (should (string-equal
	     (file-remote-p "/method:user@1.2.3.4:" 'host) "1.2.3.4"))
    (should (string-equal
	     (file-remote-p "/method:user@1.2.3.4:" 'localname) ""))
    (should (string-equal
	     (file-remote-p "/method:user@1.2.3.4:" 'hop) nil))

    ;; Expand `tramp-default-method', `tramp-default-user' and
    ;; `tramp-default-host'.
    (should (string-equal
	     (file-remote-p "/-:[]:")
	     (format
	      "/%s:%s@%s:" "default-method" "default-user" "default-host")))
    (should (string-equal (file-remote-p "/-:[]:" 'method) "default-method"))
    (should (string-equal (file-remote-p "/-:[]:" 'user) "default-user"))
    (should (string-equal (file-remote-p "/-:[]:" 'host) "default-host"))
    (should (string-equal (file-remote-p "/-:[]:" 'localname) ""))
    (should (string-equal (file-remote-p "/-:[]:" 'hop) nil))

    ;; Expand `tramp-default-method' and `tramp-default-user'.
    (let ((tramp-default-host "::1"))
      (should (string-equal
	       (file-remote-p "/-:[]:")
	       (format "/%s:%s@%s:" "default-method" "default-user" "[::1]")))
      (should (string-equal (file-remote-p "/-:[]:" 'method) "default-method"))
      (should (string-equal (file-remote-p "/-:[]:" 'user) "default-user"))
      (should (string-equal (file-remote-p "/-:[]:" 'host) "::1"))
      (should (string-equal (file-remote-p "/-:[]:" 'localname) ""))
      (should (string-equal (file-remote-p "/-:[]:" 'hop) nil)))

    ;; Expand `tramp-default-method' and `tramp-default-user'.
    (should (string-equal
	     (file-remote-p "/-:[::1]:")
	     (format "/%s:%s@%s:" "default-method" "default-user" "[::1]")))
    (should (string-equal (file-remote-p "/-:[::1]:" 'method) "default-method"))
    (should (string-equal (file-remote-p "/-:[::1]:" 'user) "default-user"))
    (should (string-equal (file-remote-p "/-:[::1]:" 'host) "::1"))
    (should (string-equal (file-remote-p "/-:[::1]:" 'localname) ""))
    (should (string-equal (file-remote-p "/-:[::1]:" 'hop) nil))

    ;; Expand `tramp-default-method'.
    (should (string-equal
	     (file-remote-p "/-:user@[::1]:")
	     (format "/%s:%s@%s:" "default-method" "user" "[::1]")))
    (should (string-equal
	     (file-remote-p "/-:user@[::1]:" 'method) "default-method"))
    (should (string-equal (file-remote-p "/-:user@[::1]:" 'user) "user"))
    (should (string-equal (file-remote-p "/-:user@[::1]:" 'host) "::1"))
    (should (string-equal (file-remote-p "/-:user@[::1]:" 'localname) ""))
    (should (string-equal (file-remote-p "/-:user@[::1]:" 'hop) nil))

    ;; Expand `tramp-default-user'.
    (should (string-equal
	     (file-remote-p "/method:[::1]:")
	     (format "/%s:%s@%s:" "method" "default-user" "[::1]")))
    (should (string-equal (file-remote-p "/method:[::1]:" 'method) "method"))
    (should (string-equal
	     (file-remote-p "/method:[::1]:" 'user) "default-user"))
    (should (string-equal (file-remote-p "/method:[::1]:" 'host) "::1"))
    (should (string-equal (file-remote-p "/method:[::1]:" 'localname) ""))
    (should (string-equal (file-remote-p "/method:[::1]:" 'hop) nil))

    ;; No expansion.
    (should (string-equal
	     (file-remote-p "/method:user@[::1]:")
	     (format "/%s:%s@%s:" "method" "user" "[::1]")))
    (should (string-equal
	     (file-remote-p "/method:user@[::1]:" 'method) "method"))
    (should (string-equal (file-remote-p "/method:user@[::1]:" 'user) "user"))
    (should (string-equal (file-remote-p "/method:user@[::1]:" 'host) "::1"))
    (should (string-equal
	     (file-remote-p "/method:user@[::1]:" 'localname) ""))
    (should (string-equal (file-remote-p "/method:user@[::1]:" 'hop) nil))

    ;; Local file name part.
    (should (string-equal (file-remote-p "/-:host:/:" 'localname) "/:"))
    (should (string-equal (file-remote-p "/method:::" 'localname) ":"))
    (should (string-equal (file-remote-p "/method:: " 'localname) " "))
    (should (string-equal (file-remote-p "/method::file" 'localname) "file"))
    (should (string-equal
	     (file-remote-p "/method::/path/to/file" 'localname)
	     "/path/to/file"))

    ;; Multihop.
    (should
     (string-equal
      (file-remote-p "/method1:user1@host1|method2:user2@host2:/path/to/file")
      (format "/%s:%s@%s|%s:%s@%s:"
	      "method1" "user1" "host1" "method2" "user2" "host2")))
    (should
     (string-equal
      (file-remote-p
       "/method1:user1@host1|method2:user2@host2:/path/to/file" 'method)
      "method2"))
    (should
     (string-equal
      (file-remote-p
       "/method1:user1@host1|method2:user2@host2:/path/to/file" 'user)
      "user2"))
    (should
     (string-equal
      (file-remote-p
       "/method1:user1@host1|method2:user2@host2:/path/to/file" 'host)
      "host2"))
    (should
     (string-equal
      (file-remote-p
       "/method1:user1@host1|method2:user2@host2:/path/to/file" 'localname)
      "/path/to/file"))
    (should
     (string-equal
      (file-remote-p
       "/method1:user1@host1|method2:user2@host2:/path/to/file" 'hop)
      (format "%s:%s@%s|"
	      "method1" "user1" "host1")))

    (should
     (string-equal
      (file-remote-p
       (concat
	"/method1:user1@host1"
	"|method2:user2@host2"
	"|method3:user3@host3:/path/to/file"))
      (format "/%s:%s@%s|%s:%s@%s|%s:%s@%s:"
	      "method1" "user1" "host1"
	      "method2" "user2" "host2"
	      "method3" "user3" "host3")))
    (should
     (string-equal
      (file-remote-p
       (concat
	"/method1:user1@host1"
	"|method2:user2@host2"
	"|method3:user3@host3:/path/to/file")
       'method)
      "method3"))
    (should
     (string-equal
      (file-remote-p
       (concat
	"/method1:user1@host1"
	"|method2:user2@host2"
	"|method3:user3@host3:/path/to/file")
       'user)
      "user3"))
    (should
     (string-equal
      (file-remote-p
       (concat
	"/method1:user1@host1"
	"|method2:user2@host2"
	"|method3:user3@host3:/path/to/file")
       'host)
      "host3"))
    (should
     (string-equal
      (file-remote-p
       (concat
	"/method1:user1@host1"
	"|method2:user2@host2"
	"|method3:user3@host3:/path/to/file")
       'localname)
      "/path/to/file"))
    (should
     (string-equal
      (file-remote-p
       (concat
	"/method1:user1@host1"
	"|method2:user2@host2"
	"|method3:user3@host3:/path/to/file")
       'hop)
      (format "%s:%s@%s|%s:%s@%s|"
	      "method1" "user1" "host1" "method2" "user2" "host2")))

    ;; Expand `tramp-default-method-alist'.
    (add-to-list 'tramp-default-method-alist '("host1" "user1" "method1"))
    (add-to-list 'tramp-default-method-alist '("host2" "user2" "method2"))
    (add-to-list 'tramp-default-method-alist '("host3" "user3" "method3"))
    (should
     (string-equal
      (file-remote-p
       (concat
	"/-:user1@host1"
	"|-:user2@host2"
	"|-:user3@host3:/path/to/file"))
      (format "/%s:%s@%s|%s:%s@%s|%s:%s@%s:"
	      "-" "user1" "host1"
	      "-" "user2" "host2"
	      "method3" "user3" "host3")))

    ;; Expand `tramp-default-user-alist'.
    (add-to-list 'tramp-default-user-alist '("method1" "host1" "user1"))
    (add-to-list 'tramp-default-user-alist '("method2" "host2" "user2"))
    (add-to-list 'tramp-default-user-alist '("method3" "host3" "user3"))
    (should
     (string-equal
      (file-remote-p
       (concat
	"/method1:host1"
	"|method2:host2"
	"|method3:host3:/path/to/file"))
      (format "/%s:%s|%s:%s|%s:%s@%s:"
	      "method1" "host1"
	      "method2" "host2"
	      "method3" "user3" "host3")))

    ;; Expand `tramp-default-host-alist'.
    (add-to-list 'tramp-default-host-alist '("method1" "user1" "host1"))
    (add-to-list 'tramp-default-host-alist '("method2" "user2" "host2"))
    (add-to-list 'tramp-default-host-alist '("method3" "user3" "host3"))
    (should
     (string-equal
      (file-remote-p
       (concat
	"/method1:user1@"
	"|method2:user2@"
	"|method3:user3@:/path/to/file"))
      (format "/%s:%s@|%s:%s@|%s:%s@%s:"
	      "method1" "user1"
	      "method2" "user2"
	      "method3" "user3" "host3")))))

(ert-deftest tramp-test02-file-name-dissect-simplified ()
  "Check simplified file name components."
  :tags '(:expensive-test)
  (let ((tramp-default-method "default-method")
	(tramp-default-user "default-user")
	(tramp-default-host "default-host")
	tramp-default-user-alist
	tramp-default-host-alist
	(syntax tramp-syntax))
    (unwind-protect
	(progn
	  (tramp-change-syntax 'simplified)
	  ;; Expand `tramp-default-method' and `tramp-default-user'.
	  (should (string-equal
		   (file-remote-p "/host:")
		   (format "/%s@%s:" "default-user" "host")))
	  (should (string-equal
		   (file-remote-p "/host:" 'method) "default-method"))
	  (should (string-equal (file-remote-p "/host:" 'user) "default-user"))
	  (should (string-equal (file-remote-p "/host:" 'host) "host"))
	  (should (string-equal (file-remote-p "/host:" 'localname) ""))
	  (should (string-equal (file-remote-p "/host:" 'hop) nil))

	  ;; Expand `tramp-default-method' and `tramp-default-host'.
	  (should (string-equal
		   (file-remote-p "/user@:")
		   (format "/%s@%s:" "user" "default-host")))
	  (should (string-equal
		   (file-remote-p "/user@:" 'method) "default-method"))
	  (should (string-equal (file-remote-p "/user@:" 'user) "user"))
	  (should (string-equal (file-remote-p "/user@:" 'host) "default-host"))
	  (should (string-equal (file-remote-p "/user@:" 'localname) ""))
	  (should (string-equal (file-remote-p "/user@:" 'hop) nil))

	  ;; Expand `tramp-default-method'.
	  (should (string-equal
		   (file-remote-p "/user@host:")
		   (format "/%s@%s:" "user" "host")))
	  (should (string-equal
		   (file-remote-p "/user@host:" 'method) "default-method"))
	  (should (string-equal (file-remote-p "/user@host:" 'user) "user"))
	  (should (string-equal (file-remote-p "/user@host:" 'host) "host"))
	  (should (string-equal (file-remote-p "/user@host:" 'localname) ""))
	  (should (string-equal (file-remote-p "/user@host:" 'hop) nil))

	  ;; No expansion.
	  (should (string-equal
		   (file-remote-p "/user@email@host:")
		   (format "/%s@%s:" "user@email" "host")))
	  (should (string-equal
		   (file-remote-p
		    "/user@email@host:" 'method) "default-method"))
	  (should (string-equal
		   (file-remote-p "/user@email@host:" 'user) "user@email"))
	  (should (string-equal
		   (file-remote-p "/user@email@host:" 'host) "host"))
	  (should (string-equal
		   (file-remote-p "/user@email@host:" 'localname) ""))
	  (should (string-equal
		   (file-remote-p "/user@email@host:" 'hop) nil))

	  ;; Expand `tramp-default-method' and `tramp-default-user'.
	  (should (string-equal
		   (file-remote-p "/host#1234:")
		   (format "/%s@%s:" "default-user" "host#1234")))
	  (should (string-equal
		   (file-remote-p "/host#1234:" 'method) "default-method"))
	  (should (string-equal
		   (file-remote-p "/host#1234:" 'user) "default-user"))
	  (should (string-equal
		   (file-remote-p "/host#1234:" 'host) "host#1234"))
	  (should (string-equal (file-remote-p "/host#1234:" 'localname) ""))
	  (should (string-equal (file-remote-p "/host#1234:" 'hop) nil))

	  ;; Expand `tramp-default-method'.
	  (should (string-equal
		   (file-remote-p "/user@host#1234:")
		   (format "/%s@%s:" "user" "host#1234")))
	  (should (string-equal
		   (file-remote-p "/user@host#1234:" 'method) "default-method"))
	  (should (string-equal
		   (file-remote-p "/user@host#1234:" 'user) "user"))
	  (should (string-equal
		   (file-remote-p "/user@host#1234:" 'host) "host#1234"))
	  (should (string-equal
		   (file-remote-p "/user@host#1234:" 'localname) ""))
	  (should (string-equal (file-remote-p "/user@host#1234:" 'hop) nil))

	  ;; Expand `tramp-default-method' and `tramp-default-user'.
	  (should (string-equal
		   (file-remote-p "/1.2.3.4:")
		   (format "/%s@%s:" "default-user" "1.2.3.4")))
	  (should (string-equal
		   (file-remote-p "/1.2.3.4:" 'method) "default-method"))
	  (should (string-equal
		   (file-remote-p "/1.2.3.4:" 'user) "default-user"))
	  (should (string-equal (file-remote-p "/1.2.3.4:" 'host) "1.2.3.4"))
	  (should (string-equal (file-remote-p "/1.2.3.4:" 'localname) ""))
	  (should (string-equal (file-remote-p "/1.2.3.4:" 'hop) nil))

	  ;; Expand `tramp-default-method'.
	  (should (string-equal
		   (file-remote-p "/user@1.2.3.4:")
		   (format "/%s@%s:" "user" "1.2.3.4")))
	  (should (string-equal
		   (file-remote-p "/user@1.2.3.4:" 'method) "default-method"))
	  (should (string-equal (file-remote-p "/user@1.2.3.4:" 'user) "user"))
	  (should (string-equal
		   (file-remote-p "/user@1.2.3.4:" 'host) "1.2.3.4"))
	  (should (string-equal (file-remote-p "/user@1.2.3.4:" 'localname) ""))
	  (should (string-equal (file-remote-p "/user@1.2.3.4:" 'hop) nil))

	  ;; Expand `tramp-default-method', `tramp-default-user' and
	  ;; `tramp-default-host'.
	  (should (string-equal
		   (file-remote-p "/[]:")
		   (format
		    "/%s@%s:" "default-user" "default-host")))
	  (should (string-equal
		   (file-remote-p "/[]:" 'method) "default-method"))
	  (should (string-equal (file-remote-p "/[]:" 'user) "default-user"))
	  (should (string-equal (file-remote-p "/[]:" 'host) "default-host"))
	  (should (string-equal (file-remote-p "/[]:" 'localname) ""))
	  (should (string-equal (file-remote-p "/[]:" 'hop) nil))

	  ;; Expand `tramp-default-method' and `tramp-default-user'.
	  (let ((tramp-default-host "::1"))
	    (should (string-equal
		     (file-remote-p "/[]:")
		     (format "/%s@%s:" "default-user" "[::1]")))
	    (should (string-equal
		     (file-remote-p "/[]:" 'method) "default-method"))
	    (should (string-equal (file-remote-p "/[]:" 'user) "default-user"))
	    (should (string-equal (file-remote-p "/[]:" 'host) "::1"))
	    (should (string-equal (file-remote-p "/[]:" 'localname) ""))
	    (should (string-equal (file-remote-p "/[]:" 'hop) nil)))

	  ;; Expand `tramp-default-method' and `tramp-default-user'.
	  (should (string-equal
		   (file-remote-p "/[::1]:")
		   (format "/%s@%s:" "default-user" "[::1]")))
	  (should (string-equal
		   (file-remote-p "/[::1]:" 'method) "default-method"))
	  (should (string-equal (file-remote-p "/[::1]:" 'user) "default-user"))
	  (should (string-equal (file-remote-p "/[::1]:" 'host) "::1"))
	  (should (string-equal (file-remote-p "/[::1]:" 'localname) ""))
	  (should (string-equal (file-remote-p "/[::1]:" 'hop) nil))

	  ;; Expand `tramp-default-method'.
	  (should (string-equal
		   (file-remote-p "/user@[::1]:")
		   (format "/%s@%s:" "user" "[::1]")))
	  (should (string-equal
		   (file-remote-p "/user@[::1]:" 'method) "default-method"))
	  (should (string-equal (file-remote-p "/user@[::1]:" 'user) "user"))
	  (should (string-equal (file-remote-p "/user@[::1]:" 'host) "::1"))
	  (should (string-equal (file-remote-p "/user@[::1]:" 'localname) ""))
	  (should (string-equal (file-remote-p "/user@[::1]:" 'hop) nil))

	  ;; Local file name part.
	  (should (string-equal (file-remote-p "/host:/:" 'localname) "/:"))
	  (should (string-equal (file-remote-p "/host::" 'localname) ":"))
	  (should (string-equal (file-remote-p "/host: " 'localname) " "))
	  (should (string-equal (file-remote-p "/host:file" 'localname) "file"))
	  (should (string-equal
		   (file-remote-p "/host:/path/to/file" 'localname)
		   "/path/to/file"))

	  ;; Multihop.
	  (should
	   (string-equal
	    (file-remote-p "/user1@host1|user2@host2:/path/to/file")
	    (format "/%s@%s|%s@%s:" "user1" "host1" "user2" "host2")))
	  (should
	   (string-equal
	    (file-remote-p
	     "/user1@host1|user2@host2:/path/to/file" 'method)
	    "default-method"))
	  (should
	   (string-equal
	    (file-remote-p
	     "/user1@host1|user2@host2:/path/to/file" 'user)
	    "user2"))
	  (should
	   (string-equal
	    (file-remote-p
	     "/user1@host1|user2@host2:/path/to/file" 'host)
	    "host2"))
	  (should
	   (string-equal
	    (file-remote-p
	     "/user1@host1|user2@host2:/path/to/file" 'localname)
	    "/path/to/file"))
	  (should
	   (string-equal
	    (file-remote-p
	     "/user1@host1|user2@host2:/path/to/file" 'hop)
	    (format "%s@%s|" "user1" "host1")))

	  (should
	   (string-equal
	    (file-remote-p
	     (concat
	      "/user1@host1"
	      "|user2@host2"
	      "|user3@host3:/path/to/file"))
	    (format "/%s@%s|%s@%s|%s@%s:"
		    "user1" "host1"
		    "user2" "host2"
		    "user3" "host3")))
	  (should
	   (string-equal
	    (file-remote-p
	     (concat
	      "/user1@host1"
	      "|user2@host2"
	      "|user3@host3:/path/to/file")
	     'method)
	    "default-method"))
	  (should
	   (string-equal
	    (file-remote-p
	     (concat
	      "/user1@host1"
	      "|user2@host2"
	      "|user3@host3:/path/to/file")
	     'user)
	    "user3"))
	  (should
	   (string-equal
	    (file-remote-p
	     (concat
	      "/user1@host1"
	      "|user2@host2"
	      "|user3@host3:/path/to/file")
	     'host)
	    "host3"))
	  (should
	   (string-equal
	    (file-remote-p
	     (concat
	      "/user1@host1"
	      "|user2@host2"
	      "|user3@host3:/path/to/file")
	     'localname)
	    "/path/to/file"))
	  (should
	   (string-equal
	    (file-remote-p
	     (concat
	      "/user1@host1"
	      "|user2@host2"
	      "|user3@host3:/path/to/file")
	     'hop)
	    (format "%s@%s|%s@%s|"
		    "user1" "host1" "user2" "host2")))

	  ;; Expand `tramp-default-user-alist'.
	  (add-to-list 'tramp-default-user-alist '(nil "host1" "user1"))
	  (add-to-list 'tramp-default-user-alist '(nil "host2" "user2"))
	  (add-to-list 'tramp-default-user-alist '(nil "host3" "user3"))
	  (should
	   (string-equal
	    (file-remote-p
	     (concat
	      "/host1"
	      "|host2"
	      "|host3:/path/to/file"))
	    (format "/%s|%s|%s@%s:"
		    "host1"
		    "host2"
		    "user3" "host3")))

	  ;; Expand `tramp-default-host-alist'.
	  (add-to-list 'tramp-default-host-alist '(nil "user1" "host1"))
	  (add-to-list 'tramp-default-host-alist '(nil "user2" "host2"))
	  (add-to-list 'tramp-default-host-alist '(nil "user3" "host3"))
	  (should
	   (string-equal
	    (file-remote-p
	     (concat
	      "/user1@"
	      "|user2@"
	      "|user3@:/path/to/file"))
	    (format "/%s@|%s@|%s@%s:"
		    "user1"
		    "user2"
		    "user3" "host3"))))

      ;; Exit.
      (tramp-change-syntax syntax))))

(ert-deftest tramp-test02-file-name-dissect-separate ()
  "Check separate file name components."
  :tags '(:expensive-test)
  (let ((tramp-default-method "default-method")
	(tramp-default-user "default-user")
	(tramp-default-host "default-host")
	tramp-default-method-alist
	tramp-default-user-alist
	tramp-default-host-alist
	(syntax tramp-syntax))
    (unwind-protect
	(progn
	  (tramp-change-syntax 'separate)
	  ;; Expand `tramp-default-user' and `tramp-default-host'.
	  (should (string-equal
		   (file-remote-p "/[method/]")
		   (format
		    "/[%s/%s@%s]" "method" "default-user" "default-host")))
	  (should (string-equal (file-remote-p "/[method/]" 'method) "method"))
	  (should (string-equal
		   (file-remote-p "/[method/]" 'user) "default-user"))
	  (should (string-equal
		   (file-remote-p "/[method/]" 'host) "default-host"))
	  (should (string-equal (file-remote-p "/[method/]" 'localname) ""))
	  (should (string-equal (file-remote-p "/[method/]" 'hop) nil))

	  ;; Expand `tramp-default-method' and `tramp-default-user'.
	  (should (string-equal
		   (file-remote-p "/[/host]")
		   (format
		    "/[%s/%s@%s]" "default-method" "default-user" "host")))
	  (should (string-equal
		   (file-remote-p "/[/host]" 'method) "default-method"))
	  (should (string-equal
		   (file-remote-p "/[/host]" 'user) "default-user"))
	  (should (string-equal (file-remote-p "/[/host]" 'host) "host"))
	  (should (string-equal (file-remote-p "/[/host]" 'localname) ""))
	  (should (string-equal (file-remote-p "/[/host]" 'hop) nil))

	  ;; Expand `tramp-default-method' and `tramp-default-host'.
	  (should (string-equal
		   (file-remote-p "/[/user@]")
		   (format
		    "/[%s/%s@%s]" "default-method" "user" "default-host")))
	  (should (string-equal
		   (file-remote-p "/[/user@]" 'method) "default-method"))
	  (should (string-equal (file-remote-p "/[/user@]" 'user) "user"))
	  (should (string-equal
		   (file-remote-p "/[/user@]" 'host) "default-host"))
	  (should (string-equal (file-remote-p "/[/user@]" 'localname) ""))
	  (should (string-equal (file-remote-p "/[/user@]" 'hop) nil))

	  ;; Expand `tramp-default-method'.
	  (should (string-equal
		   (file-remote-p "/[/user@host]")
		   (format "/[%s/%s@%s]" "default-method" "user" "host")))
	  (should (string-equal
		   (file-remote-p "/[/user@host]" 'method) "default-method"))
	  (should (string-equal (file-remote-p "/[/user@host]" 'user) "user"))
	  (should (string-equal (file-remote-p "/[/user@host]" 'host) "host"))
	  (should (string-equal (file-remote-p "/[/user@host]" 'localname) ""))
	  (should (string-equal (file-remote-p "/[/user@host]" 'hop) nil))

	  ;; Expand `tramp-default-method' and `tramp-default-user'.
	  (should (string-equal
		   (file-remote-p "/[-/host]")
		   (format
		    "/[%s/%s@%s]" "default-method" "default-user" "host")))
	  (should (string-equal
		   (file-remote-p "/[-/host]" 'method) "default-method"))
	  (should (string-equal
		   (file-remote-p "/[-/host]" 'user) "default-user"))
	  (should (string-equal (file-remote-p "/[-/host]" 'host) "host"))
	  (should (string-equal (file-remote-p "/[-/host]" 'localname) ""))
	  (should (string-equal (file-remote-p "/[-/host]" 'hop) nil))

	  ;; Expand `tramp-default-method' and `tramp-default-host'.
	  (should (string-equal
		   (file-remote-p "/[-/user@]")
		   (format
		    "/[%s/%s@%s]" "default-method" "user" "default-host")))
	  (should (string-equal
		   (file-remote-p "/[-/user@]" 'method) "default-method"))
	  (should (string-equal (file-remote-p "/[-/user@]" 'user) "user"))
	  (should (string-equal
		   (file-remote-p "/[-/user@]" 'host) "default-host"))
	  (should (string-equal (file-remote-p "/[-/user@]" 'localname) ""))
	  (should (string-equal (file-remote-p "/[-/user@]" 'hop) nil))

	  ;; Expand `tramp-default-method'.
	  (should (string-equal
		   (file-remote-p "/[-/user@host]")
		   (format "/[%s/%s@%s]" "default-method" "user" "host")))
	  (should (string-equal
		   (file-remote-p "/[-/user@host]" 'method) "default-method"))
	  (should (string-equal (file-remote-p "/[-/user@host]" 'user) "user"))
	  (should (string-equal (file-remote-p "/[-/user@host]" 'host) "host"))
	  (should (string-equal (file-remote-p "/[-/user@host]" 'localname) ""))
	  (should (string-equal (file-remote-p "/[-/user@host]" 'hop) nil))

	  ;; Expand `tramp-default-user'.
	  (should (string-equal
		   (file-remote-p "/[method/host]")
		   (format "/[%s/%s@%s]" "method" "default-user" "host")))
	  (should (string-equal
		   (file-remote-p "/[method/host]" 'method) "method"))
	  (should (string-equal
		   (file-remote-p "/[method/host]" 'user) "default-user"))
	  (should (string-equal (file-remote-p "/[method/host]" 'host) "host"))
	  (should (string-equal (file-remote-p "/[method/host]" 'localname) ""))
	  (should (string-equal (file-remote-p "/[method/host]" 'hop) nil))

	  ;; Expand `tramp-default-host'.
	  (should (string-equal
		   (file-remote-p "/[method/user@]")
		   (format "/[%s/%s@%s]" "method" "user" "default-host")))
	  (should (string-equal
		   (file-remote-p "/[method/user@]" 'method) "method"))
	  (should (string-equal (file-remote-p "/[method/user@]" 'user) "user"))
	  (should (string-equal
		   (file-remote-p "/[method/user@]" 'host) "default-host"))
	  (should (string-equal
		   (file-remote-p "/[method/user@]" 'localname) ""))
	  (should (string-equal (file-remote-p "/[method/user@]" 'hop) nil))

	  ;; No expansion.
	  (should (string-equal
		   (file-remote-p "/[method/user@host]")
		   (format "/[%s/%s@%s]" "method" "user" "host")))
	  (should (string-equal
		   (file-remote-p "/[method/user@host]" 'method) "method"))
	  (should (string-equal
		   (file-remote-p "/[method/user@host]" 'user) "user"))
	  (should (string-equal
		   (file-remote-p "/[method/user@host]" 'host) "host"))
	  (should (string-equal
		   (file-remote-p "/[method/user@host]" 'localname) ""))
	  (should (string-equal
		   (file-remote-p "/[method/user@host]" 'hop) nil))

	  ;; No expansion.
	  (should (string-equal
		   (file-remote-p "/[method/user@email@host]")
		   (format "/[%s/%s@%s]" "method" "user@email" "host")))
	  (should (string-equal
		   (file-remote-p
		    "/[method/user@email@host]" 'method) "method"))
	  (should (string-equal
		   (file-remote-p
		    "/[method/user@email@host]" 'user) "user@email"))
	  (should (string-equal
		   (file-remote-p "/[method/user@email@host]" 'host) "host"))
	  (should (string-equal
		   (file-remote-p "/[method/user@email@host]" 'localname) ""))
	  (should (string-equal
		   (file-remote-p "/[method/user@email@host]" 'hop) nil))

	  ;; Expand `tramp-default-method' and `tramp-default-user'.
	  (should (string-equal
		   (file-remote-p "/[/host#1234]")
		   (format
		    "/[%s/%s@%s]" "default-method" "default-user" "host#1234")))
	  (should (string-equal
		   (file-remote-p "/[/host#1234]" 'method) "default-method"))
	  (should (string-equal
		   (file-remote-p "/[/host#1234]" 'user) "default-user"))
	  (should (string-equal
		   (file-remote-p "/[/host#1234]" 'host) "host#1234"))
	  (should (string-equal (file-remote-p "/[/host#1234]" 'localname) ""))
	  (should (string-equal (file-remote-p "/[/host#1234]" 'hop) nil))

	  ;; Expand `tramp-default-method'.
	  (should (string-equal
		   (file-remote-p "/[/user@host#1234]")
		   (format "/[%s/%s@%s]" "default-method" "user" "host#1234")))
	  (should (string-equal
		   (file-remote-p
		    "/[/user@host#1234]" 'method) "default-method"))
	  (should (string-equal
		   (file-remote-p
		    "/[/user@host#1234]" 'user) "user"))
	  (should (string-equal
		   (file-remote-p "/[/user@host#1234]" 'host) "host#1234"))
	  (should (string-equal
		   (file-remote-p "/[/user@host#1234]" 'localname) ""))
	  (should (string-equal (file-remote-p "/[/user@host#1234]" 'hop) nil))

	  ;; Expand `tramp-default-method' and `tramp-default-user'.
	  (should (string-equal
		   (file-remote-p "/[-/host#1234]")
		   (format
		    "/[%s/%s@%s]" "default-method" "default-user" "host#1234")))
	  (should (string-equal
		   (file-remote-p "/[-/host#1234]" 'method) "default-method"))
	  (should (string-equal
		   (file-remote-p "/[-/host#1234]" 'user) "default-user"))
	  (should (string-equal
		   (file-remote-p "/[-/host#1234]" 'host) "host#1234"))
	  (should (string-equal (file-remote-p "/[-/host#1234]" 'localname) ""))
	  (should (string-equal (file-remote-p "/[-/host#1234]" 'hop) nil))

	  ;; Expand `tramp-default-method'.
	  (should (string-equal
		   (file-remote-p "/[-/user@host#1234]")
		   (format "/[%s/%s@%s]" "default-method" "user" "host#1234")))
	  (should (string-equal
		   (file-remote-p
		    "/[-/user@host#1234]" 'method) "default-method"))
	  (should (string-equal
		   (file-remote-p
		    "/[-/user@host#1234]" 'user) "user"))
	  (should (string-equal
		   (file-remote-p "/[-/user@host#1234]" 'host) "host#1234"))
	  (should (string-equal
		   (file-remote-p "/[-/user@host#1234]" 'localname) ""))
	  (should (string-equal (file-remote-p "/[-/user@host#1234]" 'hop) nil))

	  ;; Expand `tramp-default-user'.
	  (should (string-equal
		   (file-remote-p "/[method/host#1234]")
		   (format "/[%s/%s@%s]" "method" "default-user" "host#1234")))
	  (should (string-equal
		   (file-remote-p "/[method/host#1234]" 'method) "method"))
	  (should (string-equal
		   (file-remote-p "/[method/host#1234]" 'user) "default-user"))
	  (should (string-equal
		   (file-remote-p "/[method/host#1234]" 'host) "host#1234"))
	  (should (string-equal
		   (file-remote-p "/[method/host#1234]" 'localname) ""))
	  (should (string-equal (file-remote-p "/[method/host#1234]" 'hop) nil))

	  ;; No expansion.
	  (should (string-equal
		   (file-remote-p "/[method/user@host#1234]")
		   (format "/[%s/%s@%s]" "method" "user" "host#1234")))
	  (should (string-equal
		   (file-remote-p "/[method/user@host#1234]" 'method) "method"))
	  (should (string-equal
		   (file-remote-p "/[method/user@host#1234]" 'user) "user"))
	  (should (string-equal
		   (file-remote-p
		    "/[method/user@host#1234]" 'host) "host#1234"))
	  (should (string-equal
		   (file-remote-p "/[method/user@host#1234]" 'localname) ""))
	  (should (string-equal
		   (file-remote-p "/[method/user@host#1234]" 'hop) nil))

	  ;; Expand `tramp-default-method' and `tramp-default-user'.
	  (should (string-equal
		   (file-remote-p "/[/1.2.3.4]")
		   (format
		    "/[%s/%s@%s]" "default-method" "default-user" "1.2.3.4")))
	  (should (string-equal
		   (file-remote-p "/[/1.2.3.4]" 'method) "default-method"))
	  (should (string-equal
		   (file-remote-p "/[/1.2.3.4]" 'user) "default-user"))
	  (should (string-equal
		   (file-remote-p "/[/1.2.3.4]" 'host) "1.2.3.4"))
	  (should (string-equal (file-remote-p "/[/1.2.3.4]" 'localname) ""))
	  (should (string-equal (file-remote-p "/[/1.2.3.4]" 'hop) nil))

	  ;; Expand `tramp-default-method'.
	  (should (string-equal
		   (file-remote-p "/[/user@1.2.3.4]")
		   (format "/[%s/%s@%s]" "default-method" "user" "1.2.3.4")))
	  (should (string-equal
		   (file-remote-p
		    "/[/user@1.2.3.4]" 'method) "default-method"))
	  (should (string-equal
		   (file-remote-p "/[/user@1.2.3.4]" 'user) "user"))
	  (should (string-equal
		   (file-remote-p "/[/user@1.2.3.4]" 'host) "1.2.3.4"))
	  (should (string-equal
		   (file-remote-p "/[/user@1.2.3.4]" 'localname) ""))
	  (should (string-equal (file-remote-p "/[/user@1.2.3.4]" 'hop) nil))

	  ;; Expand `tramp-default-method' and `tramp-default-user'.
	  (should (string-equal
		   (file-remote-p "/[-/1.2.3.4]")
		   (format
		    "/[%s/%s@%s]" "default-method" "default-user" "1.2.3.4")))
	  (should (string-equal
		   (file-remote-p "/[-/1.2.3.4]" 'method) "default-method"))
	  (should (string-equal
		   (file-remote-p "/[-/1.2.3.4]" 'user) "default-user"))
	  (should (string-equal
		   (file-remote-p "/[-/1.2.3.4]" 'host) "1.2.3.4"))
	  (should (string-equal (file-remote-p "/[-/1.2.3.4]" 'localname) ""))
	  (should (string-equal (file-remote-p "/[-/1.2.3.4]" 'hop) nil))

	  ;; Expand `tramp-default-method'.
	  (should (string-equal
		   (file-remote-p "/[-/user@1.2.3.4]")
		   (format "/[%s/%s@%s]" "default-method" "user" "1.2.3.4")))
	  (should (string-equal
		   (file-remote-p
		    "/[-/user@1.2.3.4]" 'method) "default-method"))
	  (should (string-equal
		   (file-remote-p "/[-/user@1.2.3.4]" 'user) "user"))
	  (should (string-equal
		   (file-remote-p "/[-/user@1.2.3.4]" 'host) "1.2.3.4"))
	  (should (string-equal
		   (file-remote-p "/[-/user@1.2.3.4]" 'localname) ""))
	  (should (string-equal (file-remote-p "/[-/user@1.2.3.4]" 'hop) nil))

	  ;; Expand `tramp-default-user'.
	  (should (string-equal
		   (file-remote-p "/[method/1.2.3.4]")
		   (format "/[%s/%s@%s]" "method" "default-user" "1.2.3.4")))
	  (should (string-equal
		   (file-remote-p "/[method/1.2.3.4]" 'method) "method"))
	  (should (string-equal
		   (file-remote-p "/[method/1.2.3.4]" 'user) "default-user"))
	  (should (string-equal
		   (file-remote-p "/[method/1.2.3.4]" 'host) "1.2.3.4"))
	  (should (string-equal
		   (file-remote-p "/[method/1.2.3.4]" 'localname) ""))
	  (should (string-equal (file-remote-p "/[method/1.2.3.4]" 'hop) nil))

	  ;; No expansion.
	  (should (string-equal
		   (file-remote-p "/[method/user@1.2.3.4]")
		   (format "/[%s/%s@%s]" "method" "user" "1.2.3.4")))
	  (should (string-equal
		   (file-remote-p "/[method/user@1.2.3.4]" 'method) "method"))
	  (should (string-equal
		   (file-remote-p "/[method/user@1.2.3.4]" 'user) "user"))
	  (should (string-equal
		   (file-remote-p "/[method/user@1.2.3.4]" 'host) "1.2.3.4"))
	  (should (string-equal
		   (file-remote-p "/[method/user@1.2.3.4]" 'localname) ""))
	  (should (string-equal
		   (file-remote-p "/[method/user@1.2.3.4]" 'hop) nil))

	  ;; Expand `tramp-default-method', `tramp-default-user' and
	  ;; `tramp-default-host'.
	  (should (string-equal
		   (file-remote-p "/[/]")
		   (format
		    "/[%s/%s@%s]"
		    "default-method" "default-user" "default-host")))
	  (should (string-equal
		   (file-remote-p "/[/]" 'method) "default-method"))
	  (should (string-equal (file-remote-p "/[/]" 'user) "default-user"))
	  (should (string-equal (file-remote-p "/[/]" 'host) "default-host"))
	  (should (string-equal (file-remote-p "/[/]" 'localname) ""))
	  (should (string-equal (file-remote-p "/[/]" 'hop) nil))

	  ;; Expand `tramp-default-method' and `tramp-default-user'.
	  (let ((tramp-default-host "::1"))
	    (should (string-equal
		     (file-remote-p "/[/]")
		     (format
		      "/[%s/%s@%s]"
		      "default-method" "default-user" "::1")))
	    (should (string-equal
		     (file-remote-p "/[/]" 'method) "default-method"))
	    (should (string-equal (file-remote-p "/[/]" 'user) "default-user"))
	    (should (string-equal (file-remote-p "/[/]" 'host) "::1"))
	    (should (string-equal (file-remote-p "/[/]" 'localname) ""))
	    (should (string-equal (file-remote-p "/[/]" 'hop) nil)))

	  ;; Expand `tramp-default-method' and `tramp-default-user'.
	  (should (string-equal
		   (file-remote-p "/[/::1]")
		   (format
		    "/[%s/%s@%s]" "default-method" "default-user" "::1")))
	  (should (string-equal
		   (file-remote-p "/[/::1]" 'method) "default-method"))
	  (should (string-equal
		   (file-remote-p "/[/::1]" 'user) "default-user"))
	  (should (string-equal (file-remote-p "/[/::1]" 'host) "::1"))
	  (should (string-equal (file-remote-p "/[/::1]" 'localname) ""))
	  (should (string-equal (file-remote-p "/[/::1]" 'hop) nil))

	  ;; Expand `tramp-default-method'.
	  (should (string-equal
		   (file-remote-p "/[/user@::1]")
		   (format "/[%s/%s@%s]" "default-method" "user" "::1")))
	  (should (string-equal
		   (file-remote-p "/[/user@::1]" 'method) "default-method"))
	  (should (string-equal (file-remote-p "/[/user@::1]" 'user) "user"))
	  (should (string-equal (file-remote-p "/[/user@::1]" 'host) "::1"))
	  (should (string-equal (file-remote-p "/[/user@::1]" 'localname) ""))
	  (should (string-equal (file-remote-p "/[/user@::1]" 'hop) nil))

	  ;; Expand `tramp-default-method', `tramp-default-user' and
	  ;; `tramp-default-host'.
	  (should (string-equal
		   (file-remote-p "/[-/]")
		   (format
		    "/[%s/%s@%s]"
		    "default-method" "default-user" "default-host")))
	  (should (string-equal
		   (file-remote-p "/[-/]" 'method) "default-method"))
	  (should (string-equal (file-remote-p "/[-/]" 'user) "default-user"))
	  (should (string-equal (file-remote-p "/[-/]" 'host) "default-host"))
	  (should (string-equal (file-remote-p "/[-/]" 'localname) ""))
	  (should (string-equal (file-remote-p "/[-/]" 'hop) nil))

	  ;; Expand `tramp-default-method' and `tramp-default-user'.
	  (let ((tramp-default-host "::1"))
	    (should (string-equal
		     (file-remote-p "/[-/]")
		     (format
		      "/[%s/%s@%s]"
		      "default-method" "default-user" "::1")))
	    (should (string-equal
		     (file-remote-p "/[-/]" 'method) "default-method"))
	    (should (string-equal (file-remote-p "/[-/]" 'user) "default-user"))
	    (should (string-equal (file-remote-p "/[-/]" 'host) "::1"))
	    (should (string-equal (file-remote-p "/[-/]" 'localname) ""))
	    (should (string-equal (file-remote-p "/[-/]" 'hop) nil)))

	  ;; Expand `tramp-default-method' and `tramp-default-user'.
	  (should (string-equal
		   (file-remote-p "/[-/::1]")
		   (format
		    "/[%s/%s@%s]" "default-method" "default-user" "::1")))
	  (should (string-equal
		   (file-remote-p "/[-/::1]" 'method) "default-method"))
	  (should (string-equal
		   (file-remote-p "/[-/::1]" 'user) "default-user"))
	  (should (string-equal (file-remote-p "/[-/::1]" 'host) "::1"))
	  (should (string-equal (file-remote-p "/[-/::1]" 'localname) ""))
	  (should (string-equal (file-remote-p "/[-/::1]" 'hop) nil))

	  ;; Expand `tramp-default-method'.
	  (should (string-equal
		   (file-remote-p "/[-/user@::1]")
		   (format "/[%s/%s@%s]" "default-method" "user" "::1")))
	  (should (string-equal
		   (file-remote-p "/[-/user@::1]" 'method) "default-method"))
	  (should (string-equal (file-remote-p "/[-/user@::1]" 'user) "user"))
	  (should (string-equal (file-remote-p "/[-/user@::1]" 'host) "::1"))
	  (should (string-equal (file-remote-p "/[-/user@::1]" 'localname) ""))
	  (should (string-equal (file-remote-p "/[-/user@::1]" 'hop) nil))

	  ;; Expand `tramp-default-user'.
	  (should (string-equal
		   (file-remote-p "/[method/::1]")
		   (format "/[%s/%s@%s]" "method" "default-user" "::1")))
	  (should (string-equal
		   (file-remote-p "/[method/::1]" 'method) "method"))
	  (should (string-equal
		   (file-remote-p "/[method/::1]" 'user) "default-user"))
	  (should (string-equal (file-remote-p "/[method/::1]" 'host) "::1"))
	  (should (string-equal (file-remote-p "/[method/::1]" 'localname) ""))
	  (should (string-equal (file-remote-p "/[method/::1]" 'hop) nil))

	  ;; No expansion.
	  (should (string-equal
		   (file-remote-p "/[method/user@::1]")
		   (format "/[%s/%s@%s]" "method" "user" "::1")))
	  (should (string-equal
		   (file-remote-p "/[method/user@::1]" 'method) "method"))
	  (should (string-equal
		   (file-remote-p "/[method/user@::1]" 'user) "user"))
	  (should (string-equal
		   (file-remote-p "/[method/user@::1]" 'host) "::1"))
	  (should (string-equal
		   (file-remote-p "/[method/user@::1]" 'localname) ""))
	  (should (string-equal (file-remote-p "/[method/user@::1]" 'hop) nil))

	  ;; Local file name part.
	  (should (string-equal (file-remote-p "/[/host]/:" 'localname) "/:"))
	  (should (string-equal (file-remote-p "/[-/host]/:" 'localname) "/:"))
	  (should (string-equal (file-remote-p "/[method/]:" 'localname) ":"))
	  (should (string-equal (file-remote-p "/[method/] " 'localname) " "))
	  (should (string-equal
		   (file-remote-p "/[method/]file" 'localname) "file"))
	  (should (string-equal
		   (file-remote-p "/[method/]/path/to/file" 'localname)
		   "/path/to/file"))

	  ;; Multihop.
	  (should
	   (string-equal
	    (file-remote-p
	     "/[method1/user1@host1|method2/user2@host2]/path/to/file")
	    (format "/[%s/%s@%s|%s/%s@%s]"
		    "method1" "user1" "host1" "method2" "user2" "host2")))
	  (should
	   (string-equal
	    (file-remote-p
	     "/[method1/user1@host1|method2/user2@host2]/path/to/file" 'method)
	    "method2"))
	  (should
	   (string-equal
	    (file-remote-p
	     "/[method1/user1@host1|method2/user2@host2]/path/to/file" 'user)
	    "user2"))
	  (should
	   (string-equal
	    (file-remote-p
	     "/[method1/user1@host1|method2/user2@host2]/path/to/file" 'host)
	    "host2"))
	  (should
	   (string-equal
	    (file-remote-p
	     "/[method1/user1@host1|method2/user2@host2]/path/to/file"
	     'localname)
	    "/path/to/file"))
	  (should
	   (string-equal
	    (file-remote-p
	     "/[method1/user1@host1|method2/user2@host2]/path/to/file" 'hop)
	    (format "%s/%s@%s|"
		    "method1" "user1" "host1")))

	  (should
	   (string-equal
	    (file-remote-p
	     (concat
	      "/[method1/user1@host1"
	      "|method2/user2@host2"
	      "|method3/user3@host3]/path/to/file"))
	    (format "/[%s/%s@%s|%s/%s@%s|%s/%s@%s]"
		    "method1" "user1" "host1"
		    "method2" "user2" "host2"
		    "method3" "user3" "host3")))
	  (should
	   (string-equal
	    (file-remote-p
	     (concat
	      "/[method1/user1@host1"
	      "|method2/user2@host2"
	      "|method3/user3@host3]/path/to/file")
	     'method)
	    "method3"))
	  (should
	   (string-equal
	    (file-remote-p
	     (concat
	      "/[method1/user1@host1"
	      "|method2/user2@host2"
	      "|method3/user3@host3]/path/to/file")
	     'user)
	    "user3"))
	  (should
	   (string-equal
	    (file-remote-p
	     (concat
	      "/[method1/user1@host1"
	      "|method2/user2@host2"
	      "|method3/user3@host3]/path/to/file")
	     'host)
	    "host3"))
	  (should
	   (string-equal
	    (file-remote-p
	     (concat
	      "/[method1/user1@host1"
	      "|method2/user2@host2"
	      "|method3/user3@host3]/path/to/file")
	     'localname)
	    "/path/to/file"))
	  (should
	   (string-equal
	    (file-remote-p
	     (concat
	      "/[method1/user1@host1"
	      "|method2/user2@host2"
	      "|method3/user3@host3]/path/to/file")
	     'hop)
	    (format "%s/%s@%s|%s/%s@%s|"
		    "method1" "user1" "host1" "method2" "user2" "host2")))

	  ;; Expand `tramp-default-method-alist'.
	  (add-to-list 'tramp-default-method-alist '("host1" "user1" "method1"))
	  (add-to-list 'tramp-default-method-alist '("host2" "user2" "method2"))
	  (add-to-list 'tramp-default-method-alist '("host3" "user3" "method3"))
	  (should
	   (string-equal
	    (file-remote-p
	     (concat
	      "/[/user1@host1"
	      "|/user2@host2"
	      "|/user3@host3]/path/to/file"))
	    (format "/[/%s@%s|/%s@%s|%s/%s@%s]"
		    "user1" "host1"
		    "user2" "host2"
		    "method3" "user3" "host3")))

	  ;; Expand `tramp-default-user-alist'.
	  (add-to-list 'tramp-default-user-alist '("method1" "host1" "user1"))
	  (add-to-list 'tramp-default-user-alist '("method2" "host2" "user2"))
	  (add-to-list 'tramp-default-user-alist '("method3" "host3" "user3"))
	  (should
	   (string-equal
	    (file-remote-p
	     (concat
	      "/[method1/host1"
	      "|method2/host2"
	      "|method3/host3]/path/to/file"))
	    (format "/[%s/%s|%s/%s|%s/%s@%s]"
		    "method1" "host1"
		    "method2" "host2"
		    "method3" "user3" "host3")))

	  ;; Expand `tramp-default-host-alist'.
	  (add-to-list 'tramp-default-host-alist '("method1" "user1" "host1"))
	  (add-to-list 'tramp-default-host-alist '("method2" "user2" "host2"))
	  (add-to-list 'tramp-default-host-alist '("method3" "user3" "host3"))
	  (should
	   (string-equal
	    (file-remote-p
	     (concat
	      "/[method1/user1@"
	      "|method2/user2@"
	      "|method3/user3@]/path/to/file"))
	    (format "/[%s/%s@|%s/%s@|%s/%s@%s]"
		    "method1" "user1"
		    "method2" "user2"
		    "method3" "user3" "host3"))))

      ;; Exit.
      (tramp-change-syntax syntax))))

(ert-deftest tramp-test03-file-name-defaults ()
  "Check default values for some methods."
  ;; Default values in tramp-adb.el.
  (should (string-equal (file-remote-p "/adb::" 'host) ""))
  ;; Default values in tramp-ftp.el.
  (should (string-equal (file-remote-p "/-:ftp.host:" 'method) "ftp"))
  (dolist (u '("ftp" "anonymous"))
    (should (string-equal (file-remote-p (format "/-:%s@:" u) 'method) "ftp")))
  ;; Default values in tramp-gvfs.el.
  (when (and (load "tramp-gvfs" 'noerror 'nomessage)
	     (symbol-value 'tramp-gvfs-enabled))
    (should (string-equal (file-remote-p "/synce::" 'user) nil)))
  ;; Default values in tramp-sh.el.
  (dolist (h `("127.0.0.1" "[::1]" "localhost" "localhost6" ,(system-name)))
    (should
     (string-equal (file-remote-p (format "/-:root@%s:" h) 'method) "su")))
  (dolist (m '("su" "sudo" "ksu"))
    (should (string-equal (file-remote-p (format "/%s::" m) 'user) "root")))
  (dolist (m '("rcp" "remcp" "rsh" "telnet" "krlogin" "fcp"))
    (should
     (string-equal (file-remote-p (format "/%s::" m) 'user) (user-login-name))))
  ;; Default values in tramp-smb.el.
  (should (string-equal (file-remote-p "/smb::" 'user) nil)))

(ert-deftest tramp-test04-substitute-in-file-name ()
  "Check `substitute-in-file-name'."
  (should (string-equal (substitute-in-file-name "/method:host://foo") "/foo"))
  (should
   (string-equal
    (substitute-in-file-name "/method:host:/path//foo") "/method:host:/foo"))
  (should
   (string-equal (substitute-in-file-name "/method:host:/path///foo") "/foo"))
  ;; Quoting local part.
  (should
   (string-equal
    (substitute-in-file-name "/method:host:/://foo") "/method:host:/://foo"))
  (should
   (string-equal
    (substitute-in-file-name "/method:host:/:/path//foo")
    "/method:host:/:/path//foo"))
  (should
   (string-equal
    (substitute-in-file-name "/method:host:/:/path///foo")
    "/method:host:/:/path///foo"))

  (should
   (string-equal
    (substitute-in-file-name "/method:host:/path/~/foo") "/method:host:~/foo"))
  (should
   (string-equal (substitute-in-file-name "/method:host:/path//~/foo") "~/foo"))
  ;; Quoting local part.
  (should
   (string-equal
    (substitute-in-file-name "/method:host:/:/path/~/foo")
    "/method:host:/:/path/~/foo"))
  (should
   (string-equal
    (substitute-in-file-name "/method:host:/:/path//~/foo")
    "/method:host:/:/path//~/foo"))

  (let (process-environment)
    (should
     (string-equal
      (substitute-in-file-name "/method:host:/path/$FOO")
      "/method:host:/path/$FOO"))
    (setenv "FOO" "bla")
    (should
     (string-equal
      (substitute-in-file-name "/method:host:/path/$FOO")
      "/method:host:/path/bla"))
    (should
     (string-equal
      (substitute-in-file-name "/method:host:/path/$$FOO")
      "/method:host:/path/$FOO"))
    ;; Quoting local part.
    (should
     (string-equal
      (substitute-in-file-name "/method:host:/:/path/$FOO")
      "/method:host:/:/path/$FOO"))
    (setenv "FOO" "bla")
    (should
     (string-equal
      (substitute-in-file-name "/method:host:/:/path/$FOO")
      "/method:host:/:/path/$FOO"))
    (should
     (string-equal
      (substitute-in-file-name "/method:host:/:/path/$$FOO")
      "/method:host:/:/path/$$FOO"))))

(ert-deftest tramp-test05-expand-file-name ()
  "Check `expand-file-name'."
  (should
   (string-equal
    (expand-file-name "/method:host:/path/./file") "/method:host:/path/file"))
  (should
   (string-equal
    (expand-file-name "/method:host:/path/../file") "/method:host:/file"))
  ;; Quoting local part.
  (should
   (string-equal
    (expand-file-name "/method:host:/:/path/./file")
    "/method:host:/:/path/file"))
  (should
   (string-equal
    (expand-file-name "/method:host:/:/path/../file") "/method:host:/:/file"))
  (should
   (string-equal
    (expand-file-name "/method:host:/:/~/path/./file")
    "/method:host:/:/~/path/file")))

;; The following test is inspired by Bug#26911.  It is rather a bug in
;; `expand-file-name', and it fails for all Emacs versions.  Test
;; added for later, when it is fixed.
(ert-deftest tramp-test05-expand-file-name-relative ()
  "Check `expand-file-name'."
  ;; Mark as failed until bug has been fixed.
  :expected-result :failed
  (skip-unless (tramp--test-enabled))
  ;; These are the methods the test doesn't fail.
  (when (or (tramp--test-adb-p) (tramp--test-gvfs-p)
	    (tramp-smb-file-name-p tramp-test-temporary-file-directory))
    (setf (ert-test-expected-result-type
	   (ert-get-test 'tramp-test05-expand-file-name-relative))
	  :passed))

  (should
   (string-equal
    (let ((default-directory
	    (concat
	     (file-remote-p tramp-test-temporary-file-directory) "/path")))
      (expand-file-name ".." "./"))
    (concat (file-remote-p tramp-test-temporary-file-directory) "/"))))

(ert-deftest tramp-test06-directory-file-name ()
  "Check `directory-file-name'.
This checks also `file-name-as-directory', `file-name-directory',
`file-name-nondirectory' and `unhandled-file-name-directory'."
  (should
   (string-equal
    (directory-file-name "/method:host:/path/to/file")
    "/method:host:/path/to/file"))
  (should
   (string-equal
    (directory-file-name "/method:host:/path/to/file/")
    "/method:host:/path/to/file"))
  (should
   (string-equal
    (directory-file-name "/method:host:/path/to/file//")
    "/method:host:/path/to/file"))
  (should
   (string-equal
    (file-name-as-directory "/method:host:/path/to/file")
    "/method:host:/path/to/file/"))
  (should
   (string-equal
    (file-name-as-directory "/method:host:/path/to/file/")
    "/method:host:/path/to/file/"))
  (should
   (string-equal
    (file-name-directory "/method:host:/path/to/file")
    "/method:host:/path/to/"))
  (should
   (string-equal
    (file-name-directory "/method:host:/path/to/file/")
    "/method:host:/path/to/file/"))
  (should
   (string-equal (file-name-nondirectory "/method:host:/path/to/file") "file"))
  (should
   (string-equal (file-name-nondirectory "/method:host:/path/to/file/") ""))
  (should-not
   (unhandled-file-name-directory "/method:host:/path/to/file"))

  ;; Bug#10085.
  (when (tramp--test-enabled) ;; Packages like tramp-gvfs.el might be disabled.
    (dolist (n-e '(nil t))
      ;; We must clear `tramp-default-method'.  On hydra, it is "ftp",
      ;; which ruins the tests.
      (let ((non-essential n-e)
	    tramp-default-method)
	(dolist
	    (file
	     `(,(format
		 "/%s::"
		 (file-remote-p tramp-test-temporary-file-directory 'method))
	       ,(format
		  "/-:%s:"
		  (file-remote-p tramp-test-temporary-file-directory 'host))))
	  (should (string-equal (directory-file-name file) file))
	  (should
	   (string-equal
	    (file-name-as-directory file)
	    (if (tramp-completion-mode-p)
		file (concat file "./"))))
	  (should (string-equal (file-name-directory file) file))
	  (should (string-equal (file-name-nondirectory file) "")))))))

(ert-deftest tramp-test07-file-exists-p ()
  "Check `file-exist-p', `write-region' and `delete-file'."
  (skip-unless (tramp--test-enabled))

  (dolist (quoted (if tramp--test-expensive-test '(nil t) '(nil)))
    (let ((tmp-name (tramp--test-make-temp-name nil quoted)))
      (should-not (file-exists-p tmp-name))
      (write-region "foo" nil tmp-name)
      (should (file-exists-p tmp-name))
      (delete-file tmp-name)
      (should-not (file-exists-p tmp-name)))))

(ert-deftest tramp-test08-file-local-copy ()
  "Check `file-local-copy'."
  (skip-unless (tramp--test-enabled))

  (dolist (quoted (if tramp--test-expensive-test '(nil t) '(nil)))
    (let ((tmp-name1 (tramp--test-make-temp-name nil quoted))
	  tmp-name2)
      (unwind-protect
	  (progn
	    (write-region "foo" nil tmp-name1)
	    (should (setq tmp-name2 (file-local-copy tmp-name1)))
	    (with-temp-buffer
	      (insert-file-contents tmp-name2)
	      (should (string-equal (buffer-string) "foo")))
	    ;; Check also that a file transfer with compression works.
	    (let ((default-directory tramp-test-temporary-file-directory)
		  (tramp-copy-size-limit 4)
		  (tramp-inline-compress-start-size 2))
	      (delete-file tmp-name2)
	      (should (setq tmp-name2 (file-local-copy tmp-name1))))
	    ;; Error case.
	    (delete-file tmp-name1)
	    (delete-file tmp-name2)
	    (should-error
	     (setq tmp-name2 (file-local-copy tmp-name1))
	     :type tramp-file-missing))

	;; Cleanup.
	(ignore-errors
	  (delete-file tmp-name1)
	  (delete-file tmp-name2))))))

(ert-deftest tramp-test09-insert-file-contents ()
  "Check `insert-file-contents'."
  (skip-unless (tramp--test-enabled))

  (dolist (quoted (if tramp--test-expensive-test '(nil t) '(nil)))
    (let ((tmp-name (tramp--test-make-temp-name nil quoted)))
      (unwind-protect
	  (with-temp-buffer
	    (write-region "foo" nil tmp-name)
	    (insert-file-contents tmp-name)
	    (should (string-equal (buffer-string) "foo"))
	    (insert-file-contents tmp-name)
	    (should (string-equal (buffer-string) "foofoo"))
	    ;; Insert partly.
	    (insert-file-contents tmp-name nil 1 3)
	    (should (string-equal (buffer-string) "oofoofoo"))
	    ;; Replace.
	    (insert-file-contents tmp-name nil nil nil 'replace)
	    (should (string-equal (buffer-string) "foo"))
	    ;; Error case.
	    (delete-file tmp-name)
	    (should-error
	     (insert-file-contents tmp-name)
	     :type tramp-file-missing))

	;; Cleanup.
	(ignore-errors (delete-file tmp-name))))))

(ert-deftest tramp-test10-write-region ()
  "Check `write-region'."
  (skip-unless (tramp--test-enabled))

  (dolist (quoted (if tramp--test-expensive-test '(nil t) '(nil)))
    (let ((tmp-name (tramp--test-make-temp-name nil quoted)))
      (unwind-protect
	  (progn
            ;; Write buffer.  Use absolute and relative file name.
	    (with-temp-buffer
	      (insert "foo")
	      (write-region nil nil tmp-name))
	    (with-temp-buffer
	      (insert-file-contents tmp-name)
	      (should (string-equal (buffer-string) "foo")))
	    (delete-file tmp-name)
	    (with-temp-buffer
	      (insert "foo")
	      (should-not (file-exists-p tmp-name))
	      (let ((default-directory (file-name-directory tmp-name)))
		(should-not (file-exists-p (file-name-nondirectory tmp-name)))
		(write-region nil nil (file-name-nondirectory tmp-name))
		(should (file-exists-p (file-name-nondirectory tmp-name))))
	      (should (file-exists-p tmp-name)))
	    (with-temp-buffer
	      (insert-file-contents tmp-name)
	      (should (string-equal (buffer-string) "foo")))

	    ;; Append.
	    (with-temp-buffer
	      (insert "bla")
	      (write-region nil nil tmp-name 'append))
	    (with-temp-buffer
	      (insert-file-contents tmp-name)
	      (should (string-equal (buffer-string) "foobla")))
	    (with-temp-buffer
	      (insert "baz")
	      (write-region nil nil tmp-name 3))
	    (with-temp-buffer
	      (insert-file-contents tmp-name)
	      (should (string-equal (buffer-string) "foobaz")))

	    ;; Write string.
	    (write-region "foo" nil tmp-name)
	    (with-temp-buffer
	      (insert-file-contents tmp-name)
	      (should (string-equal (buffer-string) "foo")))

	    ;; Write partly.
	    (with-temp-buffer
	      (insert "123456789")
	      (write-region 3 5 tmp-name))
	    (with-temp-buffer
	      (insert-file-contents tmp-name)
	      (should (string-equal (buffer-string) "34")))

	    ;; Check message.
	    ;; Macro `ert-with-message-capture' was introduced in Emacs 26.1.
	    (with-no-warnings (when (symbol-plist 'ert-with-message-capture)
	      (let ((tramp-message-show-message t))
		(dolist (noninteractive '(nil t))
		  (dolist (visit '(nil t "string" no-message))
		    (ert-with-message-capture tramp--test-messages
		      (write-region "foo" nil tmp-name nil visit)
		      ;; We must check the last line.  There could be
		      ;; other messages from the progress reporter.
		      (should
		       (string-match
			(if (and (null noninteractive)
				 (or (eq visit t) (null visit) (stringp visit)))
			    (format "^Wrote %s\n\\'" tmp-name) "^\\'")
			tramp--test-messages))))))))

	    ;; Do not overwrite if excluded.
	    (cl-letf (((symbol-function 'y-or-n-p) (lambda (_prompt) t)))
	      (write-region "foo" nil tmp-name nil nil nil 'mustbenew))
	    ;; `mustbenew' is passed to Tramp since Emacs 26.1.
	    (when (tramp--test-emacs26-p)
	      (should-error
	       (cl-letf (((symbol-function 'y-or-n-p) 'ignore))
		 (write-region "foo" nil tmp-name nil nil nil 'mustbenew))
               :type 'file-already-exists)
	      (should-error
	       (write-region "foo" nil tmp-name nil nil nil 'excl)
	       :type 'file-already-exists)))

	;; Cleanup.
	(ignore-errors (delete-file tmp-name))))))

(ert-deftest tramp-test11-copy-file ()
  "Check `copy-file'."
  (skip-unless (tramp--test-enabled))

<<<<<<< HEAD
  ;; `filename-non-special' has been fixed in Emacs 27.1, see Bug#29579.
  (dolist (quoted (if (and tramp--test-expensive-test (tramp--test-emacs27-p))
		      '(nil t) '(nil)))
=======
  ;; TODO: The quoted case does not work.  Copy local file to remote.
  ;;(dolist (quoted (if tramp--test-expensive-test '(nil t) '(nil)))
  (let (quoted)
>>>>>>> e2090345
    (let ((tmp-name1 (tramp--test-make-temp-name nil quoted))
	  (tmp-name2 (tramp--test-make-temp-name nil quoted))
	  (tmp-name3 (tramp--test-make-temp-name 'local quoted)))
      (dolist (source-target
	       `(;; Copy on remote side.
		 (,tmp-name1 . ,tmp-name2)
		 ;; Copy from remote side to local side.
		 (,tmp-name1 . ,tmp-name3)
		 ;; Copy from local side to remote side.
		 (,tmp-name3 . ,tmp-name1)))
	(let ((source (car source-target))
	      (target (cdr source-target)))

	  ;; Copy simple file.
	  (unwind-protect
	      (progn
		(write-region "foo" nil source)
		(should (file-exists-p source))
		(copy-file source target)
		(should (file-exists-p target))
		(with-temp-buffer
		  (insert-file-contents target)
		  (should (string-equal (buffer-string) "foo")))
		(should-error
		 (copy-file source target)
		 :type 'file-already-exists)
		(copy-file source target 'ok))

	    ;; Cleanup.
	    (ignore-errors (delete-file source))
	    (ignore-errors (delete-file target)))

	  ;; Copy file to directory.
	  (unwind-protect
	      ;; FIXME: This fails on my QNAP server, see
	      ;; /share/Web/owncloud/data/owncloud.log
	      (unless (tramp--test-owncloud-p)
		(write-region "foo" nil source)
		(should (file-exists-p source))
		(make-directory target)
		(should (file-directory-p target))
		;; This has been changed in Emacs 26.1.
		(when (tramp--test-emacs26-p)
		  (should-error
		   (copy-file source target)
		   :type 'file-already-exists))
		(copy-file source (file-name-as-directory target))
		(should
		 (file-exists-p
		  (expand-file-name (file-name-nondirectory source) target))))

	    ;; Cleanup.
	    (ignore-errors (delete-file source))
	    (ignore-errors (delete-directory target 'recursive)))

	  ;; Copy directory to existing directory.
	  (unwind-protect
	      ;; FIXME: This fails on my QNAP server, see
	      ;; /share/Web/owncloud/data/owncloud.log
	      (unless (and (tramp--test-owncloud-p)
			   (or (not (file-remote-p source))
			       (not (file-remote-p target))))
		(make-directory source)
		(should (file-directory-p source))
		(write-region "foo" nil (expand-file-name "foo" source))
		(should (file-exists-p (expand-file-name "foo" source)))
		(make-directory target)
		(should (file-directory-p target))
		;; Directory `target' exists already, so we must use
		;; `file-name-as-directory'.
		(copy-file source (file-name-as-directory target))
		(should
		 (file-exists-p
		  (expand-file-name
		   (concat (file-name-nondirectory source) "/foo") target))))

	    ;; Cleanup.
	    (ignore-errors (delete-directory source 'recursive))
	    (ignore-errors (delete-directory target 'recursive)))

	  ;; Copy directory/file to non-existing directory.
	  (unwind-protect
	      ;; FIXME: This fails on my QNAP server, see
	      ;; /share/Web/owncloud/data/owncloud.log
	      (unless
		  (and (tramp--test-owncloud-p) (not (file-remote-p source)))
		(make-directory source)
		(should (file-directory-p source))
		(write-region "foo" nil (expand-file-name "foo" source))
		(should (file-exists-p (expand-file-name "foo" source)))
		(make-directory target)
		(should (file-directory-p target))
		(copy-file
		 source
		 (expand-file-name (file-name-nondirectory source) target))
		(should
		 (file-exists-p
		  (expand-file-name
		   (concat (file-name-nondirectory source) "/foo") target))))

	    ;; Cleanup.
	    (ignore-errors (delete-directory source 'recursive))
	    (ignore-errors (delete-directory target 'recursive))))))))

(ert-deftest tramp-test12-rename-file ()
  "Check `rename-file'."
  (skip-unless (tramp--test-enabled))

<<<<<<< HEAD
  ;; `filename-non-special' has been fixed in Emacs 27.1, see Bug#29579.
  (dolist (quoted (if (and tramp--test-expensive-test (tramp--test-emacs27-p))
		      '(nil t) '(nil)))
=======
  ;; TODO: The quoted case does not work.
  ;;(dolist (quoted (if tramp--test-expensive-test '(nil t) '(nil)))
  (let (quoted)
>>>>>>> e2090345
    (let ((tmp-name1 (tramp--test-make-temp-name nil quoted))
	  (tmp-name2 (tramp--test-make-temp-name nil quoted))
	  (tmp-name3 (tramp--test-make-temp-name 'local quoted)))
      (dolist (source-target
	       `(;; Rename on remote side.
		 (,tmp-name1 . ,tmp-name2)
		 ;; Rename from remote side to local side.
		 (,tmp-name1 . ,tmp-name3)
		 ;; Rename from local side to remote side.
		 (,tmp-name3 . ,tmp-name1)))
	(let ((source (car source-target))
	      (target (cdr source-target)))

	  ;; Rename simple file.
	  (unwind-protect
	      (progn
		(write-region "foo" nil source)
		(should (file-exists-p source))
		(rename-file source target)
		(should-not (file-exists-p source))
		(should (file-exists-p target))
		(with-temp-buffer
		  (insert-file-contents target)
		  (should (string-equal (buffer-string) "foo")))
		(write-region "foo" nil source)
		(should (file-exists-p source))
		(should-error
		 (rename-file source target)
		 :type 'file-already-exists)
		(rename-file source target 'ok)
		(should-not (file-exists-p source)))

	    ;; Cleanup.
	    (ignore-errors (delete-file source))
	    (ignore-errors (delete-file target)))

	  ;; Rename file to directory.
	  (unwind-protect
	      (progn
		(write-region "foo" nil source)
		(should (file-exists-p source))
		(make-directory target)
		(should (file-directory-p target))
		;; This has been changed in Emacs 26.1.
		(when (tramp--test-emacs26-p)
		  (should-error
		   (rename-file source target)
		   :type 'file-already-exists))
		(rename-file source (file-name-as-directory target))
		(should-not (file-exists-p source))
		(should
		 (file-exists-p
		  (expand-file-name (file-name-nondirectory source) target))))

	    ;; Cleanup.
	    (ignore-errors (delete-file source))
	    (ignore-errors (delete-directory target 'recursive)))

	  ;; Rename directory to existing directory.
	  (unwind-protect
	      ;; FIXME: This fails on my QNAP server, see
	      ;; /share/Web/owncloud/data/owncloud.log
	      (unless (tramp--test-owncloud-p)
		(make-directory source)
		(should (file-directory-p source))
		(write-region "foo" nil (expand-file-name "foo" source))
		(should (file-exists-p (expand-file-name "foo" source)))
		(make-directory target)
		(should (file-directory-p target))
		;; Directory `target' exists already, so we must use
		;; `file-name-as-directory'.
		(rename-file source (file-name-as-directory target))
		(should-not (file-exists-p source))
		(should
		 (file-exists-p
		  (expand-file-name
		   (concat (file-name-nondirectory source) "/foo") target))))

	    ;; Cleanup.
	    (ignore-errors (delete-directory source 'recursive))
	    (ignore-errors (delete-directory target 'recursive)))

	  ;; Rename directory/file to non-existing directory.
	  (unwind-protect
	      ;; FIXME: This fails on my QNAP server, see
	      ;; /share/Web/owncloud/data/owncloud.log
	      (unless (tramp--test-owncloud-p)
		(make-directory source)
		(should (file-directory-p source))
		(write-region "foo" nil (expand-file-name "foo" source))
		(should (file-exists-p (expand-file-name "foo" source)))
		(make-directory target)
		(should (file-directory-p target))
		(rename-file
		 source
		 (expand-file-name (file-name-nondirectory source) target))
		(should-not (file-exists-p source))
		(should
		 (file-exists-p
		  (expand-file-name
		   (concat (file-name-nondirectory source) "/foo") target))))

	    ;; Cleanup.
	    (ignore-errors (delete-directory source 'recursive))
	    (ignore-errors (delete-directory target 'recursive))))))))

(ert-deftest tramp-test13-make-directory ()
  "Check `make-directory'.
This tests also `file-directory-p' and `file-accessible-directory-p'."
  (skip-unless (tramp--test-enabled))

  (dolist (quoted (if tramp--test-expensive-test '(nil t) '(nil)))
    (let* ((tmp-name1 (tramp--test-make-temp-name nil quoted))
	   (tmp-name2 (expand-file-name "foo/bar" tmp-name1)))
      (unwind-protect
	  (progn
	    (make-directory tmp-name1)
	    (should (file-directory-p tmp-name1))
	    (should (file-accessible-directory-p tmp-name1))
	    (should-error (make-directory tmp-name2) :type 'file-error)
	    (make-directory tmp-name2 'parents)
	    (should (file-directory-p tmp-name2))
	    (should (file-accessible-directory-p tmp-name2))
	    ;; If PARENTS is non-nil, `make-directory' shall not
	    ;; signal an error when DIR exists already.
	    (make-directory tmp-name2 'parents))

	;; Cleanup.
	(ignore-errors (delete-directory tmp-name1 'recursive))))))

(ert-deftest tramp-test14-delete-directory ()
  "Check `delete-directory'."
  (skip-unless (tramp--test-enabled))

  (dolist (quoted (if tramp--test-expensive-test '(nil t) '(nil)))
    (let ((tmp-name (tramp--test-make-temp-name nil quoted)))
      ;; Delete empty directory.
      (make-directory tmp-name)
      (should (file-directory-p tmp-name))
      (delete-directory tmp-name)
      (should-not (file-directory-p tmp-name))
      ;; Delete non-empty directory.
      (make-directory tmp-name)
      (should (file-directory-p tmp-name))
      (write-region "foo" nil (expand-file-name "bla" tmp-name))
      (should (file-exists-p (expand-file-name "bla" tmp-name)))
      (should-error (delete-directory tmp-name) :type 'file-error)
      (delete-directory tmp-name 'recursive)
      (should-not (file-directory-p tmp-name)))))

(ert-deftest tramp-test15-copy-directory ()
  "Check `copy-directory'."
  (skip-unless (tramp--test-enabled))

  (dolist (quoted (if tramp--test-expensive-test '(nil t) '(nil)))
    (let* ((tmp-name1 (tramp--test-make-temp-name nil quoted))
	   (tmp-name2 (tramp--test-make-temp-name nil quoted))
	   (tmp-name3 (expand-file-name
		       (file-name-nondirectory tmp-name1) tmp-name2))
	   (tmp-name4 (expand-file-name "foo" tmp-name1))
	   (tmp-name5 (expand-file-name "foo" tmp-name2))
	   (tmp-name6 (expand-file-name "foo" tmp-name3)))

      ;; Copy complete directory.
      (unwind-protect
	  (progn
	    ;; Copy empty directory.
	    (make-directory tmp-name1)
	    (write-region "foo" nil tmp-name4)
	    (should (file-directory-p tmp-name1))
	    (should (file-exists-p tmp-name4))
	    (copy-directory tmp-name1 tmp-name2)
	    (should (file-directory-p tmp-name2))
	    (should (file-exists-p tmp-name5))
	    ;; Target directory does exist already.
	    ;; This has been changed in Emacs 26.1.
	    (when (tramp--test-emacs26-p)
	      (should-error
	       (copy-directory tmp-name1 tmp-name2)
	       :type 'file-error))
	    (copy-directory tmp-name1 (file-name-as-directory tmp-name2))
	    (should (file-directory-p tmp-name3))
	    (should (file-exists-p tmp-name6)))

	;; Cleanup.
	(ignore-errors
	  (delete-directory tmp-name1 'recursive)
	  (delete-directory tmp-name2 'recursive)))

      ;; Copy directory contents.
      (unwind-protect
	  (progn
	    ;; Copy empty directory.
	    (make-directory tmp-name1)
	    (write-region "foo" nil tmp-name4)
	    (should (file-directory-p tmp-name1))
	    (should (file-exists-p tmp-name4))
	    (copy-directory tmp-name1 tmp-name2 nil 'parents 'contents)
	    (should (file-directory-p tmp-name2))
	    (should (file-exists-p tmp-name5))
	    ;; Target directory does exist already.
	    (delete-file tmp-name5)
	    (should-not (file-exists-p tmp-name5))
	    (copy-directory
	     tmp-name1 (file-name-as-directory tmp-name2)
	     nil 'parents 'contents)
	    (should (file-directory-p tmp-name2))
	    (should (file-exists-p tmp-name5))
	    (should-not (file-directory-p tmp-name3))
	    (should-not (file-exists-p tmp-name6)))

	;; Cleanup.
	(ignore-errors
	  (delete-directory tmp-name1 'recursive)
	  (delete-directory tmp-name2 'recursive))))))

(ert-deftest tramp-test16-directory-files ()
  "Check `directory-files'."
  (skip-unless (tramp--test-enabled))

  (dolist (quoted (if tramp--test-expensive-test '(nil t) '(nil)))
    (let* ((tmp-name1 (tramp--test-make-temp-name nil quoted))
	   (tmp-name2 (expand-file-name "bla" tmp-name1))
	   (tmp-name3 (expand-file-name "foo" tmp-name1)))
      (unwind-protect
	  (progn
	    (make-directory tmp-name1)
	    (write-region "foo" nil tmp-name2)
	    (write-region "bla" nil tmp-name3)
	    (should (file-directory-p tmp-name1))
	    (should (file-exists-p tmp-name2))
	    (should (file-exists-p tmp-name3))
	    (should (equal (directory-files tmp-name1) '("." ".." "bla" "foo")))
	    (should (equal (directory-files tmp-name1 'full)
			   `(,(concat tmp-name1 "/.")
			     ,(concat tmp-name1 "/..")
			     ,tmp-name2 ,tmp-name3)))
	    (should (equal (directory-files
			    tmp-name1 nil directory-files-no-dot-files-regexp)
			   '("bla" "foo")))
	    (should (equal (directory-files
			    tmp-name1 'full directory-files-no-dot-files-regexp)
			   `(,tmp-name2 ,tmp-name3))))

	;; Cleanup.
	(ignore-errors (delete-directory tmp-name1 'recursive))))))

;; This is not a file name handler test.  But Tramp needed to apply an
;; advice for older Emacs versions, so we check that this has been fixed.
(ert-deftest tramp-test16-file-expand-wildcards ()
  "Check `file-expand-wildcards'."
  (skip-unless (tramp--test-enabled))

  (dolist (quoted (if tramp--test-expensive-test '(nil t) '(nil)))
    (let* ((tmp-name1 (tramp--test-make-temp-name nil quoted))
	   (tmp-name2 (expand-file-name "foo" tmp-name1))
	   (tmp-name3 (expand-file-name "bar" tmp-name1))
	   (tmp-name4 (expand-file-name "baz" tmp-name1))
	   (default-directory tmp-name1))
      (unwind-protect
	  (progn
	    (make-directory tmp-name1)
	    (write-region "foo" nil tmp-name2)
	    (write-region "bar" nil tmp-name3)
	    (write-region "baz" nil tmp-name4)
	    (should (file-directory-p tmp-name1))
	    (should (file-exists-p tmp-name2))
	    (should (file-exists-p tmp-name3))
	    (should (file-exists-p tmp-name4))

	    ;; `sort' works destructive.
	    (should
	     (equal (file-expand-wildcards "*")
		    (sort (copy-sequence '("foo" "bar" "baz")) 'string<)))
	    (should
	     (equal (file-expand-wildcards "ba?")
		    (sort (copy-sequence '("bar" "baz")) 'string<)))
	    (should
	     (equal (file-expand-wildcards "ba[rz]")
		    (sort (copy-sequence '("bar" "baz")) 'string<)))

	    (should
	     (equal
	      (file-expand-wildcards "*" 'full)
	      (sort
	       (copy-sequence `(,tmp-name2 ,tmp-name3 ,tmp-name4)) 'string<)))
	    (should
	     (equal
	      (file-expand-wildcards "ba?" 'full)
	      (sort (copy-sequence `(,tmp-name3 ,tmp-name4)) 'string<)))
	    (should
	     (equal
	      (file-expand-wildcards "ba[rz]" 'full)
	      (sort (copy-sequence `(,tmp-name3 ,tmp-name4)) 'string<)))

	    (should
	     (equal
	      (file-expand-wildcards (concat tmp-name1 "/" "*"))
	      (sort
	       (copy-sequence `(,tmp-name2 ,tmp-name3 ,tmp-name4)) 'string<)))
	    (should
	     (equal
	      (file-expand-wildcards (concat tmp-name1 "/" "ba?"))
	      (sort (copy-sequence `(,tmp-name3 ,tmp-name4)) 'string<)))
	    (should
	     (equal
	      (file-expand-wildcards (concat tmp-name1 "/" "ba[rz]"))
	      (sort (copy-sequence `(,tmp-name3 ,tmp-name4)) 'string<))))

	;; Cleanup.
	(ignore-errors
	  (delete-directory tmp-name1 'recursive))))))

(ert-deftest tramp-test17-insert-directory ()
  "Check `insert-directory'."
  (skip-unless (tramp--test-enabled))

  (dolist (quoted (if tramp--test-expensive-test '(nil t) '(nil)))
    (let* ((tmp-name1
            (expand-file-name (tramp--test-make-temp-name nil quoted)))
	   (tmp-name2 (expand-file-name "foo" tmp-name1))
	   ;; We test for the summary line.  Keyword "total" could be localized.
	   (process-environment
	    (append '("LANG=C" "LANGUAGE=C" "LC_ALL=C") process-environment)))
      (unwind-protect
	  (progn
	    (make-directory tmp-name1)
	    (write-region "foo" nil tmp-name2)
	    (should (file-directory-p tmp-name1))
	    (should (file-exists-p tmp-name2))
	    (with-temp-buffer
	      (insert-directory tmp-name1 nil)
	      (goto-char (point-min))
	      (should (looking-at-p (regexp-quote tmp-name1))))
	    ;; This has been fixed in Emacs 26.1.  See Bug#29423.
	    (when (tramp--test-emacs26-p)
	      (with-temp-buffer
	        (insert-directory (file-name-as-directory tmp-name1) nil)
	        (goto-char (point-min))
	        (should
                 (looking-at-p
                  (regexp-quote (file-name-as-directory tmp-name1))))))
	    (with-temp-buffer
	      (insert-directory tmp-name1 "-al")
	      (goto-char (point-min))
	      (should
	       (looking-at-p (format "^.+ %s$" (regexp-quote tmp-name1)))))
	    (with-temp-buffer
	      (insert-directory (file-name-as-directory tmp-name1) "-al")
	      (goto-char (point-min))
	      (should
	       (looking-at-p (format "^.+ %s/$" (regexp-quote tmp-name1)))))
	    (with-temp-buffer
	      (insert-directory
	       (file-name-as-directory tmp-name1) "-al" nil 'full-directory-p)
	      (goto-char (point-min))
	      (should
	       (looking-at-p
		(concat
		 ;; There might be a summary line.
		 "\\(total.+[[:digit:]]+\n\\)?"
		 ;; We don't know in which order ".", ".." and "foo" appear.
		 (format
		  "\\(.+ %s\\( ->.+\\)?\n\\)\\{%d\\}"
		  (regexp-opt (directory-files tmp-name1))
		  (length (directory-files tmp-name1))))))))

	;; Cleanup.
	(ignore-errors (delete-directory tmp-name1 'recursive))))))

(ert-deftest tramp-test17-dired-with-wildcards ()
  "Check `dired' with wildcards."
  (skip-unless (tramp--test-enabled))
  (skip-unless (tramp--test-sh-p))
  (skip-unless (not (tramp--test-rsync-p)))
  ;; Since Emacs 26.1.
  (skip-unless (fboundp 'insert-directory-wildcard-in-dir-p))

  (dolist (quoted (if tramp--test-expensive-test '(nil t) '(nil)))
    (let* ((tmp-name1
	    (expand-file-name (tramp--test-make-temp-name nil quoted)))
	   (tmp-name2
            (expand-file-name (tramp--test-make-temp-name nil quoted)))
	   (tmp-name3 (expand-file-name "foo" tmp-name1))
	   (tmp-name4 (expand-file-name "bar" tmp-name2))
	   (tramp-test-temporary-file-directory
	    (funcall
	     (if quoted 'tramp-compat-file-name-quote 'identity)
	     tramp-test-temporary-file-directory))
	   buffer)
      (unwind-protect
	  (progn
	    (make-directory tmp-name1)
	    (write-region "foo" nil tmp-name3)
	    (should (file-directory-p tmp-name1))
	    (should (file-exists-p tmp-name3))
	    (make-directory tmp-name2)
	    (write-region "foo" nil tmp-name4)
	    (should (file-directory-p tmp-name2))
	    (should (file-exists-p tmp-name4))

	    ;; Check for expanded directory names.
	    (with-current-buffer
		(setq buffer
		      (dired-noselect
		       (expand-file-name
			"tramp-test*" tramp-test-temporary-file-directory)))
	      (goto-char (point-min))
	      (should
	       (re-search-forward
		(regexp-quote
		 (file-relative-name
		  tmp-name1 tramp-test-temporary-file-directory))))
	      (goto-char (point-min))
	      (should
	       (re-search-forward
		(regexp-quote
		 (file-relative-name
		  tmp-name2 tramp-test-temporary-file-directory)))))
	    (kill-buffer buffer)

	    ;; Check for expanded directory and file names.
	    (with-current-buffer
		(setq buffer
		      (dired-noselect
		       (expand-file-name
			"tramp-test*/*" tramp-test-temporary-file-directory)))
	      (goto-char (point-min))
	      (should
	       (re-search-forward
		(regexp-quote
		 (file-relative-name
		  tmp-name3 tramp-test-temporary-file-directory))))
	      (goto-char (point-min))
	      (should
	       (re-search-forward
		(regexp-quote
		 (file-relative-name
		  tmp-name4
		  tramp-test-temporary-file-directory)))))
	    (kill-buffer buffer)

	    ;; Check for special characters.
	    (setq tmp-name3 (expand-file-name "*?" tmp-name1))
	    (setq tmp-name4 (expand-file-name "[a-z0-9]" tmp-name2))
	    (write-region "foo" nil tmp-name3)
	    (should (file-exists-p tmp-name3))
	    (write-region "foo" nil tmp-name4)
	    (should (file-exists-p tmp-name4))

	    (with-current-buffer
		(setq buffer
		      (dired-noselect
		       (expand-file-name
			"tramp-test*/*" tramp-test-temporary-file-directory)))
	      (goto-char (point-min))
	      (should
	       (re-search-forward
		(regexp-quote
		 (file-relative-name
		  tmp-name3 tramp-test-temporary-file-directory))))
	      (goto-char (point-min))
	      (should
	       (re-search-forward
		(regexp-quote
		 (file-relative-name
		  tmp-name4
		  tramp-test-temporary-file-directory)))))
	    (kill-buffer buffer))

	;; Cleanup.
	(ignore-errors (kill-buffer buffer))
	(ignore-errors (delete-directory tmp-name1 'recursive))
	(ignore-errors (delete-directory tmp-name2 'recursive))))))

;; Method "smb" supports `make-symbolic-link' only if the remote host
;; has CIFS capabilities.  tramp-adb.el and tramp-gvfs.el do not
;; support symbolic links at all.
(defmacro tramp--test-ignore-make-symbolic-link-error (&rest body)
  "Run BODY, ignoring \"make-symbolic-link not supported\" file error."
  (declare (indent defun) (debug t))
  `(condition-case err
       (progn ,@body)
     ((error quit debug)
      (unless (and (eq (car err) 'file-error)
		   (string-equal (error-message-string err)
				 "make-symbolic-link not supported"))
	(signal (car err) (cdr err))))))

(ert-deftest tramp-test18-file-attributes ()
  "Check `file-attributes'.
This tests also `file-readable-p', `file-regular-p' and
`file-ownership-preserved-p'."
  (skip-unless (tramp--test-enabled))

  (dolist (quoted (if tramp--test-expensive-test '(nil t) '(nil)))
    ;; We must use `file-truename' for the temporary directory,
    ;; because it could be located on a symlinked directory.  This
    ;; would let the test fail.
    (let* ((tramp-test-temporary-file-directory
	    (file-truename tramp-test-temporary-file-directory))
	   (tmp-name1 (tramp--test-make-temp-name nil quoted))
	   (tmp-name2 (tramp--test-make-temp-name nil quoted))
	   ;; File name with "//".
	   (tmp-name3
	    (format
	     "%s%s"
	     (file-remote-p tmp-name1)
	     (replace-regexp-in-string
	      "/" "//" (file-remote-p tmp-name1 'localname))))
	   attr)
      (unwind-protect
	  (progn
	    ;; `file-ownership-preserved-p' should return t for
	    ;; non-existing files.  It is implemented only in tramp-sh.el.
	    (when (tramp--test-sh-p)
	      (should (file-ownership-preserved-p tmp-name1 'group)))
	    (write-region "foo" nil tmp-name1)
	    (should (file-exists-p tmp-name1))
	    (should (file-readable-p tmp-name1))
	    (should (file-regular-p tmp-name1))
	    (when (tramp--test-sh-p)
	      (should (file-ownership-preserved-p tmp-name1 'group)))

	    ;; We do not test inodes and device numbers.
	    (setq attr (file-attributes tmp-name1))
	    (should (consp attr))
	    (should (null (car attr)))
	    (should (numberp (nth 1 attr))) ;; Link.
	    (should (numberp (nth 2 attr))) ;; Uid.
	    (should (numberp (nth 3 attr))) ;; Gid.
	    ;; Last access time.
	    (should (stringp (current-time-string (nth 4 attr))))
	    ;; Last modification time.
	    (should (stringp (current-time-string (nth 5 attr))))
	    ;; Last status change time.
	    (should (stringp (current-time-string (nth 6 attr))))
	    (should (numberp (nth 7 attr))) ;; Size.
	    (should (stringp (nth 8 attr))) ;; Modes.

	    (setq attr (file-attributes tmp-name1 'string))
	    (should (stringp (nth 2 attr))) ;; Uid.
	    (should (stringp (nth 3 attr))) ;; Gid.

	    (tramp--test-ignore-make-symbolic-link-error
	      (when (tramp--test-sh-p)
		(should (file-ownership-preserved-p tmp-name2 'group)))
	      (make-symbolic-link tmp-name1 tmp-name2)
	      (should (file-exists-p tmp-name2))
	      (should (file-symlink-p tmp-name2))
	      (when (tramp--test-sh-p)
		(should (file-ownership-preserved-p tmp-name2 'group)))
	      (setq attr (file-attributes tmp-name2))
	      (should
	       (string-equal
		(funcall
		 (if quoted 'tramp-compat-file-name-quote 'identity)
		 (car attr))
		(file-remote-p (file-truename tmp-name1) 'localname)))
	      (delete-file tmp-name2))

	    ;; Check, that "//" in symlinks are handled properly.
	    (with-temp-buffer
	      (let ((default-directory tramp-test-temporary-file-directory))
		(shell-command
		 (format
		  "ln -s %s %s"
		  (tramp-file-name-localname
		   (tramp-dissect-file-name tmp-name3))
		  (tramp-file-name-localname
		   (tramp-dissect-file-name tmp-name2)))
		 t)))
	    (when (file-symlink-p tmp-name2)
	      (setq attr (file-attributes tmp-name2))
	      (should
	       (string-equal
		(car attr)
		(tramp-file-name-localname
		 (tramp-dissect-file-name tmp-name3))))
	      (delete-file tmp-name2))

	    (when (tramp--test-sh-p)
	      (should (file-ownership-preserved-p tmp-name1 'group)))
	    (delete-file tmp-name1)
	    (make-directory tmp-name1)
	    (should (file-exists-p tmp-name1))
	    (should (file-readable-p tmp-name1))
	    (should-not (file-regular-p tmp-name1))
	    (when (tramp--test-sh-p)
	      (should (file-ownership-preserved-p tmp-name1 'group)))
	    (setq attr (file-attributes tmp-name1))
	    (should (eq (car attr) t)))

	;; Cleanup.
	(ignore-errors (delete-directory tmp-name1))
	(ignore-errors (delete-file tmp-name1))
	(ignore-errors (delete-file tmp-name2))))))

(ert-deftest tramp-test19-directory-files-and-attributes ()
  "Check `directory-files-and-attributes'."
  (skip-unless (tramp--test-enabled))

  (dolist (quoted (if tramp--test-expensive-test '(nil t) '(nil)))
    ;; `directory-files-and-attributes' contains also values for
    ;; "../".  Ensure that this doesn't change during tests, for
    ;; example due to handling temporary files.
    (let* ((tmp-name1 (tramp--test-make-temp-name nil quoted))
	   (tmp-name2 (expand-file-name "bla" tmp-name1))
	   attr)
      (unwind-protect
	  (progn
	    (make-directory tmp-name1)
	    (should (file-directory-p tmp-name1))
	    (make-directory tmp-name2)
	    (should (file-directory-p tmp-name2))
	    (write-region "foo" nil (expand-file-name "foo" tmp-name2))
	    (write-region "bar" nil (expand-file-name "bar" tmp-name2))
	    (write-region "boz" nil (expand-file-name "boz" tmp-name2))
	    (setq attr (directory-files-and-attributes tmp-name2))
	    (should (consp attr))
	    ;; Dumb remote shells without perl(1) or stat(1) are not
	    ;; able to return the date correctly.  They say "don't know".
	    (dolist (elt attr)
	      (unless
		  (equal
		   (nth
		    5 (file-attributes (expand-file-name (car elt) tmp-name2)))
		   '(0 0))
		(should
		 (equal (file-attributes (expand-file-name (car elt) tmp-name2))
			(cdr elt)))))
	    (setq attr (directory-files-and-attributes tmp-name2 'full))
	    (dolist (elt attr)
	      (unless (equal (nth 5 (file-attributes (car elt))) '(0 0))
		(should
		 (equal (file-attributes (car elt)) (cdr elt)))))
	    (setq attr (directory-files-and-attributes tmp-name2 nil "^b"))
	    (should (equal (mapcar 'car attr) '("bar" "boz"))))

	;; Cleanup.
	(ignore-errors (delete-directory tmp-name1 'recursive))))))

(ert-deftest tramp-test20-file-modes ()
  "Check `file-modes'.
This tests also `file-executable-p', `file-writable-p' and `set-file-modes'."
  (skip-unless (tramp--test-enabled))
  (skip-unless (tramp--test-sh-p))

  (dolist (quoted (if tramp--test-expensive-test '(nil t) '(nil)))
    (let ((tmp-name (tramp--test-make-temp-name nil quoted)))
      (unwind-protect
	  (progn
	    (write-region "foo" nil tmp-name)
	    (should (file-exists-p tmp-name))
	    (set-file-modes tmp-name #o777)
	    (should (= (file-modes tmp-name) #o777))
	    (should (file-executable-p tmp-name))
	    (should (file-writable-p tmp-name))
	    (set-file-modes tmp-name #o444)
	    (should (= (file-modes tmp-name) #o444))
	    (should-not (file-executable-p tmp-name))
	    ;; A file is always writable for user "root".
	    (unless (zerop (nth 2 (file-attributes tmp-name)))
	      (should-not (file-writable-p tmp-name))))

	;; Cleanup.
	(ignore-errors (delete-file tmp-name))))))

(ert-deftest tramp-test21-file-links ()
  "Check `file-symlink-p'.
This tests also `make-symbolic-link', `file-truename' and `add-name-to-file'."
  (skip-unless (tramp--test-enabled))
  ;; The semantics has changed heavily in Emacs 26.1.  We cannot test
  ;; older Emacsen, therefore.
  (skip-unless (tramp--test-emacs26-p))
  ;; Remacs: skipped on OSX until fixed upstream.
  (skip-unless (not (eq system-type 'darwin)))

  (dolist (quoted (if tramp--test-expensive-test '(nil t) '(nil)))
    ;; We must use `file-truename' for the temporary directory,
    ;; because it could be located on a symlinked directory.  This
    ;; would let the test fail.
    (let* ((tramp-test-temporary-file-directory
	    (file-truename tramp-test-temporary-file-directory))
	   (tmp-name1 (tramp--test-make-temp-name nil quoted))
	   (tmp-name2 (tramp--test-make-temp-name nil quoted))
	   (tmp-name3 (tramp--test-make-temp-name 'local quoted))
	   (tmp-name4 (tramp--test-make-temp-name nil quoted))
	   (tmp-name5
	    (expand-file-name (file-name-nondirectory tmp-name1) tmp-name4)))
      ;; Check `make-symbolic-link'.
      (unwind-protect
	  (tramp--test-ignore-make-symbolic-link-error
	    (write-region "foo" nil tmp-name1)
	    (should (file-exists-p tmp-name1))
	    (make-symbolic-link tmp-name1 tmp-name2)
	    (should
	     (string-equal
	      (funcall
	       (if quoted 'tramp-compat-file-name-unquote 'identity)
	       (file-remote-p tmp-name1 'localname))
	      (file-symlink-p tmp-name2)))
	    (should-error
	     (make-symbolic-link tmp-name1 tmp-name2)
	     :type 'file-already-exists)
	    ;; A number means interactive case.
	    (cl-letf (((symbol-function 'yes-or-no-p) 'ignore))
	      (should-error
	       (make-symbolic-link tmp-name1 tmp-name2 0)
	       :type 'file-already-exists))
	    (cl-letf (((symbol-function 'yes-or-no-p) (lambda (_prompt) t)))
	      (make-symbolic-link tmp-name1 tmp-name2 0)
	      (should
	       (string-equal
		(funcall
		 (if quoted 'tramp-compat-file-name-unquote 'identity)
		 (file-remote-p tmp-name1 'localname))
		(file-symlink-p tmp-name2))))
	    (make-symbolic-link tmp-name1 tmp-name2 'ok-if-already-exists)
	    (should
	     (string-equal
	      (funcall
	       (if quoted 'tramp-compat-file-name-unquote 'identity)
	       (file-remote-p tmp-name1 'localname))
	      (file-symlink-p tmp-name2)))
	    ;; If we use the local part of `tmp-name1', it shall still work.
	    (make-symbolic-link
	     (file-remote-p tmp-name1 'localname)
	     tmp-name2 'ok-if-already-exists)
	    (should
	     (string-equal
	      (funcall
	       (if quoted 'tramp-compat-file-name-unquote 'identity)
	       (file-remote-p tmp-name1 'localname))
	      (file-symlink-p tmp-name2)))
	    ;; `tmp-name3' is a local file name.  Therefore, the link
	    ;; target remains unchanged, even if quoted.
	    ;; `make-symbolic-link' might not be permitted on w32 systems.
	    (unless (tramp--test-windows-nt)
	      (make-symbolic-link tmp-name1 tmp-name3)
	      (should
	       (string-equal tmp-name1 (file-symlink-p tmp-name3))))
	    ;; Check directory as newname.
	    (make-directory tmp-name4)
	    (should-error
	     (make-symbolic-link tmp-name1 tmp-name4)
	     :type 'file-already-exists)
	    (make-symbolic-link tmp-name1 (file-name-as-directory tmp-name4))
	    (should
	     (string-equal
	      (funcall
	       (if quoted 'tramp-compat-file-name-unquote 'identity)
	       (file-remote-p tmp-name1 'localname))
	      (file-symlink-p tmp-name5)))
	    ;; `smbclient' does not show symlinks in directories, so
	    ;; we cannot delete a non-empty directory.  We delete the
	    ;; file explicitly.
	    (delete-file tmp-name5))

	;; Cleanup.
	(ignore-errors
	  (delete-file tmp-name1)
	  (delete-file tmp-name2)
	  (delete-file tmp-name3)
	  (delete-directory tmp-name4 'recursive)))

      ;; Check `add-name-to-file'.
      (unwind-protect
	  (progn
	    (write-region "foo" nil tmp-name1)
	    (should (file-exists-p tmp-name1))
	    (add-name-to-file tmp-name1 tmp-name2)
	    (should (file-regular-p tmp-name2))
	    (should-error
	     (add-name-to-file tmp-name1 tmp-name2)
	     :type 'file-already-exists)
	    ;; A number means interactive case.
	    (cl-letf (((symbol-function 'yes-or-no-p) 'ignore))
	      (should-error
	       (add-name-to-file tmp-name1 tmp-name2 0)
	       :type 'file-already-exists))
	    (cl-letf (((symbol-function 'yes-or-no-p) (lambda (_prompt) t)))
	       (add-name-to-file tmp-name1 tmp-name2 0)
	       (should (file-regular-p tmp-name2)))
	    (add-name-to-file tmp-name1 tmp-name2 'ok-if-already-exists)
	    (should-not (file-symlink-p tmp-name2))
	    (should (file-regular-p tmp-name2))
	    ;; `tmp-name3' is a local file name.
	    (should-error
	     (add-name-to-file tmp-name1 tmp-name3)
	     :type 'file-error)
	    ;; Check directory as newname.
	    (make-directory tmp-name4)
	    (should-error
	     (add-name-to-file tmp-name1 tmp-name4)
	     :type 'file-already-exists)
	    (add-name-to-file tmp-name1 (file-name-as-directory tmp-name4))
	    (should
	     (file-regular-p
	      (expand-file-name (file-name-nondirectory tmp-name1) tmp-name4))))

	;; Cleanup.
	(ignore-errors
	  (delete-file tmp-name1)
	  (delete-file tmp-name2)
	  (delete-directory tmp-name4 'recursive)))

      ;; Check `file-truename'.
      (unwind-protect
	  (tramp--test-ignore-make-symbolic-link-error
	    (write-region "foo" nil tmp-name1)
	    (should (file-exists-p tmp-name1))
	    (should (string-equal tmp-name1 (file-truename tmp-name1)))
	    (make-symbolic-link tmp-name1 tmp-name2)
	    (should (file-symlink-p tmp-name2))
	    (should-not (string-equal tmp-name2 (file-truename tmp-name2)))
	    (should
	     (string-equal (file-truename tmp-name1) (file-truename tmp-name2)))
	    (should (file-equal-p tmp-name1 tmp-name2))
	    ;; Check relative symlink file name.
	    (delete-file tmp-name2)
	    (let ((default-directory tramp-test-temporary-file-directory))
	      (make-symbolic-link (file-name-nondirectory tmp-name1) tmp-name2))
	    (should (file-symlink-p tmp-name2))
	    (should-not (string-equal tmp-name2 (file-truename tmp-name2)))
	    (should
	     (string-equal (file-truename tmp-name1) (file-truename tmp-name2)))
	    (should (file-equal-p tmp-name1 tmp-name2))
	    ;; Symbolic links could look like a remote file name.
	    ;; They must be quoted then.
	    (delete-file tmp-name2)
	    (make-symbolic-link "/penguin:motd:" tmp-name2)
	    (should (file-symlink-p tmp-name2))
	    (should
	     (string-equal
	      (file-truename tmp-name2)
	      (tramp-compat-file-name-quote
	       (concat (file-remote-p tmp-name2) "/penguin:motd:"))))
	    ;; `tmp-name3' is a local file name.
<<<<<<< HEAD
	    ;; `make-symbolic-link' might not be permitted on w32 systems.
	    (unless (tramp--test-windows-nt)
	      (make-symbolic-link tmp-name1 tmp-name3)
	      (should (file-symlink-p tmp-name3))
              (should-not (string-equal tmp-name3 (file-truename tmp-name3)))
	      ;; `file-truename' returns a quoted file name for `tmp-name3'.
	      ;; We must unquote it.
	      (should
	       (string-equal
		(funcall
		 (if (tramp--test-emacs27-p)
		     'tramp-compat-file-name-unquote 'identity)
		 (file-truename tmp-name1))
		(tramp-compat-file-name-unquote (file-truename tmp-name3))))))
=======
	    (make-symbolic-link tmp-name1 tmp-name3)
	    (should (file-symlink-p tmp-name3))
            (should-not (string-equal tmp-name3 (file-truename tmp-name3)))
	    ;; `file-truename' returns a quoted file name for `tmp-name3'.
	    ;; We must unquote it.
	    (should
	     (string-equal
	      (file-truename tmp-name1)
	      (tramp-compat-file-name-unquote (file-truename tmp-name3)))))
>>>>>>> e2090345

	;; Cleanup.
	(ignore-errors
	  (delete-file tmp-name1)
	  (delete-file tmp-name2)
	  (delete-file tmp-name3)))

      ;; Symbolic links could be nested.
      (unwind-protect
	  (tramp--test-ignore-make-symbolic-link-error
	    (make-directory tmp-name1)
	    (should (file-directory-p tmp-name1))
	    (let* ((tramp-test-temporary-file-directory
		    (file-truename tmp-name1))
		   (tmp-name2 (tramp--test-make-temp-name nil quoted))
		   (tmp-name3 tmp-name2)
		   (number-nesting 15))
	      (dotimes (_ number-nesting)
		(make-symbolic-link
		 tmp-name3
		 (setq tmp-name3 (tramp--test-make-temp-name nil quoted))))
	      (should
	       (string-equal
		(file-truename tmp-name2)
		(file-truename tmp-name3)))
	      (should-error
	       (with-temp-buffer (insert-file-contents tmp-name2))
               :type tramp-file-missing)
	      (should-error
	       (with-temp-buffer (insert-file-contents tmp-name3))
               :type tramp-file-missing)
	      ;; `directory-files' does not show symlinks to
	      ;; non-existing targets in the "smb" case.  So we remove
	      ;; the symlinks manually.
	      (while (stringp (setq tmp-name2 (file-symlink-p tmp-name3)))
		(delete-file tmp-name3)
		(setq tmp-name3 (concat (file-remote-p tmp-name3) tmp-name2)))))

	;; Cleanup.
	(ignore-errors (delete-directory tmp-name1 'recursive)))

      ;; Detect cyclic symbolic links.
      (unwind-protect
	  (tramp--test-ignore-make-symbolic-link-error
	    (make-symbolic-link tmp-name2 tmp-name1)
	    (should (file-symlink-p tmp-name1))
	    (if (tramp-smb-file-name-p tramp-test-temporary-file-directory)
		;; The symlink command of `smbclient' detects the
		;; cycle already.
		(should-error
		 (make-symbolic-link tmp-name1 tmp-name2)
		 :type 'file-error)
	      (make-symbolic-link tmp-name1 tmp-name2)
	      (should (file-symlink-p tmp-name2))
	      (should-error (file-truename tmp-name1) :type 'file-error)))

	;; Cleanup.
	(ignore-errors
	  (delete-file tmp-name1)
	  (delete-file tmp-name2)))

      ;; `file-truename' shall preserve trailing link of directories.
      (unless (file-symlink-p tramp-test-temporary-file-directory)
	(let* ((dir1 (directory-file-name tramp-test-temporary-file-directory))
	       (dir2 (file-name-as-directory dir1)))
	  (should (string-equal (file-truename dir1) (expand-file-name dir1)))
	  (should
	   (string-equal (file-truename dir2) (expand-file-name dir2))))))))

(ert-deftest tramp-test22-file-times ()
  "Check `set-file-times' and `file-newer-than-file-p'."
  (skip-unless (tramp--test-enabled))
  (skip-unless (or (tramp--test-adb-p) (tramp--test-sh-p)))

  (dolist (quoted (if tramp--test-expensive-test '(nil t) '(nil)))
    (let ((tmp-name1 (tramp--test-make-temp-name nil quoted))
	  (tmp-name2 (tramp--test-make-temp-name nil quoted))
	  (tmp-name3 (tramp--test-make-temp-name nil quoted)))
      (unwind-protect
	  (progn
	    (write-region "foo" nil tmp-name1)
	    (should (file-exists-p tmp-name1))
	    (should (consp (nth 5 (file-attributes tmp-name1))))
	    ;; '(0 0) means don't know, and will be replaced by
	    ;; `current-time'.  Therefore, we use '(0 1).  We skip the
	    ;; test, if the remote handler is not able to set the
	    ;; correct time.
	    (skip-unless (set-file-times tmp-name1 '(0 1)))
	    ;; Dumb remote shells without perl(1) or stat(1) are not
	    ;; able to return the date correctly.  They say "don't know".
	    (unless (equal (nth 5 (file-attributes tmp-name1)) '(0 0))
	      (should (equal (nth 5 (file-attributes tmp-name1)) '(0 1)))
	      (write-region "bla" nil tmp-name2)
	      (should (file-exists-p tmp-name2))
	      (should (file-newer-than-file-p tmp-name2 tmp-name1))
	      ;; `tmp-name3' does not exist.
	      (should (file-newer-than-file-p tmp-name2 tmp-name3))
	      (should-not (file-newer-than-file-p tmp-name3 tmp-name1))))

	;; Cleanup.
	(ignore-errors
	  (delete-file tmp-name1)
	  (delete-file tmp-name2))))))

(ert-deftest tramp-test23-visited-file-modtime ()
  "Check `set-visited-file-modtime' and `verify-visited-file-modtime'."
  (skip-unless (tramp--test-enabled))

  (dolist (quoted (if tramp--test-expensive-test '(nil t) '(nil)))
    (let ((tmp-name (tramp--test-make-temp-name nil quoted)))
      (unwind-protect
	  (progn
	    (write-region "foo" nil tmp-name)
	    (should (file-exists-p tmp-name))
	    (with-temp-buffer
	      (insert-file-contents tmp-name)
	      (should (verify-visited-file-modtime))
	      (set-visited-file-modtime '(0 1))
	      (should (verify-visited-file-modtime))
	      (should (equal (visited-file-modtime) '(0 1 0 0)))))

	;; Cleanup.
	(ignore-errors (delete-file tmp-name))))))

;; This test is inspired by Bug#29149.
(ert-deftest tramp-test24-file-acl ()
  "Check that `file-acl' and `set-file-acl' work proper."
  (skip-unless (tramp--test-enabled))
  (skip-unless (file-acl tramp-test-temporary-file-directory))

<<<<<<< HEAD
  ;; `filename-non-special' has been fixed in Emacs 27.1, see Bug#29579.
  (dolist (quoted (if (and tramp--test-expensive-test (tramp--test-emacs27-p))
		      '(nil t) '(nil)))
=======
  ;; TODO: The quoted case does not work.  Copy local file to remote.
  ;;(dolist (quoted (if tramp--test-expensive-test '(nil t) '(nil)))
  (let (quoted)
>>>>>>> e2090345
    (let ((tmp-name1 (tramp--test-make-temp-name nil quoted))
	  (tmp-name2 (tramp--test-make-temp-name nil quoted))
	  (tmp-name3 (tramp--test-make-temp-name 'local quoted)))
      ;; Both files are remote.
      (unwind-protect
	  (progn
	    ;; Two files with same ACLs.
	    (write-region "foo" nil tmp-name1)
	    (should (file-exists-p tmp-name1))
	    (should (file-acl tmp-name1))
	    (copy-file tmp-name1 tmp-name2 nil nil nil 'preserve-permissions)
	    (should (file-acl tmp-name2))
	    (should (string-equal (file-acl tmp-name1) (file-acl tmp-name2)))
	    ;; Different permissions mean different ACLs.
	    (when (not (tramp--test-windows-nt-or-smb-p))
	      (set-file-modes tmp-name1 #o777)
	      (set-file-modes tmp-name2 #o444)
	      (should-not
	       (string-equal (file-acl tmp-name1) (file-acl tmp-name2))))
	    ;; Copy ACL.  Not all remote handlers support it, so we test.
	    (when (set-file-acl tmp-name2 (file-acl tmp-name1))
	      (should (string-equal (file-acl tmp-name1) (file-acl tmp-name2))))
	    ;; An invalid ACL does not harm.
	    (should-not (set-file-acl tmp-name2 "foo")))

	;; Cleanup.
	(ignore-errors (delete-file tmp-name1))
	(ignore-errors (delete-file tmp-name2)))

      ;; Remote and local file.
      (unwind-protect
	  (when (and (file-acl temporary-file-directory)
		     (not (tramp--test-windows-nt-or-smb-p)))
	    ;; Two files with same ACLs.
	    (write-region "foo" nil tmp-name1)
	    (should (file-exists-p tmp-name1))
	    (should (file-acl tmp-name1))
	    (copy-file tmp-name1 tmp-name3 nil nil nil 'preserve-permissions)
	    (should (file-acl tmp-name3))
	    (should (string-equal (file-acl tmp-name1) (file-acl tmp-name3)))
	    ;; Different permissions mean different ACLs.
	    (set-file-modes tmp-name1 #o777)
	    (set-file-modes tmp-name3 #o444)
	    (should-not
	     (string-equal (file-acl tmp-name1) (file-acl tmp-name3)))
	    ;; Copy ACL.  Since we don't know whether Emacs is built
	    ;; with local ACL support, we must check it.
	    (when (set-file-acl tmp-name3 (file-acl tmp-name1))
	      (should (string-equal (file-acl tmp-name1) (file-acl tmp-name3))))

	    ;; Two files with same ACLs.
	    (delete-file tmp-name1)
	    (copy-file tmp-name3 tmp-name1 nil nil nil 'preserve-permissions)
	    (should (file-acl tmp-name1))
	    (should (string-equal (file-acl tmp-name1) (file-acl tmp-name3)))
	    ;; Different permissions mean different ACLs.
	    (set-file-modes tmp-name1 #o777)
	    (set-file-modes tmp-name3 #o444)
	    (should-not
	     (string-equal (file-acl tmp-name1) (file-acl tmp-name3)))
	    ;; Copy ACL.
	    (set-file-acl tmp-name1 (file-acl tmp-name3))
	    (should (string-equal (file-acl tmp-name1) (file-acl tmp-name3))))

	;; Cleanup.
	(ignore-errors (delete-file tmp-name1))
	(ignore-errors (delete-file tmp-name3))))))

(ert-deftest tramp-test25-file-selinux ()
  "Check `file-selinux-context' and `set-file-selinux-context'."
  (skip-unless (tramp--test-enabled))
  (skip-unless
   (not (equal (file-selinux-context tramp-test-temporary-file-directory)
	       '(nil nil nil nil))))

<<<<<<< HEAD
  ;; `filename-non-special' has been fixed in Emacs 27.1, see Bug#29579.
  (dolist (quoted (if (and tramp--test-expensive-test (tramp--test-emacs27-p))
		      '(nil t) '(nil)))
=======
  ;; TODO: The quoted case does not work.  Copy local file to remote.
  ;;(dolist (quoted (if tramp--test-expensive-test '(nil t) '(nil)))
  (let (quoted)
>>>>>>> e2090345
    (let ((tmp-name1 (tramp--test-make-temp-name nil quoted))
	  (tmp-name2 (tramp--test-make-temp-name nil quoted))
	  (tmp-name3 (tramp--test-make-temp-name 'local quoted)))
      ;; Both files are remote.
      (unwind-protect
	  (progn
	    ;; Two files with same SELinux context.
	    (write-region "foo" nil tmp-name1)
	    (should (file-exists-p tmp-name1))
	    (should (file-selinux-context tmp-name1))
	    (copy-file tmp-name1 tmp-name2)
	    (should (file-selinux-context tmp-name2))
	    (should
	     (equal
	      (file-selinux-context tmp-name1)
	      (file-selinux-context tmp-name2)))
	    ;; Check different SELinux context.  We cannot support
	    ;; different ranges in this test; let's assume the most
	    ;; likely one.
	    (let ((context (file-selinux-context tmp-name1)))
	      (when (and (string-equal (nth 3 context) "s0")
			 (setcar (nthcdr 3 context) "s0:c0")
			 (set-file-selinux-context tmp-name1 context))
		(should-not
		 (equal
		  (file-selinux-context tmp-name1)
		  (file-selinux-context tmp-name2)))))
	    ;; Copy SELinux context.
	    (should
	     (set-file-selinux-context
	      tmp-name2 (file-selinux-context tmp-name1)))
	    (should
	     (equal
	      (file-selinux-context tmp-name1)
	      (file-selinux-context tmp-name2)))
	    ;; An invalid SELinux context does not harm.
	    (should-not (set-file-selinux-context tmp-name2 "foo")))

	;; Cleanup.
	(ignore-errors (delete-file tmp-name1))
	(ignore-errors (delete-file tmp-name2)))

      ;; Remote and local file.
      (unwind-protect
	  (when (and (not
		      (or (equal (file-selinux-context temporary-file-directory)
				 '(nil nil nil nil))
			  (tramp--test-windows-nt-or-smb-p)))
		     ;; Both users shall use the same SELinux context.
		     (string-equal
		      (let ((default-directory temporary-file-directory))
			(shell-command-to-string "id -Z"))
		      (let ((default-directory
			      tramp-test-temporary-file-directory))
			(shell-command-to-string "id -Z"))))

	    ;; Two files with same SELinux context.
	    (write-region "foo" nil tmp-name1)
	    (should (file-exists-p tmp-name1))
	    (should (file-selinux-context tmp-name1))
	    (copy-file tmp-name1 tmp-name3)
	    (should (file-selinux-context tmp-name3))
	    ;; We cannot expect that copying over file system
	    ;; boundaries keeps SELinux context.  So we copy it
	    ;; explicitly.
	    (should
	     (set-file-selinux-context
	      tmp-name3 (file-selinux-context tmp-name1)))
	    (should
	     (equal
	      (file-selinux-context tmp-name1)
	      (file-selinux-context tmp-name3)))
	    ;; Check different SELinux context.  We cannot support
	    ;; different ranges in this test; let's assume the most
	    ;; likely one.
	    (let ((context (file-selinux-context tmp-name1)))
	      (when (and (string-equal (nth 3 context) "s0")
			 (setcar (nthcdr 3 context) "s0:c0")
			 (set-file-selinux-context tmp-name1 context))
		(should-not
		 (equal
		  (file-selinux-context tmp-name1)
		  (file-selinux-context tmp-name3)))))
	    ;; Copy SELinux context.
	    (should
	     (set-file-selinux-context
	      tmp-name3 (file-selinux-context tmp-name1)))
	    (should
	     (equal
	      (file-selinux-context tmp-name1)
	      (file-selinux-context tmp-name3)))

	    ;; Two files with same SELinux context.
	    (delete-file tmp-name1)
	    (copy-file tmp-name3 tmp-name1)
	    (should (file-selinux-context tmp-name1))
	    ;; We cannot expect that copying over file system
	    ;; boundaries keeps SELinux context.  So we copy it
	    ;; explicitly.
	    (should
	     (set-file-selinux-context
	      tmp-name1 (file-selinux-context tmp-name3)))
	    (should
	     (equal
	      (file-selinux-context tmp-name1)
	      (file-selinux-context tmp-name3)))
	    ;; Check different SELinux context.  We cannot support
	    ;; different ranges in this test; let's assume the most
	    ;; likely one.
	    (let ((context (file-selinux-context tmp-name3)))
	      (when (and (string-equal (nth 3 context) "s0")
			 (setcar (nthcdr 3 context) "s0:c0")
			 (set-file-selinux-context tmp-name3 context))
		(should-not
		 (equal
		  (file-selinux-context tmp-name1)
		  (file-selinux-context tmp-name3)))))
	    ;; Copy SELinux context.
	    (should
	     (set-file-selinux-context
	      tmp-name1 (file-selinux-context tmp-name3)))
	    (should
	     (equal
	      (file-selinux-context tmp-name1)
	      (file-selinux-context tmp-name3))))

	;; Cleanup.
	(ignore-errors (delete-file tmp-name1))
	(ignore-errors (delete-file tmp-name3))))))

(ert-deftest tramp-test26-file-name-completion ()
  "Check `file-name-completion' and `file-name-all-completions'."
  (skip-unless (tramp--test-enabled))

  ;; Method and host name in completion mode.  This kind of completion
  ;; does not work on MS Windows.
  (when (not (memq system-type '(cygwin windows-nt)))
    (let ((method (file-remote-p tramp-test-temporary-file-directory 'method))
	  (host (file-remote-p tramp-test-temporary-file-directory 'host))
          (orig-syntax tramp-syntax))
      (when (and (stringp host) (string-match tramp-host-with-port-regexp host))
	(setq host (match-string 1 host)))

      (unwind-protect
          (dolist
	      (syntax
	       (if tramp--test-expensive-test
		   (tramp-syntax-values) `(,orig-syntax)))
            (tramp-change-syntax syntax)
            (let ;; This is needed for the `simplified' syntax.
                ((method-marker
                  (if (zerop (length tramp-method-regexp))
                      "" tramp-default-method-marker))
                 ;; This is needed for the `separate' syntax.
                 (prefix-format (substring tramp-prefix-format 1)))
              ;; Complete method name.
	      (unless (or (zerop (length method))
                          (zerop (length tramp-method-regexp)))
	        (should
	         (member
		  (concat prefix-format method tramp-postfix-method-format)
		  (file-name-all-completions
                   (concat prefix-format (substring method 0 1)) "/"))))
              ;; Complete host name for default method.  With gvfs
              ;; based methods, host name will be determined as
              ;; host.local, so we omit the test.
	      (let ((tramp-default-method (or method tramp-default-method)))
		(unless (or (zerop (length host))
			    (tramp--test-gvfs-p tramp-default-method))
		  (should
		   (member
		    (concat
                     prefix-format method-marker tramp-postfix-method-format
                     host tramp-postfix-host-format)
		    (file-name-all-completions
		     (concat
                      prefix-format method-marker tramp-postfix-method-format
                      (substring host 0 1))
                     "/")))))
              ;; Complete host name.
	      (unless (or (zerop (length method))
                          (zerop (length tramp-method-regexp))
                          (zerop (length host))
			  (tramp--test-gvfs-p method))
	        (should
	         (member
		  (concat
                   prefix-format method tramp-postfix-method-format
                   host tramp-postfix-host-format)
		  (file-name-all-completions
		   (concat prefix-format method tramp-postfix-method-format)
                   "/"))))))

	;; Cleanup.
        (tramp-change-syntax orig-syntax))))

  (dolist (n-e '(nil t))
    (dolist (quoted (if tramp--test-expensive-test '(nil t) '(nil)))
      (let ((non-essential n-e)
	    (tmp-name (tramp--test-make-temp-name nil quoted)))

	(unwind-protect
	    (progn
	      ;; Local files.
	      (make-directory tmp-name)
	      (should (file-directory-p tmp-name))
	      (write-region "foo" nil (expand-file-name "foo" tmp-name))
	      (should (file-exists-p (expand-file-name "foo" tmp-name)))
	      (write-region "bar" nil (expand-file-name "bold" tmp-name))
	      (should (file-exists-p (expand-file-name "bold" tmp-name)))
	      (make-directory (expand-file-name "boz" tmp-name))
	      (should (file-directory-p (expand-file-name "boz" tmp-name)))
	      (should (equal (file-name-completion "fo" tmp-name) "foo"))
	      (should (equal (file-name-completion "foo" tmp-name) t))
	      (should (equal (file-name-completion "b" tmp-name) "bo"))
	      (should-not (file-name-completion "a" tmp-name))
	      (should
	       (equal
		(file-name-completion "b" tmp-name 'file-directory-p) "boz/"))
	      (should
	       (equal (file-name-all-completions "fo" tmp-name) '("foo")))
	      (should
	       (equal
		(sort (file-name-all-completions "b" tmp-name) 'string-lessp)
		'("bold" "boz/")))
	      (should-not (file-name-all-completions "a" tmp-name))
	      ;; `completion-regexp-list' restricts the completion to
	      ;; files which match all expressions in this list.
	      (let ((completion-regexp-list
		     `(,directory-files-no-dot-files-regexp "b")))
		(should
		 (equal (file-name-completion "" tmp-name) "bo"))
		(should
		 (equal
		  (sort (file-name-all-completions "" tmp-name) 'string-lessp)
		  '("bold" "boz/"))))
	      ;; `file-name-completion' ignores file names that end in
	      ;; any string in `completion-ignored-extensions'.
	      (let ((completion-ignored-extensions '(".ext")))
		(write-region "foo" nil (expand-file-name "foo.ext" tmp-name))
		(should (file-exists-p (expand-file-name "foo.ext" tmp-name)))
		(should (equal (file-name-completion "fo" tmp-name) "foo"))
		(should (equal (file-name-completion "foo" tmp-name) t))
		(should
		 (equal (file-name-completion "foo." tmp-name) "foo.ext"))
		(should (equal (file-name-completion "foo.ext" tmp-name) t))
		;; `file-name-all-completions' is not affected.
		(should
		 (equal
		  (sort (file-name-all-completions "" tmp-name) 'string-lessp)
		  '("../" "./" "bold" "boz/" "foo" "foo.ext")))))

	  ;; Cleanup.
	  (ignore-errors (delete-directory tmp-name 'recursive)))))))

(ert-deftest tramp-test27-load ()
  "Check `load'."
  (skip-unless (tramp--test-enabled))

  (dolist (quoted (if tramp--test-expensive-test '(nil t) '(nil)))
    (let ((tmp-name (tramp--test-make-temp-name nil quoted)))
      (unwind-protect
	  (progn
	    (load tmp-name 'noerror 'nomessage)
	    (should-not (featurep 'tramp-test-load))
	    (write-region "(provide 'tramp-test-load)" nil tmp-name)
	    ;; `load' in lread.c does not pass `must-suffix'.  Why?
	    ;;(should-error
	    ;; (load tmp-name nil 'nomessage 'nosuffix 'must-suffix)
	    ;; :type 'file-error)
	    (load tmp-name nil 'nomessage 'nosuffix)
	    (should (featurep 'tramp-test-load)))

	;; Cleanup.
	(ignore-errors
	  (and (featurep 'tramp-test-load) (unload-feature 'tramp-test-load))
	  (delete-file tmp-name))))))

(ert-deftest tramp-test28-process-file ()
  "Check `process-file'."
  :tags '(:expensive-test)
  (skip-unless (tramp--test-enabled))
  (skip-unless (or (tramp--test-adb-p) (tramp--test-sh-p)))

  (dolist (quoted (if tramp--test-expensive-test '(nil t) '(nil)))
    (let* ((tmp-name (tramp--test-make-temp-name nil quoted))
	   (fnnd (file-name-nondirectory tmp-name))
	   (default-directory tramp-test-temporary-file-directory)
	   kill-buffer-query-functions)
      (unwind-protect
	  (progn
	    ;; We cannot use "/bin/true" and "/bin/false"; those paths
	    ;; do not exist on hydra.
	    (should (zerop (process-file "true")))
	    (should-not (zerop (process-file "false")))
	    (should-not (zerop (process-file "binary-does-not-exist")))
	    (with-temp-buffer
	      (write-region "foo" nil tmp-name)
	      (should (file-exists-p tmp-name))
	      (should (zerop (process-file "ls" nil t nil fnnd)))
	      ;; `ls' could produce colorized output.
	      (goto-char (point-min))
	      (while
		  (re-search-forward tramp-display-escape-sequence-regexp nil t)
		(replace-match "" nil nil))
	      (should (string-equal (format "%s\n" fnnd) (buffer-string)))
	      (should-not (get-buffer-window (current-buffer) t))

	      ;; Second run. The output must be appended.
	      (goto-char (point-max))
	      (should (zerop (process-file "ls" nil t t fnnd)))
	      ;; `ls' could produce colorized output.
	      (goto-char (point-min))
	      (while
		  (re-search-forward tramp-display-escape-sequence-regexp nil t)
		(replace-match "" nil nil))
	      (should
	       (string-equal (format "%s\n%s\n" fnnd fnnd) (buffer-string)))
	      ;; A non-nil DISPLAY must not raise the buffer.
	      (should-not (get-buffer-window (current-buffer) t))))

	;; Cleanup.
	(ignore-errors (delete-file tmp-name))))))

(ert-deftest tramp-test29-start-file-process ()
  "Check `start-file-process'."
  :tags '(:expensive-test)
  (skip-unless (tramp--test-enabled))
  (skip-unless (tramp--test-sh-p))

  (dolist (quoted (if tramp--test-expensive-test '(nil t) '(nil)))
    (let ((default-directory tramp-test-temporary-file-directory)
	  (tmp-name (tramp--test-make-temp-name nil quoted))
	  kill-buffer-query-functions proc)
      (unwind-protect
	  (with-temp-buffer
	    (setq proc (start-file-process "test1" (current-buffer) "cat"))
	    (should (processp proc))
	    (should (equal (process-status proc) 'run))
	    (process-send-string proc "foo")
	    (process-send-eof proc)
	    ;; Read output.
	    (with-timeout (10 (ert-fail "`start-file-process' timed out"))
	      (while (< (- (point-max) (point-min)) (length "foo"))
		(accept-process-output proc 0.1)))
	    (should (string-equal (buffer-string) "foo")))

	;; Cleanup.
	(ignore-errors (delete-process proc)))

      (unwind-protect
	  (with-temp-buffer
	    (write-region "foo" nil tmp-name)
	    (should (file-exists-p tmp-name))
	    (setq proc
		  (start-file-process
		   "test2" (current-buffer)
		   "cat" (file-name-nondirectory tmp-name)))
	    (should (processp proc))
	    ;; Read output.
	    (with-timeout (10 (ert-fail "`start-file-process' timed out"))
	      (while (< (- (point-max) (point-min)) (length "foo"))
		(accept-process-output proc 0.1)))
	    (should (string-equal (buffer-string) "foo")))

	;; Cleanup.
	(ignore-errors
	  (delete-process proc)
	  (delete-file tmp-name)))

      (unwind-protect
	  (with-temp-buffer
	    (setq proc (start-file-process "test3" (current-buffer) "cat"))
	    (should (processp proc))
	    (should (equal (process-status proc) 'run))
	    (set-process-filter
	     proc
	     (lambda (p s) (with-current-buffer (process-buffer p) (insert s))))
	    (process-send-string proc "foo")
	    (process-send-eof proc)
	    ;; Read output.
	    (with-timeout (10 (ert-fail "`start-file-process' timed out"))
	      (while (< (- (point-max) (point-min)) (length "foo"))
		(accept-process-output proc 0.1)))
	    (should (string-equal (buffer-string) "foo")))

	;; Cleanup.
	(ignore-errors (delete-process proc))))))

(ert-deftest tramp-test30-interrupt-process ()
  "Check `interrupt-process'."
  :tags '(:expensive-test)
  (skip-unless (tramp--test-enabled))
  (skip-unless (tramp--test-sh-p))
  ;; Since Emacs 26.1.
  (skip-unless (boundp 'interrupt-process-functions))

  (let ((default-directory tramp-test-temporary-file-directory)
	kill-buffer-query-functions proc)
    (unwind-protect
	(with-temp-buffer
	  (setq proc (start-file-process "test" (current-buffer) "sleep" "10"))
	  (should (processp proc))
	  (should (process-live-p proc))
	  (should (equal (process-status proc) 'run))
	  (should (numberp (process-get proc 'remote-pid)))
	  (should (interrupt-process proc))
	  ;; Let the process accept the interrupt.
          (accept-process-output proc 1 nil 0)
	  (should-not (process-live-p proc))
	  ;; An interrupted process cannot be interrupted, again.
	  (should-error (interrupt-process proc) :type 'error))

      ;; Cleanup.
      (ignore-errors (delete-process proc)))))

(ert-deftest tramp-test31-shell-command ()
  "Check `shell-command'."
  :tags '(:expensive-test)
  (skip-unless (tramp--test-enabled))
  (skip-unless (tramp--test-sh-p))

  (dolist (quoted (if tramp--test-expensive-test '(nil t) '(nil)))
    (let ((tmp-name (tramp--test-make-temp-name nil quoted))
	  (default-directory tramp-test-temporary-file-directory)
	  ;; Suppress nasty messages.
	  (inhibit-message t)
	  kill-buffer-query-functions)
      (unwind-protect
	  (with-temp-buffer
	    (write-region "foo" nil tmp-name)
	    (should (file-exists-p tmp-name))
	    (shell-command
	     (format "ls %s" (file-name-nondirectory tmp-name))
	     (current-buffer))
	    ;; `ls' could produce colorized output.
	    (goto-char (point-min))
	    (while
		(re-search-forward tramp-display-escape-sequence-regexp nil t)
	      (replace-match "" nil nil))
	    (should
	     (string-equal
	      (format "%s\n" (file-name-nondirectory tmp-name))
	      (buffer-string))))

	;; Cleanup.
	(ignore-errors (delete-file tmp-name)))

      (unwind-protect
	  (with-temp-buffer
	    (write-region "foo" nil tmp-name)
	    (should (file-exists-p tmp-name))
	    (async-shell-command
	     (format "ls %s" (file-name-nondirectory tmp-name))
	     (current-buffer))
	    ;; Read output.
	    (with-timeout (10 (ert-fail "`async-shell-command' timed out"))
	      (while (< (- (point-max) (point-min))
			(1+ (length (file-name-nondirectory tmp-name))))
		(accept-process-output
		 (get-buffer-process (current-buffer)) 0.1)))
	    ;; `ls' could produce colorized output.
	    (goto-char (point-min))
	    (while
		(re-search-forward tramp-display-escape-sequence-regexp nil t)
	      (replace-match "" nil nil))
	    ;; There might be a nasty "Process *Async Shell* finished" message.
	    (goto-char (point-min))
	    (forward-line)
	    (narrow-to-region (point-min) (point))
	    (should
	     (string-equal
	      (format "%s\n" (file-name-nondirectory tmp-name))
	      (buffer-string))))

	;; Cleanup.
	(ignore-errors (delete-file tmp-name)))

      (unwind-protect
	  (with-temp-buffer
	    (write-region "foo" nil tmp-name)
	    (should (file-exists-p tmp-name))
	    (async-shell-command "read line; ls $line" (current-buffer))
	    (process-send-string
	     (get-buffer-process (current-buffer))
	     (format "%s\n" (file-name-nondirectory tmp-name)))
	    ;; Read output.
	    (with-timeout (10 (ert-fail "`async-shell-command' timed out"))
	      (while (< (- (point-max) (point-min))
			(1+ (length (file-name-nondirectory tmp-name))))
		(accept-process-output
		 (get-buffer-process (current-buffer)) 0.1)))
	    ;; `ls' could produce colorized output.
	    (goto-char (point-min))
	    (while
		(re-search-forward tramp-display-escape-sequence-regexp nil t)
	      (replace-match "" nil nil))
	    ;; There might be a nasty "Process *Async Shell* finished" message.
	    (goto-char (point-min))
	    (forward-line)
	    (narrow-to-region (point-min) (point))
	    (should
	     (string-equal
	      (format "%s\n" (file-name-nondirectory tmp-name))
	      (buffer-string))))

	;; Cleanup.
	(ignore-errors (delete-file tmp-name))))))

(defun tramp--test-shell-command-to-string-asynchronously (command)
  "Like `shell-command-to-string', but for asynchronous processes."
  (with-temp-buffer
    (async-shell-command command (current-buffer))
    (with-timeout (10)
      (while (get-buffer-process (current-buffer))
	(accept-process-output (get-buffer-process (current-buffer)) 0.1)))
    (accept-process-output nil 0.1)
    (buffer-substring-no-properties (point-min) (point-max))))

;; This test is inspired by Bug#23952.
(ert-deftest tramp-test32-environment-variables ()
  "Check that remote processes set / unset environment variables properly."
  :tags '(:expensive-test)
  (skip-unless (tramp--test-enabled))
  (skip-unless (tramp--test-sh-p))

  (dolist (this-shell-command-to-string
	   '(;; Synchronously.
	     shell-command-to-string
	     ;; Asynchronously.
	     tramp--test-shell-command-to-string-asynchronously))

    (let ((default-directory tramp-test-temporary-file-directory)
	  (shell-file-name "/bin/sh")
	  (envvar (concat "VAR_" (upcase (md5 (current-time-string)))))
	  kill-buffer-query-functions)

      (unwind-protect
	  ;; Set a value.
	  (let ((process-environment
		 (cons (concat envvar "=foo") process-environment)))
	    ;; Default value.
	    (should
	     (string-match
	      "foo"
	      (funcall
	       this-shell-command-to-string
	       (format "echo -n ${%s:?bla}" envvar))))))

      (unwind-protect
	  ;; Set the empty value.
	  (let ((process-environment
		 (cons (concat envvar "=") process-environment)))
	    ;; Value is null.
	    (should
	     (string-match
	      "bla"
	      (funcall
	       this-shell-command-to-string
	       (format "echo -n ${%s:?bla}" envvar))))
	    ;; Variable is set.
	    (should
	     (string-match
	      (regexp-quote envvar)
	      (funcall this-shell-command-to-string "set")))))

      ;; We force a reconnect, in order to have a clean environment.
      (tramp-cleanup-connection
       (tramp-dissect-file-name tramp-test-temporary-file-directory)
       'keep-debug 'keep-password)
      (unwind-protect
	  ;; Unset the variable.
	  (let ((tramp-remote-process-environment
		 (cons (concat envvar "=foo")
		       tramp-remote-process-environment)))
	    ;; Set the initial value, we want to unset below.
	    (should
	     (string-match
	      "foo"
	      (funcall
	       this-shell-command-to-string
	       (format "echo -n ${%s:?bla}" envvar))))
	    (let ((process-environment
		   (cons envvar process-environment)))
	      ;; Variable is unset.
	      (should
	       (string-match
		"bla"
		(funcall
		 this-shell-command-to-string
		 (format "echo -n ${%s:?bla}" envvar))))
	      ;; Variable is unset.
	      (should-not
	       (string-match
		(regexp-quote envvar)
		(funcall this-shell-command-to-string "set")))))))))

;; This test is inspired by Bug#27009.
(ert-deftest tramp-test32-environment-variables-and-port-numbers ()
  "Check that two connections with separate ports are different."
  (skip-unless (tramp--test-enabled))
  ;; We test it only for the mock-up connection; otherwise there might
  ;; be problems with the used ports.
  (skip-unless (and (eq tramp-syntax 'default)
                    (tramp--test-mock-p)))

  ;; We force a reconnect, in order to have a clean environment.
  (dolist (dir `(,tramp-test-temporary-file-directory
		 "/mock:localhost#11111:" "/mock:localhost#22222:"))
    (tramp-cleanup-connection
     (tramp-dissect-file-name dir) 'keep-debug 'keep-password))

  (unwind-protect
      (dolist (port '(11111 22222))
	(let* ((default-directory
		 (format "/mock:localhost#%d:%s" port temporary-file-directory))
	       (shell-file-name "/bin/sh")
	       (envvar (concat "VAR_" (upcase (md5 (current-time-string)))))
	       ;; We cannot use `process-environment', because this
	       ;; would be applied in `process-file'.
	       (tramp-remote-process-environment
		(cons
		 (format "%s=%d" envvar port)
		 tramp-remote-process-environment)))
	  (should
	   (string-match
	    (number-to-string port)
	    (string-trim (shell-command-to-string (format "echo $%s" envvar)))))))

    ;; Cleanup.
    (dolist (dir '("/mock:localhost#11111:" "/mock:localhost#22222:"))
      (tramp-cleanup-connection (tramp-dissect-file-name dir)))))

;; The functions were introduced in Emacs 26.1.
(ert-deftest tramp-test33-explicit-shell-file-name ()
  "Check that connection-local `explicit-shell-file-name' is set."
  :tags '(:expensive-test)
  (skip-unless (tramp--test-enabled))
  (skip-unless (tramp--test-sh-p))
  ;; Since Emacs 26.1.
  (skip-unless (and (fboundp 'connection-local-set-profile-variables)
		    (fboundp 'connection-local-set-profiles)))

  ;; `connection-local-set-profile-variables' and
  ;; `connection-local-set-profiles' exist since Emacs 26.1.  We don't
  ;; want to see compiler warnings for older Emacsen.
  (let ((default-directory tramp-test-temporary-file-directory)
	explicit-shell-file-name kill-buffer-query-functions)
    (unwind-protect
	(progn
	  ;; `shell-mode' would ruin our test, because it deletes all
	  ;; buffer local variables.
	  (put 'explicit-shell-file-name 'permanent-local t)
	  ;; Declare connection-local variable `explicit-shell-file-name'.
	  (with-no-warnings
	    (connection-local-set-profile-variables
	     'remote-sh
	     '((explicit-shell-file-name . "/bin/sh")
	       (explicit-sh-args . ("-i"))))
	    (connection-local-set-profiles
	     `(:application tramp
	       :protocol ,(file-remote-p default-directory 'method)
	       :user ,(file-remote-p default-directory 'user)
	       :machine ,(file-remote-p default-directory 'host))
	     'remote-sh))

	  ;; Run interactive shell.  Since the default directory is
	  ;; remote, `explicit-shell-file-name' shall be set in order
	  ;; to avoid a question.
	  (with-current-buffer (get-buffer-create "*shell*")
	    (ignore-errors (kill-process (current-buffer)))
	    (should-not explicit-shell-file-name)
	    (call-interactively 'shell)
	    (should explicit-shell-file-name)))

      (put 'explicit-shell-file-name 'permanent-local nil)
      (kill-buffer "*shell*"))))

(ert-deftest tramp-test34-vc-registered ()
  "Check `vc-registered'."
  :tags '(:expensive-test)
  (skip-unless (tramp--test-enabled))
  (skip-unless (tramp--test-sh-p))

  (dolist (quoted (if tramp--test-expensive-test '(nil t) '(nil)))
    (let* ((default-directory tramp-test-temporary-file-directory)
	   (tmp-name1 (tramp--test-make-temp-name nil quoted))
	   (tmp-name2 (expand-file-name "foo" tmp-name1))
	   (tramp-remote-process-environment tramp-remote-process-environment)
	   (vc-handled-backends
	    (with-parsed-tramp-file-name tramp-test-temporary-file-directory nil
	      (cond
	       ((tramp-find-executable
		 v vc-git-program (tramp-get-remote-path v))
		'(Git))
	       ((tramp-find-executable
		 v vc-hg-program (tramp-get-remote-path v))
		'(Hg))
	       ((tramp-find-executable
		 v vc-bzr-program (tramp-get-remote-path v))
		(setq tramp-remote-process-environment
		      (cons (format "BZR_HOME=%s"
				    (file-remote-p tmp-name1 'localname))
			    tramp-remote-process-environment))
		;; We must force a reconnect, in order to activate $BZR_HOME.
		(tramp-cleanup-connection
		 (tramp-dissect-file-name tramp-test-temporary-file-directory)
		 'keep-debug 'keep-password)
		'(Bzr))
	       (t nil))))
	   ;; Suppress nasty messages.
	   (inhibit-message t))
      (skip-unless vc-handled-backends)
      (unless quoted (tramp--test-message "%s" vc-handled-backends))

      (unwind-protect
	  (progn
	    (make-directory tmp-name1)
	    (write-region "foo" nil tmp-name2)
	    (should (file-directory-p tmp-name1))
	    (should (file-exists-p tmp-name2))
	    (should-not (vc-registered tmp-name1))
	    (should-not (vc-registered tmp-name2))

	    (let ((default-directory tmp-name1))
	      ;; Create empty repository, and register the file.
	      ;; Sometimes, creation of repository fails (bzr!); we
	      ;; skip the test then.
	      (condition-case nil
		  (vc-create-repo (car vc-handled-backends))
		(error (skip-unless nil)))
	      ;; The structure of VC-FILESET is not documented.  Let's
	      ;; hope it won't change.
	      (condition-case nil
		  (vc-register
		   (list (car vc-handled-backends)
			 (list (file-name-nondirectory tmp-name2))))
		;; `vc-register' has changed its arguments in Emacs
		;; 25.1.  Let's skip it for older Emacsen.
		(error (skip-unless (>= emacs-major-version 25))))
	      ;; vc-git uses an own process sentinel, Tramp's sentinel
	      ;; for flushing the cache isn't used.
	      (dired-uncache (concat (file-remote-p default-directory) "/"))
	      (should (vc-registered (file-name-nondirectory tmp-name2)))))

	;; Cleanup.
	(ignore-errors (delete-directory tmp-name1 'recursive))))))

(ert-deftest tramp-test35-make-auto-save-file-name ()
  "Check `make-auto-save-file-name'."
  (skip-unless (tramp--test-enabled))

  (dolist (quoted (if tramp--test-expensive-test '(nil t) '(nil)))
    (let ((tmp-name1 (tramp--test-make-temp-name nil quoted))
	  (tmp-name2 (tramp--test-make-temp-name nil quoted)))

      (unwind-protect
	  (progn
	    ;; Use default `auto-save-file-name-transforms' mechanism.
	    (let (tramp-auto-save-directory)
	      (with-temp-buffer
		(setq buffer-file-name tmp-name1)
		(should
		 (string-equal
		  (make-auto-save-file-name)
		  ;; This is taken from original `make-auto-save-file-name'.
		  ;; We call `convert-standard-filename', because on
		  ;; MS Windows the (local) colons must be replaced by
		  ;; exclamation marks.
		  (convert-standard-filename
		   (expand-file-name
		    (format
		     "#%s#"
		     (subst-char-in-string
		      ?/ ?! (replace-regexp-in-string "!" "!!" tmp-name1)))
		    temporary-file-directory))))))

	    ;; No mapping.
	    (let (tramp-auto-save-directory auto-save-file-name-transforms)
	      (with-temp-buffer
		(setq buffer-file-name tmp-name1)
		(should
		 (string-equal
		  (make-auto-save-file-name)
		  (funcall
		   (if quoted 'tramp-compat-file-name-quote 'identity)
		   (expand-file-name
		    (format "#%s#" (file-name-nondirectory tmp-name1))
		    tramp-test-temporary-file-directory))))))

	    ;; Use default `tramp-auto-save-directory' mechanism.
	    (let ((tramp-auto-save-directory tmp-name2))
	      (with-temp-buffer
		(setq buffer-file-name tmp-name1)
		(should
		 (string-equal
		  (make-auto-save-file-name)
		  ;; This is taken from Tramp.
		  (expand-file-name
		   (format
		    "#%s#"
		    (tramp-subst-strs-in-string
		     '(("_" . "|")
		       ("/" . "_a")
		       (":" . "_b")
		       ("|" . "__")
		       ("[" . "_l")
		       ("]" . "_r"))
		     (tramp-compat-file-name-unquote tmp-name1)))
		   tmp-name2)))
		(should (file-directory-p tmp-name2))))

	    ;; Relative file names shall work, too.
	    (let ((tramp-auto-save-directory "."))
	      (with-temp-buffer
		(setq buffer-file-name tmp-name1
		      default-directory tmp-name2)
		(should
		 (string-equal
		  (make-auto-save-file-name)
		  ;; This is taken from Tramp.
		  (expand-file-name
		   (format
		    "#%s#"
		    (tramp-subst-strs-in-string
		     '(("_" . "|")
		       ("/" . "_a")
		       (":" . "_b")
		       ("|" . "__")
		       ("[" . "_l")
		       ("]" . "_r"))
		     (tramp-compat-file-name-unquote tmp-name1)))
		   tmp-name2)))
		(should (file-directory-p tmp-name2)))))

	;; Cleanup.
	(ignore-errors (delete-file tmp-name1))
	(ignore-errors (delete-directory tmp-name2 'recursive))))))

(ert-deftest tramp-test36-find-backup-file-name ()
  "Check `find-backup-file-name'."
  (skip-unless (tramp--test-enabled))

  (dolist (quoted (if tramp--test-expensive-test '(nil t) '(nil)))
    (let ((tmp-name1 (tramp--test-make-temp-name nil quoted))
	  (tmp-name2 (tramp--test-make-temp-name nil quoted))
	  ;; These settings are not used by Tramp, so we ignore them.
	  version-control delete-old-versions
	  (kept-old-versions (default-toplevel-value 'kept-old-versions))
	  (kept-new-versions (default-toplevel-value 'kept-new-versions)))

      (unwind-protect
	  ;; Use default `backup-directory-alist' mechanism.
	  (let (backup-directory-alist tramp-backup-directory-alist)
	    (should
	     (equal
	      (find-backup-file-name tmp-name1)
	      (list
	       (funcall
		(if quoted 'tramp-compat-file-name-quote 'identity)
		(expand-file-name
		 (format "%s~" (file-name-nondirectory tmp-name1))
		 tramp-test-temporary-file-directory)))))))

      (unwind-protect
	  ;; Map `backup-directory-alist'.
	  (let ((backup-directory-alist `(("." . ,tmp-name2)))
		tramp-backup-directory-alist)
	    (should
	     (equal
	      (find-backup-file-name tmp-name1)
	      (list
	       (funcall
		(if quoted 'tramp-compat-file-name-quote 'identity)
		(expand-file-name
		 (format
		  "%s~"
		  ;; This is taken from `make-backup-file-name-1'.  We
		  ;; call `convert-standard-filename', because on MS
		  ;; Windows the (local) colons must be replaced by
		  ;; exclamation marks.
		  (subst-char-in-string
		   ?/ ?!
		   (replace-regexp-in-string
		    "!" "!!" (convert-standard-filename tmp-name1))))
		 tmp-name2)))))
	    ;; The backup directory is created.
	    (should (file-directory-p tmp-name2)))

	;; Cleanup.
	(ignore-errors (delete-directory tmp-name2 'recursive)))

      (unwind-protect
	  ;; Map `tramp-backup-directory-alist'.
	  (let ((tramp-backup-directory-alist `(("." . ,tmp-name2)))
		backup-directory-alist)
	    (should
	     (equal
	      (find-backup-file-name tmp-name1)
	      (list
	       (funcall
		(if quoted 'tramp-compat-file-name-quote 'identity)
		(expand-file-name
		 (format
		  "%s~"
		  ;; This is taken from `make-backup-file-name-1'.  We
		  ;; call `convert-standard-filename', because on MS
		  ;; Windows the (local) colons must be replaced by
		  ;; exclamation marks.
		  (subst-char-in-string
		   ?/ ?!
		   (replace-regexp-in-string
		    "!" "!!" (convert-standard-filename tmp-name1))))
		 tmp-name2)))))
	    ;; The backup directory is created.
	    (should (file-directory-p tmp-name2)))

	;; Cleanup.
	(ignore-errors (delete-directory tmp-name2 'recursive)))

      (unwind-protect
	  ;; Map `tramp-backup-directory-alist' with local file name.
	  (let ((tramp-backup-directory-alist
		 `(("." . ,(file-remote-p tmp-name2 'localname))))
		backup-directory-alist)
	    (should
	     (equal
	      (find-backup-file-name tmp-name1)
	      (list
	       (funcall
		(if quoted 'tramp-compat-file-name-quote 'identity)
		(expand-file-name
		 (format
		  "%s~"
		  ;; This is taken from `make-backup-file-name-1'.  We
		  ;; call `convert-standard-filename', because on MS
		  ;; Windows the (local) colons must be replaced by
		  ;; exclamation marks.
		  (subst-char-in-string
		   ?/ ?!
		   (replace-regexp-in-string
		    "!" "!!" (convert-standard-filename tmp-name1))))
		 tmp-name2)))))
	    ;; The backup directory is created.
	    (should (file-directory-p tmp-name2)))

	;; Cleanup.
	(ignore-errors (delete-directory tmp-name2 'recursive))))))

;; The functions were introduced in Emacs 26.1.
(ert-deftest tramp-test37-make-nearby-temp-file ()
  "Check `make-nearby-temp-file' and `temporary-file-directory'."
  (skip-unless (tramp--test-enabled))
  ;; Since Emacs 26.1.
  (skip-unless
   (and (fboundp 'make-nearby-temp-file) (fboundp 'temporary-file-directory)))

  ;; `make-nearby-temp-file' and `temporary-file-directory' exists
  ;; since Emacs 26.1.  We don't want to see compiler warnings for
  ;; older Emacsen.
  (let ((default-directory tramp-test-temporary-file-directory)
	tmp-file)
    ;; The remote host shall know a temporary file directory.
    (should (stringp (with-no-warnings (temporary-file-directory))))
    (should
     (string-equal
      (file-remote-p default-directory)
      (file-remote-p (with-no-warnings (temporary-file-directory)))))

    ;; The temporary file shall be located on the remote host.
    (setq tmp-file (with-no-warnings (make-nearby-temp-file "tramp-test")))
    (should (file-exists-p tmp-file))
    (should (file-regular-p tmp-file))
    (should
     (string-equal
      (file-remote-p default-directory)
      (file-remote-p tmp-file)))
    (delete-file tmp-file)
    (should-not (file-exists-p tmp-file))

    (setq tmp-file (with-no-warnings (make-nearby-temp-file "tramp-test" 'dir)))
    (should (file-exists-p tmp-file))
    (should (file-directory-p tmp-file))
    (delete-directory tmp-file)
    (should-not (file-exists-p tmp-file))))

(defun tramp--test-emacs26-p ()
  "Check for Emacs version >= 26.1.
Some semantics has been changed for there, w/o new functions or
variables, so we check the Emacs version directly."
  (>= emacs-major-version 26))

(defun tramp--test-emacs27-p ()
  "Check for Emacs version >= 27.1.
Some semantics has been changed for there, w/o new functions or
variables, so we check the Emacs version directly."
  (>= emacs-major-version 27))

(defun tramp--test-adb-p ()
  "Check, whether the remote host runs Android.
This requires restrictions of file name syntax."
  (tramp-adb-file-name-p tramp-test-temporary-file-directory))

(defun tramp--test-docker-p ()
  "Check, whether the docker method is used.
This does not support some special file names."
  (string-equal
   "docker" (file-remote-p tramp-test-temporary-file-directory 'method)))

(defun tramp--test-ftp-p ()
  "Check, whether an FTP-like method is used.
This does not support globbing characters in file names (yet)."
  ;; Globbing characters are ??, ?* and ?\[.
  (string-match
   "ftp$" (file-remote-p tramp-test-temporary-file-directory 'method)))

(defun tramp--test-gvfs-p (&optional method)
  "Check, whether the remote host runs a GVFS based method.
This requires restrictions of file name syntax."
  (or (member method tramp-gvfs-methods)
      (tramp-gvfs-file-name-p tramp-test-temporary-file-directory)))

(defun tramp--test-hpux-p ()
  "Check, whether the remote host runs HP-UX.
Several special characters do not work properly there."
  ;; We must refill the cache.  `file-truename' does it.
  (with-parsed-tramp-file-name
      (file-truename tramp-test-temporary-file-directory) nil
    (string-match "^HP-UX" (tramp-get-connection-property v "uname" ""))))

(defun tramp--test-mock-p ()
  "Check, whether the mock method is used.
This does not support external Emacs calls."
  (string-equal
   "mock" (file-remote-p tramp-test-temporary-file-directory 'method)))

(defun tramp--test-owncloud-p ()
  "Check, whether the owncloud method is used."
  (string-equal
   "owncloud" (file-remote-p tramp-test-temporary-file-directory 'method)))

(defun tramp--test-rsync-p ()
  "Check, whether the rsync method is used.
This does not support special file names."
  (string-equal
   "rsync" (file-remote-p tramp-test-temporary-file-directory 'method)))

(defun tramp--test-sh-p ()
  "Check, whether the remote host runs a based method from tramp-sh.el."
  (eq
   (tramp-find-foreign-file-name-handler tramp-test-temporary-file-directory)
   'tramp-sh-file-name-handler))

(defun tramp--test-windows-nt ()
  "Check, whether the locale host runs MS Windows."
  (eq system-type 'windows-nt))

(defun tramp--test-windows-nt-and-batch ()
  "Check, whether the locale host runs MS Windows in batch mode.
This does not support special characters."
  (and (eq system-type 'windows-nt) noninteractive))

(defun tramp--test-windows-nt-and-pscp-psftp-p ()
  "Check, whether the locale host runs MS Windows, and ps{cp,ftp} is used.
This does not support utf8 based file transfer."
  (and (eq system-type 'windows-nt)
       (string-match
	(regexp-opt '("pscp" "psftp"))
	(file-remote-p tramp-test-temporary-file-directory 'method))))

(defun tramp--test-windows-nt-or-smb-p ()
  "Check, whether the locale or remote host runs MS Windows.
This requires restrictions of file name syntax."
  (or (eq system-type 'windows-nt)
      (tramp-smb-file-name-p tramp-test-temporary-file-directory)))

(defun tramp--test-check-files (&rest files)
  "Run a simple but comprehensive test over every file in FILES."
<<<<<<< HEAD
  ;; `filename-non-special' has been fixed in Emacs 27.1, see Bug#29579.
  (dolist (quoted (if (and tramp--test-expensive-test (tramp--test-emacs27-p))
		      '(nil t) '(nil)))
=======
  ;; TODO: The quoted case does not work.
  ;;(dolist (quoted (if tramp--test-expensive-test '(nil t) '(nil)))
  (let (quoted)
>>>>>>> e2090345
    ;; We must use `file-truename' for the temporary directory,
    ;; because it could be located on a symlinked directory.  This
    ;; would let the test fail.
    (let* ((tramp-test-temporary-file-directory
	    (file-truename tramp-test-temporary-file-directory))
	   (tmp-name1 (tramp--test-make-temp-name nil quoted))
	   (tmp-name2 (tramp--test-make-temp-name 'local quoted))
	   (files (delq nil files))
	   (process-environment process-environment))
      (unwind-protect
	  (progn
	    (make-directory tmp-name1)
	    (make-directory tmp-name2)

	    (dolist (elt files)
	      (let* ((file1 (expand-file-name elt tmp-name1))
		     (file2 (expand-file-name elt tmp-name2))
		     (file3 (expand-file-name (concat elt "foo") tmp-name1)))
		(write-region elt nil file1)
		(should (file-exists-p file1))

		;; Check file contents.
		(with-temp-buffer
		  (insert-file-contents file1)
		  (should (string-equal (buffer-string) elt)))

		;; Copy file both directions.
		(copy-file file1 (file-name-as-directory tmp-name2))
		(should (file-exists-p file2))
		(delete-file file1)
		(should-not (file-exists-p file1))
		(copy-file file2 (file-name-as-directory tmp-name1))
		(should (file-exists-p file1))

		(tramp--test-ignore-make-symbolic-link-error
		  (make-symbolic-link file1 file3)
		  (should (file-symlink-p file3))
		  (should
		   (string-equal
		    (expand-file-name file1) (file-truename file3)))
		  (should
		   (string-equal
		    (funcall
		     (if quoted 'tramp-compat-file-name-quote 'identity)
		     (car (file-attributes file3)))
		    (file-remote-p (file-truename file1) 'localname)))
		  ;; Check file contents.
		  (with-temp-buffer
		    (insert-file-contents file3)
		    (should (string-equal (buffer-string) elt)))
		  (delete-file file3))))

	    ;; Check file names.
	    (should (equal (directory-files
			    tmp-name1 nil directory-files-no-dot-files-regexp)
			   (sort (copy-sequence files) 'string-lessp)))
	    (should (equal (directory-files
			    tmp-name2 nil directory-files-no-dot-files-regexp)
			   (sort (copy-sequence files) 'string-lessp)))

	    ;; `substitute-in-file-name' could return different
	    ;; values.  For `adb', there could be strange file
	    ;; permissions preventing overwriting a file.  We don't
	    ;; care in this testcase.
	    (dolist (elt files)
	      (let ((file1
		     (substitute-in-file-name (expand-file-name elt tmp-name1)))
		    (file2
		     (substitute-in-file-name
		      (expand-file-name elt tmp-name2))))
		(ignore-errors (write-region elt nil file1))
		(should (file-exists-p file1))
		(ignore-errors (write-region elt nil file2 nil 'nomessage))
		(should (file-exists-p file2))))

	    (should (equal (directory-files
			    tmp-name1 nil directory-files-no-dot-files-regexp)
			   (directory-files
			    tmp-name2 nil directory-files-no-dot-files-regexp)))

	    ;; Check directory creation.  We use a subdirectory "foo"
	    ;; in order to avoid conflicts with previous file name tests.
	    (dolist (elt files)
	      (let* ((elt1 (concat elt "foo"))
		     (file1 (expand-file-name (concat "foo/" elt) tmp-name1))
		     (file2 (expand-file-name elt file1))
		     (file3 (expand-file-name elt1 file1)))
		(make-directory file1 'parents)
		(should (file-directory-p file1))
		(write-region elt nil file2)
		(should (file-exists-p file2))
		(should
		 (equal
		  (directory-files
		   file1 nil directory-files-no-dot-files-regexp)
		  `(,elt)))
		(should
		 (equal
		  (caar (directory-files-and-attributes
			 file1 nil directory-files-no-dot-files-regexp))
		  elt))

		;; Check symlink in `directory-files-and-attributes'.
		;; It does not work in the "smb" case, only relative
		;; symlinks to existing files are shown there.
		(tramp--test-ignore-make-symbolic-link-error
		  (unless
		     (tramp-smb-file-name-p tramp-test-temporary-file-directory)
		    (make-symbolic-link file2 file3)
		    (should (file-symlink-p file3))
		    (should
		     (string-equal
		      (caar (directory-files-and-attributes
			     file1 nil (regexp-quote elt1)))
		      elt1))
		    (should
		     (string-equal
		      (funcall
		       (if quoted 'tramp-compat-file-name-quote 'identity)
		       (cadr (car (directory-files-and-attributes
				   file1 nil (regexp-quote elt1)))))
		      (file-remote-p (file-truename file2) 'localname)))
		    (delete-file file3)
		    (should-not (file-exists-p file3))))

		(delete-file file2)
		(should-not (file-exists-p file2))
		(delete-directory file1)
		(should-not (file-exists-p file1))))

	    ;; Check, that environment variables are set correctly.
	    (when (and tramp--test-expensive-test (tramp--test-sh-p))
	      (dolist (elt files)
		(let ((envvar (concat "VAR_" (upcase (md5 elt))))
		      (default-directory tramp-test-temporary-file-directory)
		      (process-environment process-environment))
		  (setenv envvar elt)
		  ;; The value of PS1 could confuse Tramp's detection
		  ;; of process output.  So we unset it temporarily.
		  (setenv "PS1")
		  (with-temp-buffer
		    (should (zerop (process-file "env" nil t nil)))
		    (goto-char (point-min))
		    (should
		     (re-search-forward
		      (format
		       "^%s=%s$"
		       (regexp-quote envvar)
		       (regexp-quote (getenv envvar))))))))))

	;; Cleanup.
	(ignore-errors (delete-directory tmp-name1 'recursive))
	(ignore-errors (delete-directory tmp-name2 'recursive))))))

(defun tramp--test-special-characters ()
  "Perform the test in `tramp-test38-special-characters*'."
  ;; Newlines, slashes and backslashes in file names are not
  ;; supported.  So we don't test.  And we don't test the tab
  ;; character on Windows or Cygwin, because the backslash is
  ;; interpreted as a path separator, preventing "\t" from being
  ;; expanded to <TAB>.
  (tramp--test-check-files
   (if (or (tramp--test-gvfs-p) (tramp--test-windows-nt-or-smb-p))
       "foo bar baz"
     (if (or (tramp--test-adb-p)
	     (tramp--test-docker-p)
	     (eq system-type 'cygwin))
	 " foo bar baz "
       " foo\tbar baz\t"))
   "$foo$bar$$baz$"
   "-foo-bar-baz-"
   "%foo%bar%baz%"
   "&foo&bar&baz&"
   (unless (or (tramp--test-ftp-p)
	       (tramp--test-gvfs-p)
	       (tramp--test-windows-nt-or-smb-p))
     "?foo?bar?baz?")
   (unless (or (tramp--test-ftp-p)
	       (tramp--test-gvfs-p)
	       (tramp--test-windows-nt-or-smb-p))
     "*foo*bar*baz*")
   (if (or (tramp--test-gvfs-p) (tramp--test-windows-nt-or-smb-p))
       "'foo'bar'baz'"
     "'foo\"bar'baz\"")
   "#foo~bar#baz~"
   (if (or (tramp--test-gvfs-p) (tramp--test-windows-nt-or-smb-p))
       "!foo!bar!baz!"
     "!foo|bar!baz|")
   (if (or (tramp--test-gvfs-p) (tramp--test-windows-nt-or-smb-p))
       ";foo;bar;baz;"
     ":foo;bar:baz;")
   (unless (or (tramp--test-gvfs-p) (tramp--test-windows-nt-or-smb-p))
     "<foo>bar<baz>")
   "(foo)bar(baz)"
   (unless (or (tramp--test-ftp-p) (tramp--test-gvfs-p)) "[foo]bar[baz]")
   "{foo}bar{baz}"))

;; These tests are inspired by Bug#17238.
(ert-deftest tramp-test38-special-characters ()
  "Check special characters in file names."
  (skip-unless (tramp--test-enabled))
  (skip-unless (not (tramp--test-rsync-p)))
  (skip-unless (not (tramp--test-windows-nt-and-pscp-psftp-p)))

  (tramp--test-special-characters))

(ert-deftest tramp-test38-special-characters-with-stat ()
  "Check special characters in file names.
Use the `stat' command."
  :tags '(:expensive-test)
  (skip-unless (tramp--test-enabled))
  (skip-unless (tramp--test-sh-p))
  (skip-unless (not (tramp--test-rsync-p)))
  (skip-unless (not (tramp--test-windows-nt-and-pscp-psftp-p)))
  (with-parsed-tramp-file-name tramp-test-temporary-file-directory nil
    (skip-unless (tramp-get-remote-stat v)))

  (let ((tramp-connection-properties
	 (append
	  `((,(regexp-quote (file-remote-p tramp-test-temporary-file-directory))
	     "perl" nil))
	  tramp-connection-properties)))
    (tramp--test-special-characters)))

(ert-deftest tramp-test38-special-characters-with-perl ()
  "Check special characters in file names.
Use the `perl' command."
  :tags '(:expensive-test)
  (skip-unless (tramp--test-enabled))
  (skip-unless (tramp--test-sh-p))
  (skip-unless (not (tramp--test-rsync-p)))
  (skip-unless (not (tramp--test-windows-nt-and-pscp-psftp-p)))
  (with-parsed-tramp-file-name tramp-test-temporary-file-directory nil
    (skip-unless (tramp-get-remote-perl v)))

  (let ((tramp-connection-properties
	 (append
	  `((,(regexp-quote (file-remote-p tramp-test-temporary-file-directory))
	     "stat" nil)
	    ;; See `tramp-sh-handle-file-truename'.
	    (,(regexp-quote (file-remote-p tramp-test-temporary-file-directory))
	     "readlink" nil))
	  tramp-connection-properties)))
    (tramp--test-special-characters)))

(ert-deftest tramp-test38-special-characters-with-ls ()
  "Check special characters in file names.
Use the `ls' command."
  :tags '(:expensive-test)
  (skip-unless (tramp--test-enabled))
  (skip-unless (tramp--test-sh-p))
  (skip-unless (not (tramp--test-rsync-p)))
  (skip-unless (not (tramp--test-windows-nt-and-batch)))
  (skip-unless (not (tramp--test-windows-nt-and-pscp-psftp-p)))

  (let ((tramp-connection-properties
	 (append
	  `((,(regexp-quote (file-remote-p tramp-test-temporary-file-directory))
	     "perl" nil)
	    (,(regexp-quote (file-remote-p tramp-test-temporary-file-directory))
	     "stat" nil)
	    ;; See `tramp-sh-handle-file-truename'.
	    (,(regexp-quote (file-remote-p tramp-test-temporary-file-directory))
	     "readlink" nil))
	  tramp-connection-properties)))
    (tramp--test-special-characters)))

(defun tramp--test-utf8 ()
  "Perform the test in `tramp-test39-utf8*'."
  (let* ((utf8 (if (and (eq system-type 'darwin)
			(memq 'utf-8-hfs (coding-system-list)))
		   'utf-8-hfs 'utf-8))
	 (coding-system-for-read utf8)
	 (coding-system-for-write utf8)
	 (file-name-coding-system
	  (coding-system-change-eol-conversion utf8 'unix)))
    (tramp--test-check-files
     (unless (tramp--test-hpux-p) "Γυρίστε το Γαλαξία με Ώτο Στοπ")
     (unless (tramp--test-hpux-p)
       "أصبح بوسعك الآن تنزيل نسخة كاملة من موسوعة ويكيبيديا العربية لتصفحها بلا اتصال بالإنترنت")
     "银河系漫游指南系列"
     "Автостопом по гала́ктике")))

(ert-deftest tramp-test39-utf8 ()
  "Check UTF8 encoding in file names and file contents."
  (skip-unless (tramp--test-enabled))
  (skip-unless (not (tramp--test-docker-p)))
  (skip-unless (not (tramp--test-rsync-p)))
  (skip-unless (not (tramp--test-windows-nt-and-batch)))
  (skip-unless (not (tramp--test-windows-nt-and-pscp-psftp-p)))

  (tramp--test-utf8))

(ert-deftest tramp-test39-utf8-with-stat ()
  "Check UTF8 encoding in file names and file contents.
Use the `stat' command."
  :tags '(:expensive-test)
  (skip-unless (tramp--test-enabled))
  (skip-unless (tramp--test-sh-p))
  (skip-unless (not (tramp--test-docker-p)))
  (skip-unless (not (tramp--test-rsync-p)))
  (skip-unless (not (tramp--test-windows-nt-and-batch)))
  (skip-unless (not (tramp--test-windows-nt-and-pscp-psftp-p)))
  (with-parsed-tramp-file-name tramp-test-temporary-file-directory nil
    (skip-unless (tramp-get-remote-stat v)))

  (let ((tramp-connection-properties
	 (append
	  `((,(regexp-quote (file-remote-p tramp-test-temporary-file-directory))
	     "perl" nil))
	  tramp-connection-properties)))
    (tramp--test-utf8)))

(ert-deftest tramp-test39-utf8-with-perl ()
  "Check UTF8 encoding in file names and file contents.
Use the `perl' command."
  :tags '(:expensive-test)
  (skip-unless (tramp--test-enabled))
  (skip-unless (tramp--test-sh-p))
  (skip-unless (not (tramp--test-docker-p)))
  (skip-unless (not (tramp--test-rsync-p)))
  (skip-unless (not (tramp--test-windows-nt-and-batch)))
  (skip-unless (not (tramp--test-windows-nt-and-pscp-psftp-p)))
  (with-parsed-tramp-file-name tramp-test-temporary-file-directory nil
    (skip-unless (tramp-get-remote-perl v)))

  (let ((tramp-connection-properties
	 (append
	  `((,(regexp-quote (file-remote-p tramp-test-temporary-file-directory))
	     "stat" nil)
	    ;; See `tramp-sh-handle-file-truename'.
	    (,(regexp-quote (file-remote-p tramp-test-temporary-file-directory))
	     "readlink" nil))
	  tramp-connection-properties)))
    (tramp--test-utf8)))

(ert-deftest tramp-test39-utf8-with-ls ()
  "Check UTF8 encoding in file names and file contents.
Use the `ls' command."
  :tags '(:expensive-test)
  (skip-unless (tramp--test-enabled))
  (skip-unless (tramp--test-sh-p))
  (skip-unless (not (tramp--test-docker-p)))
  (skip-unless (not (tramp--test-rsync-p)))
  (skip-unless (not (tramp--test-windows-nt-and-batch)))
  (skip-unless (not (tramp--test-windows-nt-and-pscp-psftp-p)))

  (let ((tramp-connection-properties
	 (append
	  `((,(regexp-quote (file-remote-p tramp-test-temporary-file-directory))
	     "perl" nil)
	    (,(regexp-quote (file-remote-p tramp-test-temporary-file-directory))
	     "stat" nil)
	    ;; See `tramp-sh-handle-file-truename'.
	    (,(regexp-quote (file-remote-p tramp-test-temporary-file-directory))
	     "readlink" nil))
	  tramp-connection-properties)))
    (tramp--test-utf8)))

(ert-deftest tramp-test40-file-system-info ()
  "Check that `file-system-info' returns proper values."
  (skip-unless (tramp--test-enabled))
  ;; Since Emacs 27.1.
  (skip-unless (fboundp 'file-system-info))

  ;; `file-system-info' exists since Emacs 27.  We don't want to see
  ;; compiler warnings for older Emacsen.
  (let ((fsi (with-no-warnings
	       (file-system-info tramp-test-temporary-file-directory))))
    (skip-unless fsi)
    (should (and (consp fsi)
		 (= (length fsi) 3)
		 (numberp (nth 0 fsi))
		 (numberp (nth 1 fsi))
		 (numberp (nth 2 fsi))))))

(defun tramp--test-timeout-handler ()
  (interactive)
  (ert-fail (format "`%s' timed out" (ert-test-name (ert-running-test)))))

;; This test is inspired by Bug#16928.
(ert-deftest tramp-test41-asynchronous-requests ()
  "Check parallel asynchronous requests.
Such requests could arrive from timers, process filters and
process sentinels.  They shall not disturb each other."
  :tags '(:expensive-test)
  (skip-unless (tramp--test-enabled))
  (skip-unless (tramp--test-sh-p))

  ;; This test could be blocked on hydra.  So we set a timeout of 300
  ;; seconds, and we send a SIGUSR1 signal after 300 seconds.
  (with-timeout (300 (tramp--test-timeout-handler))
    (define-key special-event-map [sigusr1] 'tramp--test-timeout-handler)
    (tramp--test-instrument-test-case (if (getenv "EMACS_HYDRA_CI") 10 0)
    (let* (;; For the watchdog.
	   (default-directory (expand-file-name temporary-file-directory))
	   (watchdog
            (start-process
             "*watchdog*" nil shell-file-name shell-command-switch
             (format "sleep 300; kill -USR1 %d" (emacs-pid))))
           (tmp-name (tramp--test-make-temp-name))
           (default-directory tmp-name)
           ;; Do not cache Tramp properties.
           (remote-file-name-inhibit-cache t)
           (process-file-side-effects t)
           ;; Suppress nasty messages.
           (inhibit-message t)
	   ;; Do not run delayed timers.
	   (timer-max-repeats 0)
	   ;; Number of asynchronous processes for test.  Tests on
	   ;; some machines handle less parallel processes.
           (number-proc
            (or
             (ignore-errors
               (string-to-number (getenv "REMOTE_PARALLEL_PROCESSES")))
             10))
           ;; On hydra, timings are bad.
           (timer-repeat
            (cond
             ((getenv "EMACS_HYDRA_CI") 10)
             (t 1)))
           ;; We must distinguish due to performance reasons.
           (timer-operation
            (cond
             ((tramp--test-mock-p) 'vc-registered)
             (t 'file-attributes)))
           timer buffers kill-buffer-query-functions)

      (unwind-protect
          (progn
            (make-directory tmp-name)

            ;; Setup a timer in order to raise an ordinary command
            ;; again and again.  `vc-registered' is well suited,
            ;; because there are many checks.
            (setq
             timer
             (run-at-time
              0 timer-repeat
              (lambda ()
                (when buffers
                  (let ((time (float-time))
                        (default-directory tmp-name)
                        (file
                         (buffer-name (nth (random (length buffers)) buffers))))
                    (tramp--test-message
                     "Start timer %s %s" file (current-time-string))
                    (funcall timer-operation file)
                    ;; Adjust timer if it takes too much time.
                    (when (> (- (float-time) time) timer-repeat)
                      (setq timer-repeat (* 1.5 timer-repeat))
                      (setf (timer--repeat-delay timer) timer-repeat)
                      (tramp--test-message "Increase timer %s" timer-repeat))
                    (tramp--test-message
                     "Stop timer %s %s" file (current-time-string)))))))

            ;; Create temporary buffers.  The number of buffers
            ;; corresponds to the number of processes; it could be
            ;; increased in order to make pressure on Tramp.
            (dotimes (_ number-proc)
              (setq buffers (cons (generate-new-buffer "foo") buffers)))

            ;; Open asynchronous processes.  Set process filter and sentinel.
            (dolist (buf buffers)
	      ;; Activate timer.
	      (sit-for 0.01 'nodisp)
              (let ((proc
                     (start-file-process-shell-command
                      (buffer-name buf) buf
                      (concat
                       "(read line && echo $line >$line);"
                       "(read line && cat $line);"
                       "(read line && rm $line)")))
                    (file (expand-file-name (buffer-name buf))))
                ;; Remember the file name.  Add counter.
                (process-put proc 'foo file)
                (process-put proc 'bar 0)
                ;; Add process filter.
                (set-process-filter
                 proc
                 (lambda (proc string)
                   (tramp--test-message
                    "Process filter %s %s %s" proc string (current-time-string))
                   (with-current-buffer (process-buffer proc)
                     (insert string))
                   (unless (zerop (length string))
		     (dired-uncache (process-get proc 'foo))
                     (should (file-attributes (process-get proc 'foo))))))
                ;; Add process sentinel.
                (set-process-sentinel
                 proc
                 (lambda (proc _state)
                   (tramp--test-message
                    "Process sentinel %s %s" proc (current-time-string))
		   (dired-uncache (process-get proc 'foo))
                   (should-not (file-attributes (process-get proc 'foo)))))))

            ;; Send a string.  Use a random order of the buffers.  Mix
            ;; with regular operation.
            (let ((buffers (copy-sequence buffers)))
              (while buffers
		;; Activate timer.
		(sit-for 0.01 'nodisp)
                (let* ((buf (nth (random (length buffers)) buffers))
                       (proc (get-buffer-process buf))
                       (file (process-get proc 'foo))
                       (count (process-get proc 'bar)))
                  (tramp--test-message
                   "Start action %d %s %s" count buf (current-time-string))
                  ;; Regular operation prior process action.
		  (dired-uncache file)
                  (if (= count 0)
                      (should-not (file-attributes file))
                    (should (file-attributes file)))
                  ;; Send string to process.
                  (process-send-string proc (format "%s\n" (buffer-name buf)))
                  (accept-process-output proc 0.1 nil 0)
                  ;; Give the watchdog a chance.
                  (read-event nil nil 0.01)
                  (tramp--test-message
                   "Continue action %d %s %s" count buf (current-time-string))
                  ;; Regular operation post process action.
		  (dired-uncache file)
                  (if (= count 2)
                      (should-not (file-attributes file))
                    (should (file-attributes file)))
                  (tramp--test-message
                   "Stop action %d %s %s" count buf (current-time-string))
                  (process-put proc 'bar (1+ count))
                  (unless (process-live-p proc)
                    (setq buffers (delq buf buffers))))))

            ;; Checks.  All process output shall exists in the
            ;; respective buffers.  All created files shall be
            ;; deleted.
            (tramp--test-message "Check %s" (current-time-string))
            (dolist (buf buffers)
              (with-current-buffer buf
                (should (string-equal (format "%s\n" buf) (buffer-string)))))
            (should-not
             (directory-files
              tmp-name nil directory-files-no-dot-files-regexp)))

        ;; Cleanup.
        (define-key special-event-map [sigusr1] 'ignore)
        (ignore-errors (quit-process watchdog))
        (dolist (buf buffers)
          (ignore-errors (delete-process (get-buffer-process buf)))
          (ignore-errors (kill-buffer buf)))
        (ignore-errors (cancel-timer timer))
        (ignore-errors (delete-directory tmp-name 'recursive)))))))

;; This test is inspired by Bug#29163.
(ert-deftest tramp-test42-auto-load ()
  "Check that Tramp autoloads properly."
  (let ((default-directory (expand-file-name temporary-file-directory))
	(code
	 (format
	  "(message \"Tramp loaded: %%s\" (and (file-remote-p %S) t))"
	  tramp-test-temporary-file-directory)))
    (should
     (string-match
      "Tramp loaded: t[\n\r]+"
      (shell-command-to-string
       (format
	"%s -batch -Q -L %s --eval %s"
	(shell-quote-argument
	 (expand-file-name invocation-name invocation-directory))
	(mapconcat 'shell-quote-argument load-path " -L ")
	(shell-quote-argument code)))))))

(ert-deftest tramp-test42-delay-load ()
  "Check that Tramp is loaded lazily, only when needed."
  ;; The autoloaded Tramp objects are different since Emacs 26.1.  We
  ;; cannot test older Emacsen, therefore.
  (skip-unless (tramp--test-emacs26-p))

  ;; Tramp is neither loaded at Emacs startup, nor when completing a
  ;; non-Tramp file name like "/foo".  Completing a Tramp-alike file
  ;; name like "/foo:" autoloads Tramp, when `tramp-mode' is t.
  (let ((default-directory (expand-file-name temporary-file-directory))
	(code
	 "(progn \
           (setq tramp-mode %s) \
	   (message \"Tramp loaded: %%s\" (featurep 'tramp)) \
	   (file-name-all-completions \"/foo\" \"/\") \
	   (message \"Tramp loaded: %%s\" (featurep 'tramp)) \
	   (file-name-all-completions \"/foo:\" \"/\") \
	   (message \"Tramp loaded: %%s\" (featurep 'tramp)))"))
    ;; Tramp doesn't load when `tramp-mode' is nil.
    (dolist (tm '(t nil))
      (should
       (string-match
	(format
       "Tramp loaded: nil[\n\r]+Tramp loaded: nil[\n\r]+Tramp loaded: %s[\n\r]+"
	 tm)
	(shell-command-to-string
	 (format
	  "%s -batch -Q -L %s --eval %s"
	  (shell-quote-argument
	   (expand-file-name invocation-name invocation-directory))
	  (mapconcat 'shell-quote-argument load-path " -L ")
	  (shell-quote-argument (format code tm)))))))))

(ert-deftest tramp-test42-recursive-load ()
  "Check that Tramp does not fail due to recursive load."
  (skip-unless (tramp--test-enabled))

  (let ((default-directory (expand-file-name temporary-file-directory)))
    (dolist (code
	     (list
	      (format
	       "(expand-file-name %S)" tramp-test-temporary-file-directory)
	      (format
	       "(let ((default-directory %S)) (expand-file-name %S))"
	       tramp-test-temporary-file-directory
	       temporary-file-directory)))
      (should-not
       (string-match
	"Recursive load"
	(shell-command-to-string
	 (format
	  "%s -batch -Q -L %s --eval %s"
	  (shell-quote-argument
	   (expand-file-name invocation-name invocation-directory))
	  (mapconcat 'shell-quote-argument load-path " -L ")
	  (shell-quote-argument code))))))))

(ert-deftest tramp-test42-remote-load-path ()
  "Check that Tramp autoloads its packages with remote `load-path'."
  ;; The autoloaded Tramp objects are different since Emacs 26.1.  We
  ;; cannot test older Emacsen, therefore.
  (skip-unless (tramp--test-emacs26-p))

  ;; `tramp-cleanup-all-connections' is autoloaded from tramp-cmds.el.
  ;; It shall still work, when a remote file name is in the
  ;; `load-path'.
  (let ((default-directory (expand-file-name temporary-file-directory))
	(code
	 "(let ((force-load-messages t) \
		(load-path (cons \"/foo:bar:\" load-path))) \
	    (tramp-cleanup-all-connections))"))
    (should
     (string-match
      (format
       "Loading %s"
       (expand-file-name
	"tramp-cmds" (file-name-directory (locate-library "tramp"))))
      (shell-command-to-string
       (format
	"%s -batch -Q -L %s -l tramp-sh --eval %s"
	(shell-quote-argument
	 (expand-file-name invocation-name invocation-directory))
	(mapconcat 'shell-quote-argument load-path " -L ")
	(shell-quote-argument code)))))))

(ert-deftest tramp-test43-unload ()
  "Check that Tramp and its subpackages unload completely.
Since it unloads Tramp, it shall be the last test to run."
  :tags '(:expensive-test)
  (skip-unless noninteractive)
  ;; The autoloaded Tramp objects are different since Emacs 26.1.  We
  ;; cannot test older Emacsen, therefore.
  (skip-unless (tramp--test-emacs26-p))

  (when (featurep 'tramp)
    (unload-feature 'tramp 'force)
    ;; No Tramp feature must be left.
    (should-not (featurep 'tramp))
    (should-not (all-completions "tramp" (delq 'tramp-tests features)))
    ;; `file-name-handler-alist' must be clean.
    (should-not (all-completions "tramp" (mapcar 'cdr file-name-handler-alist)))
    ;; There shouldn't be left a bound symbol, except buffer-local
    ;; variables, and autoload functions.  We do not regard our test
    ;; symbols, and the Tramp unload hooks.
    (mapatoms
     (lambda (x)
       (and (or (and (boundp x) (null (local-variable-if-set-p x)))
		(and (functionp x) (null (autoloadp (symbol-function x)))))
	    (string-match "^tramp" (symbol-name x))
	    (not (string-match "^tramp--?test" (symbol-name x)))
	    (not (string-match "unload-hook$" (symbol-name x)))
	    (ert-fail (format "`%s' still bound" x)))))
    ;; The defstruct `tramp-file-name' and all its internal functions
    ;; shall be purged.
    (should-not (cl--find-class 'tramp-file-name))
    (mapatoms
     (lambda (x)
       (and (functionp x)
            (string-match "tramp-file-name" (symbol-name x))
            (ert-fail (format "Structure function `%s' still exists" x)))))
    ;; There shouldn't be left a hook function containing a Tramp
    ;; function.  We do not regard the Tramp unload hooks.
    (mapatoms
     (lambda (x)
       (and (boundp x)
	    (string-match "-\\(hook\\|function\\)s?$" (symbol-name x))
	    (not (string-match "unload-hook$" (symbol-name x)))
	    (consp (symbol-value x))
	    (ignore-errors (all-completions "tramp" (symbol-value x)))
	    (ert-fail (format "Hook `%s' still contains Tramp function" x)))))))

(defun tramp-test-all (&optional interactive)
  "Run all tests for \\[tramp]."
  (interactive "p")
  (funcall
   (if interactive 'ert-run-tests-interactively 'ert-run-tests-batch) "^tramp"))

;; TODO:

;; * dired-compress-file
;; * dired-uncache
;; * file-equal-p (partly done in `tramp-test21-file-links')
;; * file-in-directory-p
;; * file-name-case-insensitive-p

;; * Work on skipped tests.  Make a comment, when it is impossible.
;; * Fix `tramp-test05-expand-file-name-relative' in `expand-file-name'.
;; * Fix `tramp-test06-directory-file-name' for `ftp'.
;; * Investigate, why `tramp-test11-copy-file' and `tramp-test12-rename-file'
;;   do not work properly for `owncloud'.
;; * Fix `tramp-test29-start-file-process' on MS Windows (`process-send-eof'?).
;; * Fix `tramp-test30-interrupt-process', timeout doesn't work reliably.
;; * Fix Bug#16928 in `tramp-test41-asynchronous-requests'.

(provide 'tramp-tests)
;;; tramp-tests.el ends here<|MERGE_RESOLUTION|>--- conflicted
+++ resolved
@@ -2048,15 +2048,9 @@
   "Check `copy-file'."
   (skip-unless (tramp--test-enabled))
 
-<<<<<<< HEAD
   ;; `filename-non-special' has been fixed in Emacs 27.1, see Bug#29579.
   (dolist (quoted (if (and tramp--test-expensive-test (tramp--test-emacs27-p))
 		      '(nil t) '(nil)))
-=======
-  ;; TODO: The quoted case does not work.  Copy local file to remote.
-  ;;(dolist (quoted (if tramp--test-expensive-test '(nil t) '(nil)))
-  (let (quoted)
->>>>>>> e2090345
     (let ((tmp-name1 (tramp--test-make-temp-name nil quoted))
 	  (tmp-name2 (tramp--test-make-temp-name nil quoted))
 	  (tmp-name3 (tramp--test-make-temp-name 'local quoted)))
@@ -2165,15 +2159,9 @@
   "Check `rename-file'."
   (skip-unless (tramp--test-enabled))
 
-<<<<<<< HEAD
   ;; `filename-non-special' has been fixed in Emacs 27.1, see Bug#29579.
   (dolist (quoted (if (and tramp--test-expensive-test (tramp--test-emacs27-p))
 		      '(nil t) '(nil)))
-=======
-  ;; TODO: The quoted case does not work.
-  ;;(dolist (quoted (if tramp--test-expensive-test '(nil t) '(nil)))
-  (let (quoted)
->>>>>>> e2090345
     (let ((tmp-name1 (tramp--test-make-temp-name nil quoted))
 	  (tmp-name2 (tramp--test-make-temp-name nil quoted))
 	  (tmp-name3 (tramp--test-make-temp-name 'local quoted)))
@@ -3013,7 +3001,6 @@
 	      (tramp-compat-file-name-quote
 	       (concat (file-remote-p tmp-name2) "/penguin:motd:"))))
 	    ;; `tmp-name3' is a local file name.
-<<<<<<< HEAD
 	    ;; `make-symbolic-link' might not be permitted on w32 systems.
 	    (unless (tramp--test-windows-nt)
 	      (make-symbolic-link tmp-name1 tmp-name3)
@@ -3028,17 +3015,6 @@
 		     'tramp-compat-file-name-unquote 'identity)
 		 (file-truename tmp-name1))
 		(tramp-compat-file-name-unquote (file-truename tmp-name3))))))
-=======
-	    (make-symbolic-link tmp-name1 tmp-name3)
-	    (should (file-symlink-p tmp-name3))
-            (should-not (string-equal tmp-name3 (file-truename tmp-name3)))
-	    ;; `file-truename' returns a quoted file name for `tmp-name3'.
-	    ;; We must unquote it.
-	    (should
-	     (string-equal
-	      (file-truename tmp-name1)
-	      (tramp-compat-file-name-unquote (file-truename tmp-name3)))))
->>>>>>> e2090345
 
 	;; Cleanup.
 	(ignore-errors
@@ -3169,15 +3145,9 @@
   (skip-unless (tramp--test-enabled))
   (skip-unless (file-acl tramp-test-temporary-file-directory))
 
-<<<<<<< HEAD
   ;; `filename-non-special' has been fixed in Emacs 27.1, see Bug#29579.
   (dolist (quoted (if (and tramp--test-expensive-test (tramp--test-emacs27-p))
 		      '(nil t) '(nil)))
-=======
-  ;; TODO: The quoted case does not work.  Copy local file to remote.
-  ;;(dolist (quoted (if tramp--test-expensive-test '(nil t) '(nil)))
-  (let (quoted)
->>>>>>> e2090345
     (let ((tmp-name1 (tramp--test-make-temp-name nil quoted))
 	  (tmp-name2 (tramp--test-make-temp-name nil quoted))
 	  (tmp-name3 (tramp--test-make-temp-name 'local quoted)))
@@ -3253,15 +3223,9 @@
    (not (equal (file-selinux-context tramp-test-temporary-file-directory)
 	       '(nil nil nil nil))))
 
-<<<<<<< HEAD
   ;; `filename-non-special' has been fixed in Emacs 27.1, see Bug#29579.
   (dolist (quoted (if (and tramp--test-expensive-test (tramp--test-emacs27-p))
 		      '(nil t) '(nil)))
-=======
-  ;; TODO: The quoted case does not work.  Copy local file to remote.
-  ;;(dolist (quoted (if tramp--test-expensive-test '(nil t) '(nil)))
-  (let (quoted)
->>>>>>> e2090345
     (let ((tmp-name1 (tramp--test-make-temp-name nil quoted))
 	  (tmp-name2 (tramp--test-make-temp-name nil quoted))
 	  (tmp-name3 (tramp--test-make-temp-name 'local quoted)))
@@ -4340,15 +4304,9 @@
 
 (defun tramp--test-check-files (&rest files)
   "Run a simple but comprehensive test over every file in FILES."
-<<<<<<< HEAD
   ;; `filename-non-special' has been fixed in Emacs 27.1, see Bug#29579.
   (dolist (quoted (if (and tramp--test-expensive-test (tramp--test-emacs27-p))
 		      '(nil t) '(nil)))
-=======
-  ;; TODO: The quoted case does not work.
-  ;;(dolist (quoted (if tramp--test-expensive-test '(nil t) '(nil)))
-  (let (quoted)
->>>>>>> e2090345
     ;; We must use `file-truename' for the temporary directory,
     ;; because it could be located on a symlinked directory.  This
     ;; would let the test fail.
