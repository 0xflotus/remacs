--- conflicted
+++ resolved
@@ -745,7 +745,10 @@
 instance if you are editing a text with a lot of math symbols, then
 installing a font like 'Symbola' should solve this problem.
 
-<<<<<<< HEAD
+Another reason for slow display is reportedly the nerd-fonts
+installation, even when Symbola is installed as well.  Uninstalling
+nerd-fonts was reported to solve the problem in that case.
+
 ** Emacs running on GNU/Linux system with the m17n library Ver.1.7.1 or the
 earlier version has a problem with rendering Bengali script.
 
@@ -775,11 +778,6 @@
 
 If you can't modify that file directly, copy it to the directory
 ~/.m17n.d/ (create it if it doesn't exist), and apply the patch.
-=======
-Another reason for slow display is reportedly the nerd-fonts
-installation, even when Symbola is installed as well.  Uninstalling
-nerd-fonts was reported to solve the problem in that case.
->>>>>>> ec4226d8
 
 * Internationalization problems
 
