;;; ibuffer.el --- operate on buffers like dired  -*- lexical-binding:t -*-

;; Copyright (C) 2000-2017 Free Software Foundation, Inc.

;; Author: Colin Walters <walters@verbum.org>
;; Maintainer: John Paul Wallington <jpw@gnu.org>
;; Created: 8 Sep 2000
;; Keywords: buffer, convenience

;; This file is part of GNU Emacs.

;; GNU Emacs is free software: you can redistribute it and/or modify
;; it under the terms of the GNU General Public License as published by
;; the Free Software Foundation, either version 3 of the License, or
;; (at your option) any later version.

;; GNU Emacs is distributed in the hope that it will be useful,
;; but WITHOUT ANY WARRANTY; without even the implied warranty of
;; MERCHANTABILITY or FITNESS FOR A PARTICULAR PURPOSE.  See the
;; GNU General Public License for more details.

;; You should have received a copy of the GNU General Public License
;; along with GNU Emacs.  If not, see <http://www.gnu.org/licenses/>.

;;; Commentary:

;; ibuffer.el is an advanced replacement for the `buffer-menu' which
;; is normally distributed with Emacs.  Its interface is intended to
;; be analogous to that of Dired.

;;; Code:

(eval-when-compile
  (require 'cl-lib)
  (require 'ibuf-macs)
  (require 'dired))

(require 'font-core)
(require 'seq)

(require 'ibuffer-loaddefs)
;; These come from ibuf-ext.el, which can not be require'd at compile time
;; because it has a recursive dependency on ibuffer.el
(defvar ibuffer-auto-mode)
(defvar ibuffer-cached-filter-formats)
(defvar ibuffer-compiled-filter-formats)
(defvar ibuffer-filter-format-alist)
(defvar ibuffer-filter-group-kill-ring)
(defvar ibuffer-filter-groups)
(defvar ibuffer-filtering-qualifiers)
(defvar ibuffer-header-line-format)
(defvar ibuffer-hidden-filter-groups)
(defvar ibuffer-inline-columns)
(defvar ibuffer-show-empty-filter-groups)
(defvar ibuffer-tmp-hide-regexps)
(defvar ibuffer-tmp-show-regexps)

(declare-function ibuffer-ext-visible-p "ibuf-ext"
		  (buf all &optional ibuffer-buf))
(declare-function ibuffer-mark-on-buffer "ibuf-ext"
		  (func &optional ibuffer-mark-on-buffer-mark group))
(declare-function ibuffer-generate-filter-groups "ibuf-ext"
		  (bmarklist &optional noempty nodefault))
(declare-function ibuffer-format-filter-group-data "ibuf-ext" (filter))

(defgroup ibuffer nil
  "Advanced replacement for `buffer-menu'.
Ibuffer lets you operate on buffers in a Dired-like way,
with the ability to sort, mark by regular expression,
and filter displayed buffers by various criteria."
  :version "22.1"
  :group 'convenience)

(defcustom ibuffer-formats '((mark modified read-only locked
                                   " " (name 18 18 :left :elide)
				   " " (size 9 -1 :right)
				   " " (mode 16 16 :left :elide) " " filename-and-process)
			     (mark " " (name 16 -1) " " filename))
  "A list of ways to display buffer lines.

With Ibuffer, you are not limited to displaying just certain
attributes of a buffer such as size, name, and mode in a particular
order.  Through this variable, you can completely customize and
control the appearance of an Ibuffer buffer.  See also
`define-ibuffer-column', which allows you to define your own columns
for display.

This variable has the form
 ((COLUMN COLUMN ...) (COLUMN COLUMN ...) ...)
Each element in `ibuffer-formats' should be a list containing COLUMN
specifiers.  A COLUMN can be any of the following:

  SYMBOL - A symbol naming the column.  Predefined columns are:
       mark modified read-only locked name size mode process filename
   When you define your own columns using `define-ibuffer-column', just
   use their name like the predefined columns here.  This entry can
   also be a function of two arguments, which should return a string.
   The first argument is the buffer object, and the second is the mark
   on that buffer.
 or
  \"STRING\" - A literal string to display.
 or
  (SYMBOL MIN-SIZE MAX-SIZE &optional ALIGN ELIDE) - SYMBOL is a
   symbol naming the column, and MIN-SIZE and MAX-SIZE are integers (or
   functions of no arguments returning an integer) which constrict the
   size of a column.  If MAX-SIZE is -1, there is no upper bound.  The
   default values are 0 and -1, respectively.  If MIN-SIZE is negative,
   use the end of the string.  The optional element ALIGN describes the
   alignment of the column; it can be :left, :center or :right.  The
   optional element ELIDE describes whether or not to elide the column
   if it is too long; valid values are :elide and nil.  The default is
   nil (don't elide).

Some example of valid entries in `ibuffer-formats', with
description (also, feel free to try them out, and experiment with your
own!):

 (mark \" \" name)
  This format just displays the current mark (if any) and the name of
  the buffer, separated by a space.
 (mark modified read-only \" \" (name 16 16 :left) \" \" (size 6 -1 :right))
  This format displays the current mark (if any), its modification and
  read-only status, as well as the name of the buffer and its size.  In
  this format, the name is restricted to 16 characters (longer names
  will be truncated, and shorter names will be padded with spaces), and
  the name is also aligned to the left.  The size of the buffer will
  be padded with spaces up to a minimum of six characters, but there is
  no upper limit on its size.  The size will also be aligned to the
  right.

Thus, if you wanted to use these two formats, the appropriate
value for this variable would be

  \\='((mark \" \" name)
    (mark modified read-only
          (name 16 16 :left)
          (size 6 -1 :right)))

Using \\[ibuffer-switch-format], you can rotate the display between
the specified formats in the list."
  :version "26.1"
  :type '(repeat sexp)
  :group 'ibuffer)

(defcustom ibuffer-always-compile-formats (featurep 'bytecomp)
  "If non-nil, then use the byte-compiler to optimize `ibuffer-formats'.
This will increase the redisplay speed, at the cost of loading the
elisp byte-compiler."
  :type 'boolean
  :group 'ibuffer)

(defcustom ibuffer-fontification-alist
  `((10 buffer-read-only font-lock-constant-face)
    (15 (and buffer-file-name
	     (string-match ibuffer-compressed-file-name-regexp
			   buffer-file-name))
	font-lock-doc-face)
    (20 (string-match "^*" (buffer-name)) font-lock-keyword-face)
    (25 (and (string-match "^ " (buffer-name))
	     (null buffer-file-name))
	italic)
    (30 (memq major-mode ibuffer-help-buffer-modes) font-lock-comment-face)
    (35 (derived-mode-p 'dired-mode) font-lock-function-name-face)
    (40 (and (boundp 'emacs-lock-mode) emacs-lock-mode) ibuffer-locked-buffer))
  "An alist describing how to fontify buffers.
Each element should be of the form (PRIORITY FORM FACE), where
PRIORITY is an integer, FORM is an arbitrary form to evaluate in the
buffer, and FACE is the face to use for fontification.  If the FORM
evaluates to non-nil, then FACE will be put on the buffer name.  The
element with the highest PRIORITY takes precedence.

If you change this variable, you must kill the Ibuffer buffer and
recreate it for the change to take effect."
  :type '(repeat
	  (list (integer :tag "Priority")
		(sexp :tag "Test Form")
		face))
  :group 'ibuffer)

(defcustom ibuffer-use-other-window nil
  "If non-nil, display Ibuffer in another window by default."
  :type 'boolean
  :group 'ibuffer)

(defcustom ibuffer-default-shrink-to-minimum-size nil
  "If non-nil, minimize the size of the Ibuffer window by default."
  :type 'boolean
  :group 'ibuffer)
(defvar ibuffer-shrink-to-minimum-size nil)

(defcustom ibuffer-display-summary t
  "If non-nil, summarize Ibuffer columns."
  :type 'boolean
  :group 'ibuffer)

(defcustom ibuffer-truncate-lines t
  "If non-nil, do not display continuation lines."
  :type 'boolean
  :group 'ibuffer)

(defcustom ibuffer-case-fold-search case-fold-search
  "If non-nil, ignore case when searching."
  :type 'boolean
  :group 'ibuffer)

(defcustom ibuffer-default-sorting-mode 'recency
  "The criteria by which to sort the buffers.

Note that this variable is local to each Ibuffer buffer.  Thus, you
can have multiple Ibuffer buffers open, each with a different sorted
view of the buffers."
  :type '(choice (const :tag "Last view time" :value recency)
		 (const :tag "Lexicographic" :value alphabetic)
		 (const :tag "Buffer size" :value size)
		 (const :tag "File name" :value filename/process)
		 (const :tag "Major mode" :value major-mode))
  :group 'ibuffer)
(defvar ibuffer-sorting-mode nil)
(defvar ibuffer-last-sorting-mode nil)

(defcustom ibuffer-default-sorting-reversep nil
  "If non-nil, reverse the default sorting order."
  :type 'boolean
  :group 'ibuffer)
(defvar ibuffer-sorting-reversep nil)

(defcustom ibuffer-elide-long-columns nil
  "If non-nil, then elide column entries which exceed their max length."
  :type 'boolean
  :group 'ibuffer)
(make-obsolete-variable 'ibuffer-elide-long-columns
                        "use the :elide argument of `ibuffer-formats'."
                        "22.1")

(defcustom ibuffer-eliding-string "..."
  "The string to use for eliding long columns."
  :type 'string
  :group 'ibuffer)

(defcustom ibuffer-maybe-show-predicates `(,(lambda (buf)
					      (and (string-match "^ " (buffer-name buf))
						   (null buffer-file-name))))
  "A list of predicates for buffers to display conditionally.

A predicate can be a regexp or a function.
If a regexp, then it will be matched against the buffer's name.
If a function, it will be called with the buffer as an argument, and
should return non-nil if this buffer should be shown.

Viewing of buffers hidden because of these predicates may be customized
via `ibuffer-default-display-maybe-show-predicates' and is toggled by
giving a non-nil prefix argument to `ibuffer-update'.
Note that this specialized filtering occurs before real filtering."
  :type '(repeat (choice regexp function))
  :group 'ibuffer)

(defcustom ibuffer-default-display-maybe-show-predicates nil
  "Non-nil means show buffers that match `ibuffer-maybe-show-predicates'."
  :type 'boolean
  :group 'ibuffer)

(defvar ibuffer-display-maybe-show-predicates nil)

(defvar ibuffer-current-format nil)

(defcustom ibuffer-movement-cycle t
  "If non-nil, then forward and backwards movement commands cycle."
  :type 'boolean
  :group 'ibuffer)

(defcustom ibuffer-modified-char ?*
  "The character to display for modified buffers."
  :type 'character
  :group 'ibuffer)

(defcustom ibuffer-read-only-char ?%
  "The character to display for read-only buffers."
  :type 'character
  :group 'ibuffer)

(defcustom ibuffer-marked-char ?>
  "The character to display for marked buffers."
  :type 'character
  :group 'ibuffer)

(defcustom ibuffer-locked-char ?L
  "The character to display for locked buffers."
  :version "26.1"
  :type 'character
  :group 'ibuffer)

(defcustom ibuffer-deletion-char ?D
  "The character to display for buffers marked for deletion."
  :type 'character
  :group 'ibuffer)

(defcustom ibuffer-expert nil
  "If non-nil, don't ask for confirmation of \"dangerous\" operations."
  :type 'boolean
  :group 'ibuffer)

(defcustom ibuffer-view-ibuffer nil
  "If non-nil, display the current Ibuffer buffer itself.
Note that this has a drawback - the data about the current Ibuffer
buffer will most likely be inaccurate.  This includes modification
state, size, etc."
  :type 'boolean
  :group 'ibuffer)

(defcustom ibuffer-always-show-last-buffer nil
  "If non-nil, always display the previous buffer.
This variable takes precedence over filtering, and even
`ibuffer-never-show-predicates'."
  :type '(choice (const :tag "Always" :value t)
		 (const :tag "Never" :value nil)
		 (const :tag "Always except minibuffer" :value :nomini))
  :group 'ibuffer)

(defcustom ibuffer-jump-offer-only-visible-buffers nil
  "If non-nil, only offer buffers visible in the Ibuffer buffer
in completion lists of the `ibuffer-jump-to-buffer' command."
  :type 'boolean
  :group 'ibuffer)

(defcustom ibuffer-use-header-line (boundp 'header-line-format)
  "If non-nil, display a header line containing current filters."
  :type 'boolean
  :group 'ibuffer)

(defcustom ibuffer-default-directory nil
  "The default directory to use for a new Ibuffer buffer.
If nil, inherit the directory of the buffer in which `ibuffer' was
called.  Otherwise, this variable should be a string naming a
directory, like `default-directory'."
  :type '(choice (const :tag "Inherit" :value nil)
		 string)
  :group 'ibuffer)

(defcustom ibuffer-help-buffer-modes
  '(help-mode apropos-mode Info-mode Info-edit-mode)
  "List of \"Help\" major modes."
  :type '(repeat function)
  :group 'ibuffer)

(defcustom ibuffer-compressed-file-name-regexp
  "\\.\\(arj\\|bgz\\|bz2\\|gz\\|lzh\\|taz\\|tgz\\|xz\\|zip\\|z\\)$"
  "Regexp to match compressed file names."
  :version "24.1"                       ; added xz
  :type 'regexp
  :group 'ibuffer)

(define-obsolete-variable-alias 'ibuffer-hooks 'ibuffer-hook "22.1")

(defcustom ibuffer-hook nil
  "Hook run when `ibuffer' is called."
  :type 'hook
  :group 'ibuffer)

(define-obsolete-variable-alias 'ibuffer-mode-hooks 'ibuffer-mode-hook "22.1")

(defcustom ibuffer-mode-hook nil
  "Hook run upon entry into `ibuffer-mode'."
  :type 'hook
  :options '(ibuffer-auto-mode)
  :group 'ibuffer)

(defcustom ibuffer-load-hook nil
  "Hook run when Ibuffer is loaded."
  :type 'hook
  :group 'ibuffer)

(defcustom ibuffer-marked-face 'warning
  "Face used for displaying marked buffers."
  :type 'face
  :group 'ibuffer)

(defcustom ibuffer-deletion-face 'error
  "Face used for displaying buffers marked for deletion."
  :type 'face
  :group 'ibuffer)

(defcustom ibuffer-title-face 'font-lock-type-face
  "Face used for the title string."
  :type 'face
  :group 'ibuffer)

(defcustom ibuffer-filter-group-name-face 'bold
  "Face used for displaying filtering group names."
  :type 'face
  :group 'ibuffer)

(defcustom ibuffer-directory-abbrev-alist nil
  "An alist of file name abbreviations like `directory-abbrev-alist'."
  :type '(repeat (cons :format "%v"
		       :value ("" . "")
		       (regexp :tag "From")
		       (regexp :tag "To")))
  :group 'ibuffer)

(defvar ibuffer-mode-groups-popup
  (let ((groups-map (make-sparse-keymap "Filter Groups")))
    ;; Filter groups

    (define-key-after groups-map [filters-to-filter-group]
      '(menu-item "Create filter group from current filters..."
        ibuffer-filters-to-filter-group
        :enable (and (featurep 'ibuf-ext) ibuffer-filtering-qualifiers)))
    (define-key-after groups-map [forward-filter-group]
      '(menu-item "Move point to the next filter group"
        ibuffer-forward-filter-group))
    (define-key-after groups-map [backward-filter-group]
      '(menu-item "Move point to the previous filter group"
        ibuffer-backward-filter-group))
    (define-key-after groups-map [jump-to-filter-group]
      '(menu-item "Move point to a specific filter group..."
        ibuffer-jump-to-filter-group))
    (define-key-after groups-map [kill-filter-group]
      '(menu-item "Kill filter group named..."
        ibuffer-kill-filter-group
        :enable (and (featurep 'ibuf-ext) ibuffer-filter-groups)))
    (define-key-after groups-map [yank-filter-group]
      '(menu-item "Yank last killed filter group before..."
        ibuffer-yank-filter-group
        :enable (and (featurep 'ibuf-ext) ibuffer-filter-group-kill-ring)))
    (define-key-after groups-map [pop-filter-group]
      '(menu-item "Remove top filter group"
        ibuffer-pop-filter-group
        :enable (and (featurep 'ibuf-ext) ibuffer-filter-groups)))
    (define-key-after groups-map [clear-filter-groups]
      '(menu-item "Remove all filter groups"
        ibuffer-clear-filter-groups
        :enable (and (featurep 'ibuf-ext) ibuffer-filter-groups)))
    (define-key-after groups-map [pop-filter-group]
      '(menu-item "Decompose filter group..."
        ibuffer-pop-filter-group
        :help "\"Unmake\" a filter group"
        :enable (and (featurep 'ibuf-ext) ibuffer-filter-groups)))
    (define-key-after groups-map [save-filter-groups]
      '(menu-item "Save current filter groups permanently..."
        ibuffer-save-filter-groups
        :enable (and (featurep 'ibuf-ext) ibuffer-filter-groups)
        :help "Use a mnemonic name to store current filter groups"))
    (define-key-after groups-map [switch-to-saved-filter-groups]
      '(menu-item "Restore permanently saved filters..."
        ibuffer-switch-to-saved-filter-groups
        :enable (and (featurep 'ibuf-ext) ibuffer-saved-filter-groups)
        :help "Replace current filters with a saved stack"))
    (define-key-after groups-map [delete-saved-filter-groups]
      '(menu-item "Delete permanently saved filter groups..."
        ibuffer-delete-saved-filter-groups
        :enable (and (featurep 'ibuf-ext) ibuffer-saved-filter-groups)))
    (define-key-after groups-map [set-filter-groups-by-mode]
      '(menu-item "Set current filter groups to filter by mode"
        ibuffer-set-filter-groups-by-mode))

    groups-map))

(defvar ibuffer-mode-map
  (let ((map (make-keymap)))
    (define-key map (kbd "0") 'digit-argument)
    (define-key map (kbd "1") 'digit-argument)
    (define-key map (kbd "2") 'digit-argument)
    (define-key map (kbd "3") 'digit-argument)
    (define-key map (kbd "4") 'digit-argument)
    (define-key map (kbd "5") 'digit-argument)
    (define-key map (kbd "6") 'digit-argument)
    (define-key map (kbd "7") 'digit-argument)
    (define-key map (kbd "8") 'digit-argument)
    (define-key map (kbd "9") 'digit-argument)

    (define-key map (kbd "m") 'ibuffer-mark-forward)
    (define-key map (kbd "t") 'ibuffer-toggle-marks)
    (define-key map (kbd "u") 'ibuffer-unmark-forward)
    (define-key map (kbd "=") 'ibuffer-diff-with-file)
    (define-key map (kbd "j") 'ibuffer-jump-to-buffer)
    (define-key map (kbd "M-g") 'ibuffer-jump-to-buffer)
    (define-key map (kbd "M-s a C-s") 'ibuffer-do-isearch)
    (define-key map (kbd "M-s a M-C-s") 'ibuffer-do-isearch-regexp)
    (define-key map (kbd "M-s a C-o") 'ibuffer-do-occur)
    (define-key map (kbd "DEL") 'ibuffer-unmark-backward)
    (define-key map (kbd "M-DEL") 'ibuffer-unmark-all)
    (define-key map (kbd "* *") 'ibuffer-unmark-all)
    (define-key map (kbd "* c") 'ibuffer-change-marks)
    (define-key map (kbd "U") 'ibuffer-unmark-all-marks)
    (define-key map (kbd "* M") 'ibuffer-mark-by-mode)
    (define-key map (kbd "* m") 'ibuffer-mark-modified-buffers)
    (define-key map (kbd "* u") 'ibuffer-mark-unsaved-buffers)
    (define-key map (kbd "* s") 'ibuffer-mark-special-buffers)
    (define-key map (kbd "* r") 'ibuffer-mark-read-only-buffers)
    (define-key map (kbd "* /") 'ibuffer-mark-dired-buffers)
    (define-key map (kbd "* e") 'ibuffer-mark-dissociated-buffers)
    (define-key map (kbd "* h") 'ibuffer-mark-help-buffers)
    (define-key map (kbd "* z") 'ibuffer-mark-compressed-file-buffers)
    (define-key map (kbd ".") 'ibuffer-mark-old-buffers)

    (define-key map (kbd "d") 'ibuffer-mark-for-delete)
    (define-key map (kbd "C-d") 'ibuffer-mark-for-delete-backwards)
    (define-key map (kbd "k") 'ibuffer-mark-for-delete)
    (define-key map (kbd "x") 'ibuffer-do-kill-on-deletion-marks)

    ;; immediate operations
    (define-key map (kbd "n") 'ibuffer-forward-line)
    (define-key map (kbd "SPC") 'forward-line)
    (define-key map (kbd "p") 'ibuffer-backward-line)
    (define-key map (kbd "M-}") 'ibuffer-forward-next-marked)
    (define-key map (kbd "M-{") 'ibuffer-backwards-next-marked)
    (define-key map (kbd "l") 'ibuffer-redisplay)
    (define-key map (kbd "g") 'ibuffer-update)
    (define-key map "`" 'ibuffer-switch-format)
    (define-key map "-" 'ibuffer-add-to-tmp-hide)
    (define-key map "+" 'ibuffer-add-to-tmp-show)
    (define-key map "b" 'ibuffer-bury-buffer)
    (define-key map (kbd ",") 'ibuffer-toggle-sorting-mode)
    (define-key map (kbd "s i") 'ibuffer-invert-sorting)
    (define-key map (kbd "s a") 'ibuffer-do-sort-by-alphabetic)
    (define-key map (kbd "s v") 'ibuffer-do-sort-by-recency)
    (define-key map (kbd "s s") 'ibuffer-do-sort-by-size)
    (define-key map (kbd "s f") 'ibuffer-do-sort-by-filename/process)
    (define-key map (kbd "s m") 'ibuffer-do-sort-by-major-mode)

    (define-key map (kbd "/ RET") 'ibuffer-filter-by-mode)
    (define-key map (kbd "/ m") 'ibuffer-filter-by-used-mode)
    (define-key map (kbd "/ M") 'ibuffer-filter-by-derived-mode)
    (define-key map (kbd "/ n") 'ibuffer-filter-by-name)
    (define-key map (kbd "/ *") 'ibuffer-filter-by-starred-name)
    (define-key map (kbd "/ f") 'ibuffer-filter-by-filename)
    (define-key map (kbd "/ b") 'ibuffer-filter-by-basename)
    (define-key map (kbd "/ .") 'ibuffer-filter-by-file-extension)
    (define-key map (kbd "/ <") 'ibuffer-filter-by-size-lt)
    (define-key map (kbd "/ >") 'ibuffer-filter-by-size-gt)
    (define-key map (kbd "/ i") 'ibuffer-filter-by-modified)
    (define-key map (kbd "/ v") 'ibuffer-filter-by-visiting-file)
    (define-key map (kbd "/ c") 'ibuffer-filter-by-content)
    (define-key map (kbd "/ e") 'ibuffer-filter-by-predicate)

    (define-key map (kbd "/ r") 'ibuffer-switch-to-saved-filters)
    (define-key map (kbd "/ a") 'ibuffer-add-saved-filters)
    (define-key map (kbd "/ x") 'ibuffer-delete-saved-filters)
    (define-key map (kbd "/ d") 'ibuffer-decompose-filter)
    (define-key map (kbd "/ s") 'ibuffer-save-filters)
    (define-key map (kbd "/ p") 'ibuffer-pop-filter)
    (define-key map (kbd "/ <up>") 'ibuffer-pop-filter)
    (define-key map (kbd "/ !") 'ibuffer-negate-filter)
    (define-key map (kbd "/ t") 'ibuffer-exchange-filters)
    (define-key map (kbd "/ TAB") 'ibuffer-exchange-filters)
    (define-key map (kbd "/ o") 'ibuffer-or-filter)
    (define-key map (kbd "/ |") 'ibuffer-or-filter)
    (define-key map (kbd "/ &") 'ibuffer-and-filter)
    (define-key map (kbd "/ g") 'ibuffer-filters-to-filter-group)
    (define-key map (kbd "/ P") 'ibuffer-pop-filter-group)
    (define-key map (kbd "/ S-<up>") 'ibuffer-pop-filter-group)
    (define-key map (kbd "/ D") 'ibuffer-decompose-filter-group)
    (define-key map (kbd "/ /") 'ibuffer-filter-disable)

    (define-key map (kbd "M-n") 'ibuffer-forward-filter-group)
    (define-key map "\t" 'ibuffer-forward-filter-group)
    (define-key map (kbd "M-p") 'ibuffer-backward-filter-group)
    (define-key map [backtab] 'ibuffer-backward-filter-group)
    (define-key map (kbd "M-j") 'ibuffer-jump-to-filter-group)
    (define-key map (kbd "C-k") 'ibuffer-kill-line)
    (define-key map (kbd "C-y") 'ibuffer-yank)
    (define-key map (kbd "/ S") 'ibuffer-save-filter-groups)
    (define-key map (kbd "/ R") 'ibuffer-switch-to-saved-filter-groups)
    (define-key map (kbd "/ X") 'ibuffer-delete-saved-filter-groups)
    (define-key map (kbd "/ \\") 'ibuffer-clear-filter-groups)

    (define-key map (kbd "% n") 'ibuffer-mark-by-name-regexp)
    (define-key map (kbd "% m") 'ibuffer-mark-by-mode-regexp)
    (define-key map (kbd "% f") 'ibuffer-mark-by-file-name-regexp)
    (define-key map (kbd "% g") 'ibuffer-mark-by-content-regexp)
    (define-key map (kbd "% L") 'ibuffer-mark-by-locked)

    (define-key map (kbd "C-t") 'ibuffer-visit-tags-table)

    (define-key map (kbd "|") 'ibuffer-do-shell-command-pipe)
    (define-key map (kbd "!") 'ibuffer-do-shell-command-file)
    (define-key map (kbd "~") 'ibuffer-do-toggle-modified)
    ;; marked operations
    (define-key map (kbd "A") 'ibuffer-do-view)
    (define-key map (kbd "D") 'ibuffer-do-delete)
    (define-key map (kbd "E") 'ibuffer-do-eval)
    (define-key map (kbd "F") 'ibuffer-do-shell-command-file)
    (define-key map (kbd "I") 'ibuffer-do-query-replace-regexp)
    (define-key map (kbd "H") 'ibuffer-do-view-other-frame)
    (define-key map (kbd "N") 'ibuffer-do-shell-command-pipe-replace)
    (define-key map (kbd "M") 'ibuffer-do-toggle-modified)
    (define-key map (kbd "O") 'ibuffer-do-occur)
    (define-key map (kbd "P") 'ibuffer-do-print)
    (define-key map (kbd "Q") 'ibuffer-do-query-replace)
    (define-key map (kbd "R") 'ibuffer-do-rename-uniquely)
    (define-key map (kbd "S") 'ibuffer-do-save)
    (define-key map (kbd "T") 'ibuffer-do-toggle-read-only)
    (define-key map (kbd "r") 'ibuffer-do-replace-regexp)
    (define-key map (kbd "V") 'ibuffer-do-revert)
    (define-key map (kbd "W") 'ibuffer-do-view-and-eval)
    (define-key map (kbd "X") 'ibuffer-do-shell-command-pipe)

    (define-key map (kbd "k") 'ibuffer-do-kill-lines)
    (define-key map (kbd "w") 'ibuffer-copy-filename-as-kill)
    (define-key map (kbd "B") 'ibuffer-copy-buffername-as-kill)

    (define-key map (kbd "RET") 'ibuffer-visit-buffer)
    (define-key map (kbd "e") 'ibuffer-visit-buffer)
    (define-key map (kbd "f") 'ibuffer-visit-buffer)
    (define-key map (kbd "C-x C-f") 'ibuffer-find-file)
    (define-key map (kbd "o") 'ibuffer-visit-buffer-other-window)
    (define-key map (kbd "C-o") 'ibuffer-visit-buffer-other-window-noselect)
    (define-key map (kbd "M-o") 'ibuffer-visit-buffer-1-window)
    (define-key map (kbd "v") 'ibuffer-do-view)
    (define-key map (kbd "C-x v") 'ibuffer-do-view-horizontally)
    (define-key map (kbd "C-c C-a") 'ibuffer-auto-mode)
    (define-key map (kbd "C-x 4 RET") 'ibuffer-visit-buffer-other-window)
    (define-key map (kbd "C-x 5 RET") 'ibuffer-visit-buffer-other-frame)

    (define-key map [menu-bar view]
      (cons "View" (make-sparse-keymap "View")))

    (define-key-after map [menu-bar view visit-buffer]
      '(menu-item "View this buffer" ibuffer-visit-buffer))
    (define-key-after map [menu-bar view visit-buffer-other-window]
      '(menu-item "View (other window)" ibuffer-visit-buffer-other-window))
    (define-key-after map [menu-bar view visit-buffer-other-frame]
      '(menu-item "View (other frame)" ibuffer-visit-buffer-other-frame))
    (define-key-after map [menu-bar view ibuffer-update]
      '(menu-item "Update" ibuffer-update
        :help "Regenerate the list of buffers"))
    (define-key-after map [menu-bar view switch-format]
      '(menu-item "Switch display format" ibuffer-switch-format
        :help "Toggle between available values of `ibuffer-formats'"))

    (define-key-after map [menu-bar view dashes]
      '("--"))

    (define-key-after map [menu-bar view sort]
      (cons "Sort" (make-sparse-keymap "Sort")))

    (define-key-after map [menu-bar view sort do-sort-by-major-mode]
      '(menu-item "Sort by major mode" ibuffer-do-sort-by-major-mode))
    (define-key-after map [menu-bar view sort do-sort-by-size]
      '(menu-item "Sort by buffer size" ibuffer-do-sort-by-size))
    (define-key-after map [menu-bar view sort do-sort-by-alphabetic]
      '(menu-item "Sort lexicographically" ibuffer-do-sort-by-alphabetic
        :help "Sort by the alphabetic order of buffer name"))
    (define-key-after map [menu-bar view sort do-sort-by-recency]
      '(menu-item "Sort by view time" ibuffer-do-sort-by-recency
        :help "Sort by the last time the buffer was displayed"))
    (define-key-after map [menu-bar view sort dashes]
      '("--"))
    (define-key-after map [menu-bar view sort invert-sorting]
      '(menu-item "Reverse sorting order" ibuffer-invert-sorting))
    (define-key-after map [menu-bar view sort toggle-sorting-mode]
      '(menu-item "Switch sorting mode" ibuffer-toggle-sorting-mode
        :help "Switch between the various sorting criteria"))

    (define-key-after map [menu-bar view filter]
      (cons "Filter" (make-sparse-keymap "Filter")))

    (define-key-after map [menu-bar view filter filter-disable]
      '(menu-item "Disable all filtering" ibuffer-filter-disable
        :enable (and (featurep 'ibuf-ext) ibuffer-filtering-qualifiers)))
    (define-key-after map [menu-bar view filter filter-by-mode]
      '(menu-item "Add filter by any major mode..." ibuffer-filter-by-mode))
    (define-key-after map [menu-bar view filter filter-by-used-mode]
      '(menu-item "Add filter by a major mode in use..."
        ibuffer-filter-by-used-mode))
    (define-key-after map [menu-bar view filter filter-by-derived-mode]
      '(menu-item "Add filter by derived mode..."
                  ibuffer-filter-by-derived-mode))
    (define-key-after map [menu-bar view filter filter-by-name]
      '(menu-item "Add filter by buffer name..." ibuffer-filter-by-name))
    (define-key-after map [menu-bar view filter filter-by-starred-name]
      '(menu-item "Add filter by starred buffer name..."
                  ibuffer-filter-by-starred-name
                  :help "List buffers whose names begin with a star"))
    (define-key-after map [menu-bar view filter filter-by-filename]
      '(menu-item "Add filter by full filename..." ibuffer-filter-by-filename
                  :help
                  (concat "For a buffer associated with file '/a/b/c.d', "
                          "list buffer if a given pattern matches '/a/b/c.d'")))
    (define-key-after map [menu-bar view filter filter-by-basename]
      '(menu-item "Add filter by file basename..."
                  ibuffer-filter-by-basename
                  :help (concat "For a buffer associated with file '/a/b/c.d', "
                                "list buffer if a given pattern matches 'c.d'")))
    (define-key-after map [menu-bar view filter filter-by-file-extension]
      '(menu-item "Add filter by file name extension..."
                  ibuffer-filter-by-file-extension
                  :help (concat "For a buffer associated with file '/a/b/c.d', "
                                "list buffer if a given pattern matches 'd'")))
    (define-key-after map [menu-bar view filter filter-by-directory]
      '(menu-item "Add filter by filename's directory..."
                  ibuffer-filter-by-directory
                  :help
                  (concat "For a buffer associated with file '/a/b/c.d', "
                          "list buffer if a given pattern matches '/a/b'")))
    (define-key-after map [menu-bar view filter filter-by-size-lt]
      '(menu-item "Add filter by size less than..." ibuffer-filter-by-size-lt))
    (define-key-after map [menu-bar view filter filter-by-size-gt]
      '(menu-item "Add filter by size greater than..."
        ibuffer-filter-by-size-gt))
    (define-key-after map [menu-bar view filter filter-by-modified]
      '(menu-item "Add filter by modified buffer" ibuffer-filter-by-modified
                  :help "List buffers that are marked as modified"))
    (define-key-after map [menu-bar view filter filter-by-visiting-file]
      '(menu-item "Add filter by buffer visiting a file"
                  ibuffer-filter-by-visiting-file
                  :help "List buffers that are visiting files"))
    (define-key-after map [menu-bar view filter filter-by-content]
      '(menu-item "Add filter by content (regexp)..."
        ibuffer-filter-by-content))
    (define-key-after map [menu-bar view filter filter-by-predicate]
      '(menu-item "Add filter by Lisp predicate..."
        ibuffer-filter-by-predicate))
    (define-key-after map [menu-bar view filter pop-filter]
      '(menu-item "Remove top filter" ibuffer-pop-filter
        :enable (and (featurep 'ibuf-ext) ibuffer-filtering-qualifiers)))
    (define-key-after map [menu-bar view filter and-filter]
      '(menu-item "AND top two filters" ibuffer-and-filter
        :enable (and (featurep 'ibuf-ext) ibuffer-filtering-qualifiers
                     (cdr ibuffer-filtering-qualifiers))
        :help
        "Create a new filter which is the logical AND of the top two filters"))
    (define-key-after map [menu-bar view filter or-filter]
      '(menu-item "OR top two filters" ibuffer-or-filter
        :enable (and (featurep 'ibuf-ext) ibuffer-filtering-qualifiers
                     (cdr ibuffer-filtering-qualifiers))
        :help
        "Create a new filter which is the logical OR of the top two filters"))
    (define-key-after map [menu-bar view filter negate-filter]
      '(menu-item "Negate top filter" ibuffer-negate-filter
        :enable (and (featurep 'ibuf-ext) ibuffer-filtering-qualifiers)))
    (define-key-after map [menu-bar view filter decompose-filter]
      '(menu-item "Decompose top filter" ibuffer-decompose-filter
        :enable (and (featurep 'ibuf-ext)
                     (memq (car ibuffer-filtering-qualifiers) '(or saved not)))
        :help "Break down a complex filter like OR or NOT"))
    (define-key-after map [menu-bar view filter exchange-filters]
      '(menu-item "Swap top two filters" ibuffer-exchange-filters
        :enable (and (featurep 'ibuf-ext) ibuffer-filtering-qualifiers
                     (cdr ibuffer-filtering-qualifiers))))
    (define-key-after map [menu-bar view filter save-filters]
      '(menu-item "Save current filters permanently..." ibuffer-save-filters
        :enable (and (featurep 'ibuf-ext) ibuffer-filtering-qualifiers)
        :help "Use a mnemonic name to store current filter stack"))
    (define-key-after map [menu-bar view filter switch-to-saved-filters]
      '(menu-item "Restore permanently saved filters..."
        ibuffer-switch-to-saved-filters
        :enable (and (featurep 'ibuf-ext) ibuffer-saved-filters)
        :help "Replace current filters with a saved stack"))
    (define-key-after map [menu-bar view filter add-saved-filters]
      '(menu-item "Add to permanently saved filters..."
        ibuffer-add-saved-filters
        :enable (and (featurep 'ibuf-ext) ibuffer-filtering-qualifiers)
        :help "Include already saved stack with current filters"))
    (define-key-after map [menu-bar view filter delete-saved-filters]
      '(menu-item "Delete permanently saved filters..."
        ibuffer-delete-saved-filters
        :enable (and (featurep 'ibuf-ext) ibuffer-saved-filters)))

    (define-key-after map [menu-bar view filter-groups]
      (cons "Filter Groups" ibuffer-mode-groups-popup))

    (define-key-after map [menu-bar view dashes2]
      '("--"))
    (define-key-after map [menu-bar view auto-mode]
      '(menu-item "Auto Mode" ibuffer-auto-mode
        :button (:toggle . ibuffer-auto-mode)
        :help "Attempt to automatically update the Ibuffer buffer"))

    (define-key-after map [menu-bar mark]
      (cons "Mark" (make-sparse-keymap "Mark")))

    (define-key-after map [menu-bar mark toggle-marks]
      '(menu-item "Toggle marks" ibuffer-toggle-marks
        :help "Unmark marked buffers, and mark unmarked buffers"))
    (define-key-after map [menu-bar mark change-marks]
      '(menu-item "Change marks" ibuffer-change-marks
        :help "Change OLD mark for marked buffers with NEW"))
    (define-key-after map [menu-bar mark mark-forward]
      '(menu-item "Mark" ibuffer-mark-forward
        :help "Mark the buffer at point"))
    (define-key-after map [menu-bar mark unmark-forward]
      '(menu-item "Unmark" ibuffer-unmark-forward
        :help "Unmark the buffer at point"))
    (define-key-after map [menu-bar mark mark-by-mode]
      '(menu-item "Mark by mode..." ibuffer-mark-by-mode
        :help "Mark all buffers in a particular major mode"))
    (define-key-after map [menu-bar mark mark-modified-buffers]
      '(menu-item "Mark modified buffers" ibuffer-mark-modified-buffers
        :help "Mark all buffers which have been modified"))
    (define-key-after map [menu-bar mark mark-unsaved-buffers]
      '(menu-item "Mark unsaved buffers" ibuffer-mark-unsaved-buffers
        :help "Mark all buffers which have a file and are modified"))
    (define-key-after map [menu-bar mark mark-read-only-buffers]
      '(menu-item "Mark read-only buffers" ibuffer-mark-read-only-buffers
        :help "Mark all buffers which are read-only"))
    (define-key-after map [menu-bar mark mark-special-buffers]
      '(menu-item "Mark special buffers" ibuffer-mark-special-buffers
        :help "Mark all buffers whose name begins with a *"))
    (define-key-after map [menu-bar mark mark-dired-buffers]
      '(menu-item "Mark dired buffers" ibuffer-mark-dired-buffers
        :help "Mark buffers in dired-mode"))
    (define-key-after map [menu-bar mark mark-dissociated-buffers]
      '(menu-item "Mark dissociated buffers" ibuffer-mark-dissociated-buffers
        :help "Mark buffers with a non-existent associated file"))
    (define-key-after map [menu-bar mark mark-help-buffers]
      '(menu-item "Mark help buffers" ibuffer-mark-help-buffers
        :help "Mark buffers in help-mode"))
    (define-key-after map [menu-bar mark mark-compressed-file-buffers]
      '(menu-item "Mark compressed file buffers"
        ibuffer-mark-compressed-file-buffers
        :help "Mark buffers which have a file that is compressed"))
    (define-key-after map [menu-bar mark mark-old-buffers]
      '(menu-item "Mark old buffers" ibuffer-mark-old-buffers
        :help "Mark buffers which have not been viewed recently"))
    (define-key-after map [menu-bar mark unmark-all]
      '(menu-item "Unmark All" ibuffer-unmark-all))
    (define-key-after map [menu-bar mark unmark-all-marks]
      '(menu-item "Unmark All buffers" ibuffer-unmark-all-marks))

    (define-key-after map [menu-bar mark dashes]
      '("--"))

    (define-key-after map [menu-bar mark mark-by-name-regexp]
      '(menu-item "Mark by buffer name (regexp)..." ibuffer-mark-by-name-regexp
        :help "Mark buffers whose name matches a regexp"))
    (define-key-after map [menu-bar mark mark-by-mode-regexp]
      '(menu-item "Mark by major mode (regexp)..." ibuffer-mark-by-mode-regexp
        :help "Mark buffers whose major mode name matches a regexp"))
    (define-key-after map [menu-bar mark mark-by-file-name-regexp]
      '(menu-item "Mark by file name (regexp)..."
        ibuffer-mark-by-file-name-regexp
        :help "Mark buffers whose file name matches a regexp"))
    (define-key-after map [menu-bar mark ibuffer-mark-by-content-regexp]
      '(menu-item "Mark by content (regexp)..."
        ibuffer-mark-by-content-regexp
        :help "Mark buffers whose content matches a regexp"))
    (define-key-after map [menu-bar mark mark-by-locked]
      '(menu-item "Mark by locked buffers..." ibuffer-mark-by-locked
        :help "Mark all locked buffers"))

    map))

(defvar ibuffer-mode-operate-map
  (let ((operate-map (make-sparse-keymap "Operate")))
    (define-key-after operate-map [do-view]
      '(menu-item "View" ibuffer-do-view))
    (define-key-after operate-map [do-view-other-frame]
      '(menu-item "View (separate frame)" ibuffer-do-view-other-frame))
    (define-key-after operate-map [do-save]
      '(menu-item "Save" ibuffer-do-save))
    (define-key-after operate-map [do-replace-regexp]
      '(menu-item "Replace (regexp)..." ibuffer-do-replace-regexp
        :help "Replace text inside marked buffers"))
    (define-key-after operate-map [do-query-replace]
      '(menu-item "Query Replace..." ibuffer-do-query-replace
        :help "Replace text in marked buffers, asking each time"))
    (define-key-after operate-map [do-query-replace-regexp]
      '(menu-item "Query Replace (regexp)..." ibuffer-do-query-replace-regexp
        :help "Replace text in marked buffers by regexp, asking each time"))
    (define-key-after operate-map [do-print]
      '(menu-item "Print" ibuffer-do-print))
    (define-key-after operate-map [do-toggle-modified]
      '(menu-item "Toggle modification flag" ibuffer-do-toggle-modified))
    (define-key-after operate-map [do-revert]
      '(menu-item "Revert" ibuffer-do-revert
        :help "Revert marked buffers to their associated file"))
    (define-key-after operate-map [do-rename-uniquely]
      '(menu-item "Rename Uniquely" ibuffer-do-rename-uniquely
        :help "Rename marked buffers to a new, unique name"))
    (define-key-after operate-map [do-delete]
      '(menu-item "Kill" ibuffer-do-delete))
    (define-key-after operate-map [do-occur]
      '(menu-item "List lines matching..." ibuffer-do-occur
        :help "View all lines in marked buffers matching a regexp"))
    (define-key-after operate-map [do-shell-command-pipe]
      '(menu-item "Pipe to shell command..." ibuffer-do-shell-command-pipe
        :help "For each marked buffer, send its contents to a shell command"))
    (define-key-after operate-map [do-shell-command-pipe-replace]
      '(menu-item "Pipe to shell command (replace)..." ibuffer-do-shell-command-pipe-replace
        :help "For each marked buffer, replace its contents with output of shell command"))
    (define-key-after operate-map [do-shell-command-file]
      '(menu-item "Shell command on buffer's file..." ibuffer-do-shell-command-file
        :help "For each marked buffer, run a shell command with its file as argument"))
    (define-key-after operate-map [do-eval]
      '(menu-item "Eval..." ibuffer-do-eval
        :help "Evaluate a Lisp form in each marked buffer"))
    (define-key-after operate-map [do-view-and-eval]
      '(menu-item "Eval (viewing buffer)..." ibuffer-do-view-and-eval
        :help "Evaluate a Lisp form in each marked buffer while viewing it"))
    (define-key-after operate-map [diff-with-file]
      '(menu-item "Diff with file" ibuffer-diff-with-file
                  :help "View the differences between this buffer and its file"))

    operate-map))

(define-key ibuffer-mode-groups-popup [kill-filter-group]
  '(menu-item "Kill filter group"
	      ibuffer-kill-line
	      :enable (and (featurep 'ibuf-ext)
			   ibuffer-filter-groups)))
(define-key ibuffer-mode-groups-popup [yank-filter-group]
  '(menu-item "Yank last killed filter group"
	      ibuffer-yank
	      :enable (and (featurep 'ibuf-ext)
			   ibuffer-filter-group-kill-ring)))

(defvar ibuffer-name-map
  (let ((map (make-sparse-keymap)))
    (define-key map [(mouse-1)] 'ibuffer-mouse-toggle-mark)
    (define-key map [(mouse-2)] 'ibuffer-mouse-visit-buffer)
    (define-key map [down-mouse-3] 'ibuffer-mouse-popup-menu)
    map))

(defvar ibuffer-filename/process-header-map
  (let ((map (make-sparse-keymap)))
    (define-key map [(mouse-1)] 'ibuffer-do-sort-by-filename/process)
    map))

(defvar ibuffer-mode-name-map
  (let ((map (make-sparse-keymap)))
    (define-key map [(mouse-2)] 'ibuffer-mouse-filter-by-mode)
    (define-key map (kbd "RET") 'ibuffer-interactive-filter-by-mode)
    map))

(defvar ibuffer-name-header-map
  (let ((map (make-sparse-keymap)))
    (define-key map [(mouse-1)] 'ibuffer-do-sort-by-alphabetic)
    map))

(defvar ibuffer-size-header-map
  (let ((map (make-sparse-keymap)))
    (define-key map [(mouse-1)] 'ibuffer-do-sort-by-size)
    map))

(defvar ibuffer-mode-header-map
  (let ((map (make-sparse-keymap)))
    (define-key map [(mouse-1)] 'ibuffer-do-sort-by-major-mode)
    map))

(defvar ibuffer-mode-filter-group-map
  (let ((map (make-sparse-keymap)))
    (define-key map [(mouse-1)] 'ibuffer-mouse-toggle-mark)
    (define-key map [(mouse-2)] 'ibuffer-mouse-toggle-filter-group)
    (define-key map (kbd "RET") 'ibuffer-toggle-filter-group)
    (define-key map [down-mouse-3] 'ibuffer-mouse-popup-menu)
    map))

(defvar ibuffer-did-modification nil)

(defvar ibuffer-compiled-formats nil)
(defvar ibuffer-cached-formats nil)
(defvar ibuffer-cached-eliding-string nil)
(defvar ibuffer-cached-elide-long-columns 0)

(defvar ibuffer-sorting-functions-alist nil
  "An alist of functions which describe how to sort buffers.

Note: You most likely do not want to modify this variable directly;
use `define-ibuffer-sorter' instead.

The alist elements are constructed like (NAME DESCRIPTION FUNCTION)
Where NAME is a symbol describing the sorting method, DESCRIPTION is a
short string which will be displayed in the minibuffer and menu, and
FUNCTION is a function of two arguments, which will be the buffers to
compare.")

;;; Utility functions
(defun ibuffer-columnize-and-insert-list (list &optional pad-width)
  "Insert LIST into the current buffer in as many columns as possible.
The maximum number of columns is determined by the current window
width and the longest string in LIST."
  (unless pad-width
    (setq pad-width 3))
  (let ((width (window-width))
	(max (+ (apply #'max (mapcar #'length list))
		pad-width)))
    (let ((columns (/ width max)))
      (when (zerop columns)
	(setq columns 1))
      (while list
	(dotimes (_ (1- columns))
	  (insert (concat (car list) (make-string (- max (length (car list)))
						  ?\s)))
	  (setq list (cdr list)))
	(when (not (null list))
	  (insert (pop list)))
	(insert "\n")))))

(defsubst ibuffer-current-mark ()
  (cadr (get-text-property (line-beginning-position)
			   'ibuffer-properties)))

(defun ibuffer-mouse-toggle-mark (event)
  "Toggle the marked status of the buffer chosen with the mouse."
  (interactive "e")
  (unwind-protect
      (let ((pt (save-excursion
		  (mouse-set-point event)
		  (point))))
	(ibuffer-aif (get-text-property (point) 'ibuffer-filter-group-name)
	    (ibuffer-toggle-marks it)
	  (goto-char pt)
	  (let ((mark (ibuffer-current-mark)))
	    (setq buffer-read-only nil)
	    (if (eq mark ibuffer-marked-char)
		(ibuffer-set-mark ?\s)
	      (ibuffer-set-mark ibuffer-marked-char)))))
    (setq buffer-read-only t)))

(defun ibuffer-find-file (file &optional wildcards)
  "Like `find-file', but default to the directory of the buffer at point."
  (interactive
   (let ((default-directory (let ((buf (ibuffer-current-buffer)))
			      (if (buffer-live-p buf)
				  (with-current-buffer buf
				    default-directory)
				default-directory))))
     (list (read-file-name "Find file: " default-directory)
	   t)))
  (find-file file wildcards))

(defun ibuffer-mouse-visit-buffer (event)
  "Visit the buffer chosen with the mouse."
  (interactive "e")
  (switch-to-buffer
   (save-excursion
     (mouse-set-point event)
     (ibuffer-current-buffer t))))

(defun ibuffer-mouse-popup-menu (event)
  "Display a menu of operations."
  (interactive "e")
  (let ((eventpt (posn-point (event-end event)))
	(origpt (point)))
    (unwind-protect
	(if (get-text-property eventpt 'ibuffer-filter-group-name)
	    (progn
	      (goto-char eventpt)
	      (popup-menu ibuffer-mode-groups-popup))
	  (let ((inhibit-read-only t))
	    (ibuffer-save-marks
	      (ibuffer-unmark-all-marks)
	      (save-excursion
		(goto-char eventpt)
		(ibuffer-set-mark ibuffer-marked-char))
	      (save-excursion
		(popup-menu ibuffer-mode-operate-map)))))
      (setq buffer-read-only t)
      (if (= eventpt (point))
	  (goto-char origpt)))))

(defun ibuffer-skip-properties (props direction)
  (while (and (not (eobp))
	      (let ((hit nil))
		(dolist (prop props hit)
		  (when (get-text-property (point) prop)
		    (setq hit t)))))
    (forward-line direction)
    (beginning-of-line)))

(defun ibuffer-customize ()
  "Begin customizing Ibuffer interactively."
  (interactive)
  (customize-group 'ibuffer))

(defun ibuffer-backward-line (&optional arg skip-group-names)
  "Move backwards ARG lines, wrapping around the list if necessary."
  (interactive "P")
  (or arg (setq arg 1))
  (beginning-of-line)
  (while (> arg 0)
    (forward-line -1)
    (when (and ibuffer-movement-cycle
	       (or (get-text-property (point) 'ibuffer-title)
		   (and skip-group-names
			(get-text-property (point)
					   'ibuffer-filter-group-name))))
      (goto-char (point-max))
      (beginning-of-line))
    (ibuffer-skip-properties (append '(ibuffer-summary)
				     (when skip-group-names
				       '(ibuffer-filter-group-name)))
			     -1)
    ;; Handle the special case of no buffers.
    (when (get-text-property (point) 'ibuffer-title)
      (forward-line 1)
      (setq arg 1))
    (cl-decf arg)))

(defun ibuffer-forward-line (&optional arg skip-group-names)
  "Move forward ARG lines, wrapping around the list if necessary."
  (interactive "P")
  (or arg (setq arg 1))
  (beginning-of-line)
  (when (and ibuffer-movement-cycle
	     (or (eobp)
		 (get-text-property (point) 'ibuffer-summary)))
    (goto-char (point-min)))
  (when (or (get-text-property (point) 'ibuffer-title)
	    (and skip-group-names
		 (get-text-property (point) 'ibuffer-filter-group-name)))
    (when (> arg 0)
      (cl-decf arg))
    (ibuffer-skip-properties (append '(ibuffer-title)
				     (when skip-group-names
				       '(ibuffer-filter-group-name)))
			     1))
  (if (< arg 0)
      (ibuffer-backward-line (- arg))
    (while (> arg 0)
      (forward-line 1)
      (when (and ibuffer-movement-cycle
		 (or (eobp)
		     (get-text-property (point) 'ibuffer-summary)))
	(goto-char (point-min)))
      (cl-decf arg)
      (ibuffer-skip-properties (append '(ibuffer-title)
				       (when skip-group-names
					 '(ibuffer-filter-group-name)))
			       1))))

(defun ibuffer-visit-buffer (&optional single)
  "Visit the buffer on this line.
If optional argument SINGLE is non-nil, then also ensure there is only
one window."
  (interactive "P")
  (let ((buf (ibuffer-current-buffer t)))
    (switch-to-buffer buf)
    (when single
      (delete-other-windows))))

(defun ibuffer-visit-buffer-other-window (&optional noselect)
  "Visit the buffer on this line in another window."
  (interactive)
  (let ((buf (ibuffer-current-buffer t)))
    (bury-buffer (current-buffer))
    (if noselect
	(let ((curwin (selected-window)))
	  (pop-to-buffer buf)
	  (select-window curwin))
      (switch-to-buffer-other-window buf))))

(defun ibuffer-visit-buffer-other-window-noselect ()
  "Visit the buffer on this line in another window, but don't select it."
  (interactive)
  (ibuffer-visit-buffer-other-window t))

(defun ibuffer-visit-buffer-other-frame ()
  "Visit the buffer on this line in another frame."
  (interactive)
  (let ((buf (ibuffer-current-buffer t)))
    (bury-buffer (current-buffer))
    (switch-to-buffer-other-frame buf)))

(defun ibuffer-visit-buffer-1-window ()
  "Visit the buffer on this line, and delete other windows."
  (interactive)
  (ibuffer-visit-buffer t))

(defun ibuffer-bury-buffer ()
  "Bury the buffer on this line."
  (interactive)
  (let ((buf (ibuffer-current-buffer t))
	(line (+ 1 (count-lines 1 (point)))))
    (bury-buffer buf)
    (ibuffer-update nil t)
    (goto-char (point-min))
    (forward-line (1- line))))

(defun ibuffer-visit-tags-table ()
  "Visit the tags table in the buffer on this line.  See `visit-tags-table'."
  (interactive)
  (let ((file (buffer-file-name (ibuffer-current-buffer t))))
    (if file
	(visit-tags-table file)
      (error "Specified buffer has no file"))))

(defun ibuffer-do-view (&optional other-frame)
  "View marked buffers, or the buffer on the current line.
If optional argument OTHER-FRAME is non-nil, then display each
marked buffer in a new frame.  Otherwise, display each buffer as
a new window in the current frame, splitting vertically."
  (interactive)
  (ibuffer-do-view-1 (if other-frame 'other-frame 'vertically)))

(defun ibuffer-do-view-horizontally (&optional other-frame)
  "As `ibuffer-do-view', but split windows horizontally."
  (interactive)
  (ibuffer-do-view-1 (if other-frame 'other-frame 'horizontally)))

(defun ibuffer-do-view-1 (type)
  (let ((marked-bufs (or (ibuffer-get-marked-buffers)
                         (list (ibuffer-current-buffer t)))))
    (unless (and (eq type 'other-frame)
		 (not ibuffer-expert)
		 (> (length marked-bufs) 3)
		 (not (y-or-n-p (format "Really create a new frame for %s buffers? "
					(length marked-bufs)))))
      (unless (eq type 'other-frame)
        (set-buffer-modified-p nil)
        (delete-other-windows)
        (switch-to-buffer (pop marked-bufs)))
      (let ((height (/ (1- (if (eq type 'horizontally) (frame-width)
			     (frame-height)))
		       (1+ (length marked-bufs)))))
	(mapcar (if (eq type 'other-frame)
		    (lambda (buf)
		      (let ((curframe (selected-frame)))
			(select-frame (make-frame))
			(switch-to-buffer buf)
			(select-frame curframe)))
		  (lambda (buf)
		    (split-window nil height (eq type 'horizontally))
		    (other-window 1)
		    (switch-to-buffer buf)))
		marked-bufs)))))

(defun ibuffer-do-view-other-frame ()
  "View each of the marked buffers in a separate frame."
  (interactive)
  (ibuffer-do-view t))

(defsubst ibuffer-map-marked-lines (func)
  (prog1 (ibuffer-map-on-mark ibuffer-marked-char func)
    (ibuffer-redisplay t)))

(defun ibuffer-shrink-to-fit (&optional owin)
  ;; Make sure that redisplay is performed, otherwise there can be a
  ;; bad interaction with code in the window-scroll-functions hook
  (redisplay t)
  (fit-window-to-buffer nil (when owin (/ (frame-height)
					  (length (window-list (selected-frame)))))))

(defun ibuffer-confirm-operation-on (operation names)
  "Display a buffer asking whether to perform OPERATION on NAMES."
  (or ibuffer-expert
      (if (= (length names) 1)
	  (y-or-n-p (format "Really %s buffer %s? " operation (car names)))
	(let ((buf (get-buffer-create "*Ibuffer confirmation*")))
	  (with-current-buffer buf
	    (setq buffer-read-only nil)
	    (erase-buffer)
	    (ibuffer-columnize-and-insert-list names)
	    (goto-char (point-min))
	    (setq buffer-read-only t))
	  (let ((windows (nreverse (window-list nil 'nomini)))
                lastwin)
            (while (window-parameter (car windows) 'window-side)
              (setq windows (cdr windows)))
            (setq lastwin (car windows))
	    ;; Now attempt to display the buffer...
	    (save-window-excursion
	      (select-window lastwin)
	      ;; The window might be too small to split; in that case,
	      ;; try a few times to increase its size before giving up.
	      (let ((attempts 0)
		    (trying t))
		(while trying
		  (condition-case err
		      (progn
			(split-window)
			(setq trying nil))
		    (error
		     ;; Handle a failure
		     (if (or (> (cl-incf attempts) 4)
			     (and (stringp (cadr err))
				  ;; This definitely falls in the
				  ;; ghetto hack category...
				  (not (string-match-p "too small" (cadr err)))))
			 (signal (car err) (cdr err))
		       (enlarge-window 3))))))
	      (select-window (next-window))
	      (switch-to-buffer buf)
	      (unwind-protect
		  (progn
		    (fit-window-to-buffer)
		    (y-or-n-p (format "Really %s %d buffers? "
				      operation (length names))))
		(kill-buffer buf))))))))

(defsubst ibuffer-map-lines-nomodify (function)
  "As `ibuffer-map-lines', but don't set the modification flag."
  (ibuffer-map-lines function t))

(defun ibuffer-buffer-names-with-mark (mark)
  (let ((ibuffer-buffer-names-with-mark-result nil))
    (ibuffer-map-lines-nomodify
     (lambda (buf mk)
       (when (eq mark mk)
	 (push (buffer-name buf)
	       ibuffer-buffer-names-with-mark-result))))
    ibuffer-buffer-names-with-mark-result))

(defsubst ibuffer-marked-buffer-names ()
  (ibuffer-buffer-names-with-mark ibuffer-marked-char))

(defsubst ibuffer-deletion-marked-buffer-names ()
  (ibuffer-buffer-names-with-mark ibuffer-deletion-char))

(defun ibuffer-count-marked-lines (&optional all)
  (if all
      (ibuffer-map-lines-nomodify
       (lambda (_buf mark)
	 (not (eq mark ?\s))))
    (ibuffer-map-lines-nomodify
     (lambda (_buf mark)
       (eq mark ibuffer-marked-char)))))

(defsubst ibuffer-count-deletion-lines ()
  (ibuffer-map-lines-nomodify
   (lambda (_buf mark)
     (eq mark ibuffer-deletion-char))))

(defsubst ibuffer-map-deletion-lines (func)
  (ibuffer-map-on-mark ibuffer-deletion-char func))

(defsubst ibuffer-assert-ibuffer-mode ()
  (cl-assert (derived-mode-p 'ibuffer-mode)))

(defun ibuffer-buffer-file-name ()
  (or buffer-file-name
      (let ((dirname (or (and (boundp 'dired-directory)
			      (if (stringp dired-directory)
				  dired-directory
				(car dired-directory)))
			 (bound-and-true-p list-buffers-directory))))
	(and dirname (expand-file-name dirname)))))

(define-ibuffer-op ibuffer-do-save ()
  "Save marked buffers as with `save-buffer'."
  (:complex t
   :opstring "saved"
   :modifier-p :maybe)
  (when (buffer-modified-p buf)
    (if (not (with-current-buffer buf
	       buffer-file-name))
	;; handle the case where we're prompted
	;; for a file name
	(save-window-excursion
	  (switch-to-buffer buf)
	  (save-buffer))
      (with-current-buffer buf
	(save-buffer))))
  t)

(define-ibuffer-op ibuffer-do-toggle-modified ()
  "Toggle modification flag of marked buffers."
  (:opstring "(un)marked as modified"
   :modifier-p t)
  (set-buffer-modified-p (not (buffer-modified-p))))

(define-ibuffer-op ibuffer-do-toggle-read-only (&optional arg)
  "Toggle read only status in marked buffers.
If optional ARG is a non-negative integer, make buffers read only.
If ARG is a negative integer or 0, make buffers writable.
Otherwise, toggle read only status."
  (:opstring "toggled read only status in"
   :interactive "P"
   :modifier-p t)
  (read-only-mode (if (integerp arg) arg 'toggle)))

(define-ibuffer-op ibuffer-do-delete ()
  "Kill marked buffers as with `kill-this-buffer'."
  (:opstring "killed"
   :active-opstring "kill"
   :dangerous t
   :complex t
   :modifier-p t)
  (if (kill-buffer buf)
      'kill
    nil))

(define-ibuffer-op ibuffer-do-kill-on-deletion-marks ()
  "Kill buffers marked for deletion as with `kill-this-buffer'."
  (:opstring "killed"
   :active-opstring "kill"
   :dangerous t
   :complex t
   :mark :deletion
   :modifier-p t)
  (if (kill-buffer buf)
      'kill
    nil))

(defun ibuffer-unmark-all (mark)
  "Unmark all buffers with mark MARK."
  (interactive "cRemove marks (RET means all):")
  (if (= (ibuffer-count-marked-lines t) 0)
      (message "No buffers marked; use 'm' to mark a buffer")
    (let ((fn (lambda (_buf mk)
                (unless (eq mk ?\s)
                  (ibuffer-set-mark-1 ?\s)) t)))
      (if (eq mark ?\r)
          (ibuffer-map-lines fn)
        (ibuffer-map-on-mark mark fn))))
  (ibuffer-redisplay t))

(defun ibuffer-unmark-all-marks ()
  "Remove all marks from all marked buffers in Ibuffer."
  (interactive)
  ;; hm.  we could probably do this in a better fashion
  (ibuffer-unmark-all ?\r))

(defun ibuffer-toggle-marks (&optional group)
  "Toggle which buffers are marked.
In other words, unmarked buffers become marked, and marked buffers
become unmarked.
If point is on a group name, then this function operates on that
group."
  (interactive)
  (ibuffer-aif (get-text-property (point) 'ibuffer-filter-group-name)
      (setq group it))
  (let ((count
	 (ibuffer-map-lines
	  (lambda (_buf mark)
	    (cond ((eq mark ibuffer-marked-char)
		   (ibuffer-set-mark-1 ?\s)
		   nil)
		  ((eq mark ?\s)
		   (ibuffer-set-mark-1 ibuffer-marked-char)
		   t)
		  (t
		   nil)))
	  nil group)))
    (message "%s buffers marked" count))
  (ibuffer-redisplay t))

(defun ibuffer-change-marks (&optional old new)
  "Change all OLD marks to NEW marks.
OLD and NEW are both characters used to mark buffers."
  (interactive
   (let* ((cursor-in-echo-area t)
	  (old (progn (message "Change (old mark): ") (read-char)))
	  (new (progn (message  "Change %c marks to (new mark): " old)
		      (read-char))))
     (list old new)))
  (if (or (eq old ?\r) (eq new ?\r))
      (ding)
    (let ((count
           (ibuffer-map-lines
            (lambda (_buf mark)
              (when (eq mark old)
                (ibuffer-set-mark new) t)))))
      (message "%s marks changed" count))))

(defsubst ibuffer-get-region-and-prefix ()
  (let ((arg (prefix-numeric-value current-prefix-arg)))
    (if (use-region-p) (list (region-beginning) (region-end) arg)
      (list nil nil arg))))

(defun ibuffer-mark-forward (start end arg)
  "Mark the buffers in the region, or ARG buffers.
If point is on a group name, this function operates on that group."
  (interactive (ibuffer-get-region-and-prefix))
  (ibuffer-mark-region-or-n-with-char start end arg ibuffer-marked-char))

(defun ibuffer-unmark-forward (start end arg)
  "Unmark the buffers in the region, or ARG buffers.
If point is on a group name, this function operates on that group."
  (interactive (ibuffer-get-region-and-prefix))
  (ibuffer-mark-region-or-n-with-char start end arg ?\s))

(defun ibuffer-unmark-backward (start end arg)
  "Unmark the buffers in the region, or previous ARG buffers.
If point is on a group name, this function operates on that group."
  (interactive (ibuffer-get-region-and-prefix))
  (ibuffer-unmark-forward start end (- arg)))

(defun ibuffer-mark-region-or-n-with-char (start end arg mark-char)
  (if (use-region-p)
      (let ((cur (point)) (line-count (count-lines start end)))
        (goto-char start)
        (ibuffer-mark-interactive line-count mark-char)
        (goto-char cur))
      (ibuffer-mark-interactive arg mark-char)))

(defun ibuffer-mark-interactive (arg mark &optional movement)
  (ibuffer-assert-ibuffer-mode)
  (or arg (setq arg 1))
  ;; deprecated movement argument
  (when (and movement (< movement 0))
    (setq arg (- arg)))
  (ibuffer-forward-line 0)
  (ibuffer-aif (get-text-property (point) 'ibuffer-filter-group-name)
      (progn
	(require 'ibuf-ext)
	(ibuffer-mark-on-buffer #'identity mark it))
    (ibuffer-forward-line 0 t)
    (while (> arg 0)
      (ibuffer-set-mark mark)
      (ibuffer-forward-line 1 t)
      (setq arg (1- arg)))
    (while (< arg 0)
      (ibuffer-forward-line -1 t)
      (ibuffer-set-mark mark)
      (setq arg (1+ arg)))))

(defun ibuffer-set-mark (mark)
  (ibuffer-assert-ibuffer-mode)
  (let ((inhibit-read-only t))
    (ibuffer-set-mark-1 mark)
    (setq ibuffer-did-modification t)
    (ibuffer-redisplay-current)
    (beginning-of-line)))

(defun ibuffer-set-mark-1 (mark)
  (let ((beg (line-beginning-position))
	(end (line-end-position)))
    (put-text-property beg end 'ibuffer-properties
		       (list (ibuffer-current-buffer)
			     mark))))

(defun ibuffer-mark-for-delete (start end arg)
  "Mark for deletion the buffers in the region, or ARG buffers.
If point is on a group name, this function operates on that group."
  (interactive (ibuffer-get-region-and-prefix))
  (ibuffer-mark-region-or-n-with-char start end arg ibuffer-deletion-char))

(defun ibuffer-mark-for-delete-backwards (arg)
  "Mark for deletion the ARG previous buffers.
If point is on a group name, this function operates on that group."
  (interactive "p")
  (ibuffer-mark-interactive arg ibuffer-deletion-char -1))

(defun ibuffer-current-buffer (&optional must-be-live)
  (let ((buf (car (get-text-property (line-beginning-position)
				     'ibuffer-properties))))
    (when must-be-live
      (if (bufferp buf)
	  (unless (buffer-live-p buf)
	    (error "Buffer %s has been killed; %s" buf (substitute-command-keys "use `\\[ibuffer-update]' to update")))
	(error "No buffer on this line")))
    buf))

(defun ibuffer-active-formats-name ()
  (if (boundp 'ibuffer-filter-format-alist)
      (let ((ret nil))
	(dolist (filter ibuffer-filtering-qualifiers ret)
	  (let ((val (assq (car filter) ibuffer-filter-format-alist)))
	    (when val
	      (setq ret (car filter)))))
	(if ret
	    ret
	  :ibuffer-formats))
    :ibuffer-formats))

(defun ibuffer-current-formats (uncompiledp)
  (let* ((name (ibuffer-active-formats-name)))
    (ibuffer-check-formats)
    (if (eq name :ibuffer-formats)
	(if uncompiledp
	    ibuffer-formats
	  ibuffer-compiled-formats)
      (cadr (assq name
		  (if uncompiledp
		      ibuffer-filter-format-alist
		    ibuffer-compiled-filter-formats))))))

(defun ibuffer-current-format (&optional uncompiledp)
  (or ibuffer-current-format
      (setq ibuffer-current-format 0))
  (nth ibuffer-current-format (ibuffer-current-formats uncompiledp)))

(defun ibuffer-expand-format-entry (form)
  (if (or (consp form)
	  (symbolp form))
      (let ((sym (intern (concat "ibuffer-make-column-"
				 (symbol-name (if (consp form)
						  (car form)
						form))))))
	(unless (or (fboundp sym)
		    (assq sym ibuffer-inline-columns))
	  (error "Unknown column %s in ibuffer-formats" form))
	(let (min max align elide)
	  (if (consp form)
	      (setq min (or (nth 1 form) 0)
		    max (or (nth 2 form) -1)
		    align (or (nth 3 form) :left)
		    elide (or (nth 4 form) nil))
	    (setq min 0
		  max -1
		  align :left
		  elide nil))
	  (list sym min max align elide)))
    form))

(defun ibuffer-compile-make-eliding-form (strvar elide from-end-p)
  (let ((ellipsis (propertize ibuffer-eliding-string 'font-lock-face 'bold)))
    (if (or elide (with-no-warnings ibuffer-elide-long-columns))
	`(if (> strlen 5)
	     ,(if from-end-p
                  ;; FIXME: this should probably also be using
                  ;; `truncate-string-to-width' (Bug#24972)
		  `(concat ,ellipsis
			   (substring ,strvar
				      (string-width ibuffer-eliding-string)))
		`(concat
		  (truncate-string-to-width
                   ,strvar (- strlen (string-width ,ellipsis)) nil ?.)
                  ,ellipsis))
	   ,strvar)
      strvar)))

(defun ibuffer-compile-make-substring-form (strvar maxvar from-end-p)
  (if from-end-p
      ;; FIXME: not sure if this case is correct (Bug#24972)
      `(truncate-string-to-width str strlen (- strlen ,maxvar) nil ?\s)
    `(truncate-string-to-width ,strvar ,maxvar nil ?\s)))

(defun ibuffer-compile-make-format-form (strvar widthform alignment)
  (let* ((left `(make-string tmp2 ?\s))
	 (right `(make-string (- tmp1 tmp2) ?\s)))
    `(progn
       (setq tmp1 ,widthform
	     tmp2 (/ tmp1 2))
       ,(pcase alignment
	  (:right `(concat ,left ,right ,strvar))
	  (:center `(concat ,left ,strvar ,right))
	  (:left `(concat ,strvar ,left ,right))
	  (_ (error "Invalid alignment %s" alignment))))))

(defun ibuffer-compile-format (format)
  (let ((result nil)
	;; We use these variables to keep track of which variables
	;; inside the generated function we need to bind, since
	;; binding variables in Emacs takes time.
	(vars-used ()))
    (dolist (form format)
      (push
       ;; Generate a form based on a particular format entry, like
       ;; " ", mark, or (mode 16 16 :right).
       (if (stringp form)
	   ;; It's a string; all we need to do is insert it.
	   `(insert ,form)
	 (let* ((form (ibuffer-expand-format-entry form))
		(sym (nth 0 form))
		(min (nth 1 form))
		(max (nth 2 form))
		(align (nth 3 form))
		(elide (nth 4 form)))
	   (let* ((from-end-p (when (cl-minusp min)
				(setq min (- min))
				t))
		  (letbindings nil)
		  (outforms nil)
		  minform
		  maxform
		  min-used max-used strlen-used)
	     (when (or (not (integerp min)) (>= min 0))
	       ;; This is a complex case; they want it limited to a
	       ;; minimum size.
	       (setq min-used t)
               (setq strlen-used t)
	       (setq vars-used '(str strlen tmp1 tmp2))
	       ;; Generate code to limit the string to a minimum size.
	       (setq minform `(progn
				(setq str
				      ,(ibuffer-compile-make-format-form
					'str
					`(- ,(if (integerp min)
						 min
					       'min)
					    strlen)
					align)))))
	     (when (or (not (integerp max)) (> max 0))
	       (setq max-used t)
               (cl-pushnew 'str vars-used)
	       ;; Generate code to limit the string to a maximum size.
	       (setq maxform `(progn
				(setq str
				      ,(ibuffer-compile-make-substring-form
					'str
					(if (integerp max)
					    max
					  'max)
					from-end-p))
				(setq strlen (string-width str))
				(setq str
				      ,(ibuffer-compile-make-eliding-form
                                        'str elide from-end-p)))))
	     ;; Now, put these forms together with the rest of the code.
	     (let ((callform
		    ;; Is this an "inline" column?  This means we have
		    ;; to get the code from the
		    ;; `ibuffer-inline-columns' alist and insert it
		    ;; into our generated code.  Otherwise, we just
		    ;; generate a call to the column function.
		    (ibuffer-aif (assq sym ibuffer-inline-columns)
			(nth 1 it)
		      `(,sym buffer mark)))
		   ;; You're not expected to understand this.  Hell, I
		   ;; don't even understand it, and I wrote it five
		   ;; minutes ago.
		   (insertgenfn
                    (if (get sym 'ibuffer-column-summarizer)
                        ;; I really, really wish Emacs Lisp had closures.
                        ;; FIXME: Elisp does have them now.
                        (lambda (arg sym)
                          `(insert
                            (let ((ret ,arg))
                              (put ',sym 'ibuffer-column-summary
                                   (cons ret (get ',sym
                                                  'ibuffer-column-summary)))
                              ret)))
                      (lambda (arg _sym)
                        `(insert ,arg))))
		   (mincompform `(< strlen ,(if (integerp min)
						min
					      'min)))
		   (maxcompform `(> strlen ,(if (integerp max)
						max
					      'max))))
	       (if (or min-used max-used)
		   ;; The complex case, where we have to limit the
		   ;; form to a maximum or minimum size.
		   (progn
		     (when (and min-used (not (integerp min)))
		       (push `(min ,min) letbindings))
		     (when (and max-used (not (integerp max)))
		       (push `(max ,max) letbindings))
		     (push
		      (if (and min-used max-used)
			  `(if ,mincompform
			       ,minform
			     (if ,maxcompform
				 ,maxform))
			(if min-used
			    `(when ,mincompform
			       ,minform)
			  `(when ,maxcompform
			     ,maxform)))
		      outforms)
		     (push `(setq str ,callform
                                  ,@(when strlen-used
                                      `(strlen (string-width str))))
			   outforms)
		     (setq outforms
			   (append outforms
                                   (list (funcall insertgenfn 'str sym)))))
		 ;; The simple case; just insert the string.
		 (push (funcall insertgenfn callform sym) outforms))
	       ;; Finally, return a `let' form which binds the
	       ;; variables in `letbindings', and contains all the
	       ;; code in `outforms'.
	       `(let ,letbindings
		  ,@outforms)))))
       result))
    ;; We don't want to unconditionally load the byte-compiler.
    (funcall (if (or ibuffer-always-compile-formats
                     (featurep 'bytecomp))
                 #'byte-compile
               #'identity)
             ;; Here, we actually create a lambda form which
             ;; inserts all the generated forms for each entry
             ;; in the format string.
             `(lambda (buffer mark)
                (let ,vars-used
                  ,@(nreverse result))))))

(defun ibuffer-recompile-formats ()
  "Recompile `ibuffer-formats'."
  (interactive)
  (setq ibuffer-compiled-formats
	(mapcar #'ibuffer-compile-format ibuffer-formats))
  (when (boundp 'ibuffer-filter-format-alist)
    (setq ibuffer-compiled-filter-formats
	  (mapcar (lambda (entry)
		    (cons (car entry)
			  (mapcar (lambda (formats)
				    (mapcar #'ibuffer-compile-format formats))
				  (cdr entry))))
		  ibuffer-filter-format-alist))))

(defun ibuffer-clear-summary-columns (format)
  (dolist (form format)
    (when (and (consp form)
               (get (car form) 'ibuffer-column-summarizer))
      (put (car form) 'ibuffer-column-summary nil))))

(defun ibuffer-check-formats ()
  (when (null ibuffer-formats)
    (error "No formats!"))
  (let ((ext-loaded (featurep 'ibuf-ext)))
    (when (or (null ibuffer-compiled-formats)
	      (null ibuffer-cached-formats)
	      (not (eq ibuffer-cached-formats ibuffer-formats))
	      (null ibuffer-cached-eliding-string)
	      (not (equal ibuffer-cached-eliding-string ibuffer-eliding-string))
	      (eql 0 ibuffer-cached-elide-long-columns)
	      (not (eql ibuffer-cached-elide-long-columns
			(with-no-warnings ibuffer-elide-long-columns)))
	      (and ext-loaded
		   (not (eq ibuffer-cached-filter-formats
			    ibuffer-filter-format-alist))
		   (and ibuffer-filter-format-alist
			(null ibuffer-compiled-filter-formats))))
      (message "Formats have changed, recompiling...")
      (ibuffer-recompile-formats)
      (setq ibuffer-cached-formats ibuffer-formats
	    ibuffer-cached-eliding-string ibuffer-eliding-string
	    ibuffer-cached-elide-long-columns (with-no-warnings ibuffer-elide-long-columns))
      (when ext-loaded
	(setq ibuffer-cached-filter-formats ibuffer-filter-format-alist))
      (message "Formats have changed, recompiling...done"))))

(defvar ibuffer-inline-columns nil)

(defface ibuffer-locked-buffer
  '((((background dark)) (:foreground "RosyBrown"))
    (t (:foreground "brown4")))
  "*Face used for locked buffers in Ibuffer."
  :version "26.1"
  :group 'ibuffer
  :group 'font-lock-highlighting-faces)
(defvar ibuffer-locked-buffer 'ibuffer-locked-buffer)

(define-ibuffer-column mark (:name " " :inline t)
  (string mark))

(define-ibuffer-column read-only (:name "R" :inline t)
  (if buffer-read-only
      (string ibuffer-read-only-char)
    " "))

(define-ibuffer-column locked
  (:name "L" :inline t :props ('font-lock-face 'ibuffer-locked-buffer))
  (if (and (boundp 'emacs-lock-mode) emacs-lock-mode)
      (string ibuffer-locked-char)
    " "))

(define-ibuffer-column modified (:name "M" :inline t)
  (if (buffer-modified-p)
      (string ibuffer-modified-char)
    " "))

(define-ibuffer-column name
  (:inline t
   :header-mouse-map ibuffer-name-header-map
   :props
   ('mouse-face 'highlight 'keymap ibuffer-name-map
		'ibuffer-name-column t
		'help-echo '(if tooltip-mode
				"mouse-1: mark this buffer\nmouse-2: select this buffer\nmouse-3: operate on this buffer"
			      "mouse-1: mark buffer   mouse-2: select buffer   mouse-3: operate"))
   :summarizer
   (lambda (strings)
     (let ((bufs (length strings)))
       (cond ((zerop bufs) "No buffers")
	     ((= 1 bufs) "1 buffer")
	     (t (format "%s buffers" bufs))))))
  (let ((string (propertize (buffer-name)
                            'font-lock-face
                            (ibuffer-buffer-name-face buffer mark))))
    (if (not (seq-position string ?\n))
        string
      (replace-regexp-in-string
       "\n" (propertize "^J" 'font-lock-face 'escape-glyph) string))))

(define-ibuffer-column size
  (:inline t
   :header-mouse-map ibuffer-size-header-map
   :summarizer
   (lambda (column-strings)
     (let ((total 0))
       (dolist (string column-strings)
	 (setq total
	       ;; like, ewww ...
	       (+ (float (string-to-number string))
		  total)))
       (format "%.0f" total))))
  (format "%s" (buffer-size)))

(define-ibuffer-column mode
  (:inline t
   :header-mouse-map ibuffer-mode-header-map
   :props
   ('mouse-face 'highlight
		'keymap ibuffer-mode-name-map
		'help-echo "mouse-2: filter by this mode"))
  (format-mode-line mode-name nil nil (current-buffer)))

(define-ibuffer-column process
  (:summarizer
   (lambda (strings)
     (let ((total (length (delete "" strings))))
       (cond ((zerop total) "No processes")
	     ((= 1 total) "1 process")
	     (t (format "%d processes" total))))))
  (ibuffer-aif (get-buffer-process buffer)
      (format "(%s %s)" it (process-status it))
    ""))

(define-ibuffer-column filename
  (:summarizer
   (lambda (strings)
     (let ((total (length (delete "" strings))))
       (cond ((zerop total) "No files")
	     ((= 1 total) "1 file")
	     (t (format "%d files" total))))))
  (let ((directory-abbrev-alist ibuffer-directory-abbrev-alist))
    (abbreviate-file-name
     (or (ibuffer-buffer-file-name) ""))))

(define-ibuffer-column filename-and-process
  (:name "Filename/Process"
   :header-mouse-map ibuffer-filename/process-header-map
   :summarizer
   (lambda (strings)
     (setq strings (delete "" strings))
     (let ((procs 0)
	   (files 0))
       (dolist (string strings)
	 (if (string-match "\\(?:\\`([[:ascii:]]+)\\)" string)
	     (progn (setq procs (1+ procs))
		    (if (< (match-end 0) (length string))
			(setq files (1+ files))))
	   (setq files (1+ files))))
       (concat (cond ((zerop files) "No files")
		     ((= 1 files) "1 file")
		     (t (format "%d files" files)))
	       ", "
	       (cond ((zerop procs) "no processes")
		     ((= 1 procs) "1 process")
		     (t (format "%d processes" procs)))))))
  (let ((proc (get-buffer-process buffer))
	(filename (ibuffer-make-column-filename buffer mark)))
    (if proc
	(concat (propertize (format "(%s %s)" proc (process-status proc))
			    'font-lock-face 'italic)
		(if (> (length filename) 0)
		    (format " %s" filename)
		  ""))
      filename)))

(defun ibuffer-format-column (str width alignment)
  (let ((left (make-string (/ width 2) ?\s))
	(right (make-string (- width (/ width 2)) ?\s)))
    (pcase alignment
      (:right (concat left right str))
      (:center (concat left str right))
      (_ (concat str left right)))))

(defun ibuffer-buffer-name-face (buf mark)
  (cond ((eq mark ibuffer-marked-char)
	 ibuffer-marked-face)
	((eq mark ibuffer-deletion-char)
	 ibuffer-deletion-face)
	(t
	 (let ((level -1)
	       result)
	   (dolist (e ibuffer-fontification-alist result)
	     (when (and (> (car e) level)
			(with-current-buffer buf
			  (eval (nth 1 e))))
	       (setq level (car e)
		     result (nth 2 e))))))))

(defun ibuffer-insert-buffer-line (buffer mark format)
  "Insert a line describing BUFFER and MARK using FORMAT."
  (ibuffer-assert-ibuffer-mode)
  (let ((beg (point)))
    (funcall format buffer mark)
    (put-text-property beg (point) 'ibuffer-properties (list buffer mark)))
  (insert "\n"))

;; This function knows a bit too much of the internals.  It would be
;; nice if it was all abstracted away.
(defun ibuffer-redisplay-current ()
  (ibuffer-assert-ibuffer-mode)
  (when (eobp)
    (forward-line -1))
  (beginning-of-line)
  (let ((curformat (mapcar #'ibuffer-expand-format-entry
			   (ibuffer-current-format t))))
    (ibuffer-clear-summary-columns curformat)
    (let ((buf (ibuffer-current-buffer)))
      (when buf
	(let ((mark (ibuffer-current-mark)))
	  (save-excursion
	    (delete-region (point) (1+ (line-end-position)))
	    (ibuffer-insert-buffer-line
	     buf mark
	     (ibuffer-current-format)))
	  (when ibuffer-shrink-to-minimum-size
	    (ibuffer-shrink-to-fit)))))))

(defun ibuffer-map-on-mark (mark func)
  (ibuffer-map-lines
   (lambda (buf mk)
     (if (eq mark mk)
	 (funcall func buf mark)
       nil))))

(defun ibuffer-map-lines (function &optional nomodify group)
  "Call FUNCTION for each buffer.
Set the ibuffer modification flag unless NOMODIFY is non-nil.

If optional argument GROUP is non-nil, then only call FUNCTION on
buffers in filtering group GROUP.

FUNCTION is called with two arguments:
the buffer object itself and the current mark symbol."
  (ibuffer-assert-ibuffer-mode)
  (ibuffer-forward-line 0)
  (let* ((orig-target-line (1+ (count-lines (save-excursion
					      (goto-char (point-min))
					      (ibuffer-forward-line 0)
					      (point))
					    (point))))
	 (target-line-offset orig-target-line)
	 (ibuffer-map-lines-total 0)
	 (ibuffer-map-lines-count 0))
    (unwind-protect
	(progn
	  (setq buffer-read-only nil)
	  (goto-char (point-min))
	  (ibuffer-forward-line 0 t)
	  (while (and (not (eobp))
		      (not (get-text-property (point) 'ibuffer-summary))
		      (progn
			(ibuffer-forward-line 0 t)
			(and (not (eobp))
			     (not (get-text-property (point) 'ibuffer-summary)))))
	    (let ((result
		   (if (buffer-live-p (ibuffer-current-buffer))
		       (when (or (null group)
				 (ibuffer-aif (get-text-property (point) 'ibuffer-filter-group)
				     (equal group it)))
			 (save-excursion
			   (funcall function
				    (ibuffer-current-buffer)
				    (ibuffer-current-mark))))
		     ;; Kill the line if the buffer is dead
		     'kill)))
	      ;; A given mapping function should return:
	      ;; nil if it chose not to affect the buffer
	      ;; `kill' means the remove line from the buffer list
	      ;; t otherwise
	      (cl-incf ibuffer-map-lines-total)
	      (cond ((null result)
		     (forward-line 1))
		    ((eq result 'kill)
		     (delete-region (line-beginning-position)
				    (1+ (line-end-position)))
		     (cl-incf ibuffer-map-lines-count)
		     (when (< ibuffer-map-lines-total
			      orig-target-line)
		       (cl-decf target-line-offset)))
		    (t
		     (cl-incf ibuffer-map-lines-count)
		     (forward-line 1)))))
	  ibuffer-map-lines-count)
      (progn
	(setq buffer-read-only t)
	(unless nomodify
	  (set-buffer-modified-p nil))
	(goto-char (point-min))
	(ibuffer-forward-line 0)
	(ibuffer-forward-line (1- target-line-offset))))))

;; Return buffers around current line.
(defun ibuffer--near-buffers (n)
  (delq nil
        (mapcar
         (lambda (x)
           (car (get-text-property
                 (line-beginning-position (if (natnump n) x (- (1- x))))
                 'ibuffer-properties)))
         (number-sequence 1 (abs n)))))

(defun ibuffer-get-marked-buffers ()
  "Return a list of buffer objects currently marked."
  (delq nil
	(mapcar (lambda (e)
		  (when (eq (cdr e) ibuffer-marked-char)
		    (car e)))
		(ibuffer-current-state-list))))

(defun ibuffer-current-state-list (&optional pos)
  "Return a list like (BUF . MARK) of all buffers in an ibuffer.
If POS is non-nil, return a list like (BUF MARK POINT), where POINT is
the value of point at the beginning of the line for that buffer."
  (let ((ibuffer-current-state-list-tmp '()))
    ;; ah, if only we had closures.  I bet this will mysteriously
    ;; break later.  Don't blame me.
    (if pos
	(ibuffer-map-lines-nomodify
	 (lambda (buf mark)
	   (when (buffer-live-p buf)
	     (push (list buf mark (point)) ibuffer-current-state-list-tmp))))
      (ibuffer-map-lines-nomodify
       (lambda (buf mark)
	 (when (buffer-live-p buf)
	   (push (cons buf mark) ibuffer-current-state-list-tmp)))))
    (nreverse ibuffer-current-state-list-tmp)))

(defun ibuffer-current-buffers-with-marks (curbufs)
  "Return a list like (BUF . MARK) of all open buffers."
  (let ((bufs (ibuffer-current-state-list)))
    (mapcar (lambda (buf) (let ((e (assq buf bufs)))
			    (if e
				e
			      (cons buf ?\s))))
	    curbufs)))

(defun ibuffer-buf-matches-predicates (buf predicates)
  (let ((hit nil)
	(name (buffer-name buf)))
    (dolist (pred predicates)
      (when (if (stringp pred)
		(string-match pred name)
	      (funcall pred buf))
	(setq hit t)))
    hit))

(defun ibuffer-filter-buffers (ibuffer-buf last bmarklist all)
  (let ((ext-loaded (featurep 'ibuf-ext)))
    (delq nil
	  (mapcar
	   ;; element should be like (BUFFER . MARK)
	   (lambda (e)
	     (let* ((buf (car e)))
	       (when
		   ;; This takes precedence over anything else
		   (or (and ibuffer-always-show-last-buffer
			    (eq last buf))
		       (funcall (if ext-loaded
				    #'ibuffer-ext-visible-p
				  #'ibuffer-visible-p)
				buf all ibuffer-buf))
		 e)))
	   bmarklist))))

(defun ibuffer-visible-p (buf all &optional ibuffer-buf)
  (and (or all
	   (not
	    (ibuffer-buf-matches-predicates buf ibuffer-maybe-show-predicates)))
       (or ibuffer-view-ibuffer
	   (and ibuffer-buf
		(not (eq ibuffer-buf buf))))))

;; This function is a special case; it's not defined by
;; `define-ibuffer-sorter'.
(defun ibuffer-do-sort-by-recency ()
  "Sort the buffers by last view time."
  (interactive)
  (setq ibuffer-sorting-mode 'recency)
  (when (eq ibuffer-last-sorting-mode 'recency)
    (setq ibuffer-sorting-reversep (not ibuffer-sorting-reversep)))
  (ibuffer-update nil t)
  (setq ibuffer-last-sorting-mode 'recency))

(defun ibuffer-update-format ()
  (when (null ibuffer-current-format)
    (setq ibuffer-current-format 0))
  (when (null ibuffer-formats)
    (error "Ibuffer error: no formats!")))

(defun ibuffer-switch-format ()
  "Switch the current display format."
  (interactive)
  (ibuffer-assert-ibuffer-mode)
  (unless (consp ibuffer-formats)
    (error "Ibuffer error: No formats!"))
  (setq ibuffer-current-format
	(if (>= ibuffer-current-format (1- (length (ibuffer-current-formats nil))))
	    0
	  (1+ ibuffer-current-format)))
  (ibuffer-update-format)
  (ibuffer-redisplay t))

(defun ibuffer-update-title-and-summary (format)
  (ibuffer-assert-ibuffer-mode)
  ;; Don't do funky font-lock stuff here
  (let ((inhibit-modification-hooks t))
    (if (get-text-property (point-min) 'ibuffer-title)
	(delete-region (point-min)
		       (next-single-property-change
			(point-min) 'ibuffer-title)))
    (goto-char (point-min))
    (add-text-properties
     (point)
     (progn
       (let ((opos (point)))
	 ;; Insert the title names.
	 (dolist (element format)
	   (insert
	    (if (stringp element)
		element
	      (pcase-let ((`(,sym ,min ,_max ,align) element))
		;; Ignore a negative min when we're inserting the title
		(when (cl-minusp min)
		  (setq min (- min)))
		(let* ((name (or (get sym 'ibuffer-column-name)
				 (error "Unknown column %s in ibuffer-formats" sym)))
		       (len (length name))
		       (hmap (get sym 'header-mouse-map))
		       (strname (if (< len min)
				    (ibuffer-format-column name
							   (- min len)
							   align)
				  name)))
		  (when hmap
		    (setq
		     strname
		     (propertize strname 'mouse-face 'highlight 'keymap hmap)))
		  strname)))))
	 (add-text-properties opos (point) `(ibuffer-title-header t))
	 (insert "\n")
	 ;; Add the underlines
	 (let ((str (save-excursion
		      (forward-line -1)
		      (beginning-of-line)
		      (buffer-substring (point) (line-end-position)))))
	   (apply #'insert (mapcar
			    (lambda (c)
			      (if (not (or (eq c ?\s)
					   (eq c ?\n)))
				  ?-
				?\s))
			    str)))
	 (insert "\n"))
       (point))
     `(ibuffer-title t font-lock-face ,ibuffer-title-face))
    ;; Now, insert the summary columns.
    (goto-char (point-max))
    (if (get-text-property (1- (point-max)) 'ibuffer-summary)
	(delete-region (previous-single-property-change
			(point-max) 'ibuffer-summary)
		       (point-max)))
    (if ibuffer-display-summary
	(add-text-properties
	 (point)
	 (progn
	   (insert "\n")
	   (dolist (element format)
	     (insert
	      (if (stringp element)
		  (make-string (length element) ?\s)
		(pcase-let ((`(,sym ,min ,_max ,align) element))
                  ;; Ignore a negative min when we're inserting the title.
                  (when (cl-minusp min)
                    (setq min (- min)))
                  (let* ((summary
                          (if (get sym 'ibuffer-column-summarizer)
                              (funcall (get sym 'ibuffer-column-summarizer)
                                       (get sym 'ibuffer-column-summary))
                            (make-string
                             (length (get sym 'ibuffer-column-name))
                             ?\s)))
                         (len (length summary)))
                    (if (< len min)
                        (ibuffer-format-column summary
                                               (- min len)
                                               align)
                      summary))))))
	   (point))
	 `(ibuffer-summary t)))))


(defun ibuffer-redisplay (&optional silent)
  "Redisplay the current list of buffers.
This does not show new buffers; use `ibuffer-update' for that.

If optional arg SILENT is non-nil, do not display progress messages."
  (interactive)
  (ibuffer-forward-line 0)
  (unless silent
    (message "Redisplaying current buffer list..."))
  (let ((blist (ibuffer-current-state-list)))
    (when (and (null blist)
	       (featurep 'ibuf-ext)
	       (or ibuffer-filtering-qualifiers ibuffer-hidden-filter-groups))
      (message "No buffers! (note: filtering in effect)"))
    (ibuffer-redisplay-engine blist t)
    (unless silent
      (message "Redisplaying current buffer list...done"))
    (ibuffer-forward-line 0)))

(defun ibuffer-update (arg &optional silent)
  "Regenerate the list of all buffers.

Prefix arg non-nil means to toggle whether buffers that match
`ibuffer-maybe-show-predicates' should be displayed.

If optional arg SILENT is non-nil, do not display progress messages."
  (interactive "P")
  (if arg
      (setq ibuffer-display-maybe-show-predicates
	    (not ibuffer-display-maybe-show-predicates)))
  (ibuffer-forward-line 0)
  (let* ((bufs (buffer-list))
	 (blist (ibuffer-filter-buffers
		 (current-buffer)
		 (if (and
		      (cadr bufs)
		      (eq ibuffer-always-show-last-buffer
			  :nomini)
		      (minibufferp (cadr bufs)))
		     (nth 2 bufs)
		   (cadr bufs))
		 (ibuffer-current-buffers-with-marks bufs)
		 ibuffer-display-maybe-show-predicates)))
    (and (null blist)
	 (featurep 'ibuf-ext)
	 ibuffer-filtering-qualifiers
	 (message "No buffers! (note: filtering in effect)"))
    (unless silent
      (message "Updating buffer list..."))
    (ibuffer-redisplay-engine blist arg)
    (unless silent
      (message "Updating buffer list...done")))
  (if (eq ibuffer-shrink-to-minimum-size 'onewindow)
      (ibuffer-shrink-to-fit t)
    (when ibuffer-shrink-to-minimum-size
      (ibuffer-shrink-to-fit)))
  (ibuffer-forward-line 0)
  ;; I tried to update this automatically from the mode-line-process format,
  ;; but changing nil-ness of header-line-format while computing
  ;; mode-line-format is asking a bit too much it seems.  --Stef
  (setq header-line-format
        (and ibuffer-use-header-line
             ibuffer-filtering-qualifiers
             ibuffer-header-line-format)))

(defun ibuffer-sort-bufferlist (bmarklist)
  (unless ibuffer-sorting-functions-alist
    ;; make sure the sorting functions are loaded
    (require 'ibuf-ext))
  (let* ((sortdat (assq ibuffer-sorting-mode
			ibuffer-sorting-functions-alist))
	 (func (nth 2 sortdat)))
    (let ((result
	   ;; actually sort the buffers
	   (if (and sortdat func)
	       (sort bmarklist func)
	     bmarklist)))
      ;; perhaps reverse the sorted buffer list
      (if ibuffer-sorting-reversep
	  (nreverse result)
	result))))

(defun ibuffer-insert-filter-group (name display-name filter-string format bmarklist)
  (add-text-properties
   (point)
   (progn
     (insert "[ " display-name " ]")
     (point))
   `(ibuffer-filter-group-name
     ,name
     font-lock-face ,ibuffer-filter-group-name-face
     keymap ,ibuffer-mode-filter-group-map
     mouse-face highlight
     help-echo ,(let ((echo '(if tooltip-mode
				 "mouse-1: toggle marks in this group\nmouse-2: hide/show this filtering group"
			       "mouse-1: toggle marks  mouse-2: hide/show")))
		  (if (> (length filter-string) 0)
		      `(concat ,filter-string
			       (if tooltip-mode "\n" " ")
			       ,echo)
		    echo))))
  (insert "\n")
  (when bmarklist
    (put-text-property
     (point)
     (progn
       (dolist (entry bmarklist)
	 (ibuffer-insert-buffer-line (car entry) (cdr entry) format))
       (point))
     'ibuffer-filter-group
     name)))

(defun ibuffer-redisplay-engine (bmarklist &optional _ignore)
  (ibuffer-assert-ibuffer-mode)
  (let* ((--ibuffer-insert-buffers-and-marks-format
	  (ibuffer-current-format))
	 (--ibuffer-expanded-format (mapcar #'ibuffer-expand-format-entry
					    (ibuffer-current-format t)))
	 (orig (count-lines (point-min) (point)))
	 ;; Inhibit font-lock caching tricks, since we're modifying the
	 ;; entire buffer at once
	 (inhibit-modification-hooks t)
	 (ext-loaded (featurep 'ibuf-ext))
	 (bgroups (if ext-loaded
		      (ibuffer-generate-filter-groups bmarklist)
		    (list (cons "Default" bmarklist)))))
    (ibuffer-clear-summary-columns --ibuffer-expanded-format)
    (unwind-protect
	(progn
	  (setq buffer-read-only nil)
	  (erase-buffer)
	  (ibuffer-update-format)
	  (dolist (group (nreverse bgroups))
	    (let* ((name (car group))
		   (disabled (and ext-loaded
				  (member name ibuffer-hidden-filter-groups)))
		   (bmarklist (cdr group)))
	      (unless (and (null bmarklist)
			   (not disabled)
			   ext-loaded
			   (null ibuffer-show-empty-filter-groups))
		(ibuffer-insert-filter-group
		 name
		 (if disabled (concat name " ...") name)
		 (if ext-loaded
		     (ibuffer-format-filter-group-data name)
		   "")
		 --ibuffer-insert-buffers-and-marks-format
		 (if disabled
		     nil
		   (ibuffer-sort-bufferlist bmarklist))))))
	  (ibuffer-update-title-and-summary --ibuffer-expanded-format))
      (setq buffer-read-only t)
      (set-buffer-modified-p ibuffer-did-modification)
      (setq ibuffer-did-modification nil)
      (goto-char (point-min))
      (forward-line orig))))

;;;###autoload
(defun ibuffer-list-buffers (&optional files-only)
  "Display a list of buffers, in another window.
If optional argument FILES-ONLY is non-nil, then add a filter for
buffers which are visiting a file."
  (interactive "P")
  (ibuffer t nil (when files-only
		   '((filename . ".*"))) t))

;;;###autoload
(defun ibuffer-other-window (&optional files-only)
  "Like `ibuffer', but displayed in another window by default.
If optional argument FILES-ONLY is non-nil, then add a filter for
buffers which are visiting a file."
  (interactive "P")
  (ibuffer t nil (when files-only
		   '((filename . ".*")))))

;;;###autoload
(defun ibuffer (&optional other-window-p name qualifiers noselect
			  shrink filter-groups formats)
  "Begin using Ibuffer to edit a list of buffers.
Type `h' after entering ibuffer for more information.

All arguments are optional.
OTHER-WINDOW-P says to use another window.
NAME specifies the name of the buffer (defaults to \"*Ibuffer*\").
QUALIFIERS is an initial set of filtering qualifiers to use;
  see `ibuffer-filtering-qualifiers'.
NOSELECT means don't select the Ibuffer buffer.
SHRINK means shrink the buffer to minimal size.  The special
  value `onewindow' means always use another window.
FILTER-GROUPS is an initial set of filtering groups to use;
  see `ibuffer-filter-groups'.
FORMATS is the value to use for `ibuffer-formats'.
  If specified, then the variable `ibuffer-formats' will have
  that value locally in this buffer."
  (interactive "P")
  (when ibuffer-use-other-window
    (setq other-window-p t))
  (let ((buf (get-buffer-create (or name "*Ibuffer*"))))
    (if other-window-p
	(or (and noselect (display-buffer buf t))
	    (pop-to-buffer buf t))
      (funcall (if noselect #'display-buffer #'switch-to-buffer) buf))
    (with-current-buffer buf
      (save-selected-window
	;; We switch to the buffer's window in order to be able
	;; to modify the value of point
	(select-window (get-buffer-window buf 0))
	(or (derived-mode-p 'ibuffer-mode)
	    (ibuffer-mode))
 	(when shrink
	  (setq ibuffer-shrink-to-minimum-size shrink))
	(when qualifiers
	  (require 'ibuf-ext)
	  (setq ibuffer-filtering-qualifiers qualifiers))
	(when filter-groups
	  (require 'ibuf-ext)
	  (setq ibuffer-filter-groups filter-groups))
	(when formats
	  (set (make-local-variable 'ibuffer-formats) formats))
	(ibuffer-update nil)
	;; Skip the group name by default.
	(ibuffer-forward-line 0 t)
	(unwind-protect
	    (progn
	      (setq buffer-read-only nil)
	      (run-hooks 'ibuffer-hook))
	  (setq buffer-read-only t))
	(unless ibuffer-expert
	  (message "Commands: m, u, t, RET, g, k, S, D, Q; q to quit; h for help"))))))

(put 'ibuffer-mode 'mode-class 'special)
(define-derived-mode ibuffer-mode special-mode "IBuffer"
  "A major mode for viewing a list of buffers.
In Ibuffer, you can conveniently perform many operations on the
currently open buffers, in addition to filtering your view to a
particular subset of them, and sorting by various criteria.

Operations on marked buffers:
\\<ibuffer-mode-map>
  `\\[ibuffer-do-save]' - Save the marked buffers
  `\\[ibuffer-do-view]' - View the marked buffers in this frame.
  `\\[ibuffer-do-view-other-frame]' - View the marked buffers in another frame.
  `\\[ibuffer-do-revert]' - Revert the marked buffers.
  `\\[ibuffer-do-toggle-read-only]' - Toggle read-only state of marked buffers.
  `\\[ibuffer-do-delete]' - Kill the marked buffers.
  `\\[ibuffer-do-isearch]' - Do incremental search in the marked buffers.
  `\\[ibuffer-do-isearch-regexp]' - Isearch for regexp in the marked buffers.
  `\\[ibuffer-do-replace-regexp]' - Replace by regexp in each of the marked
          buffers.
  `\\[ibuffer-do-query-replace]' - Query replace in each of the marked buffers.
  `\\[ibuffer-do-query-replace-regexp]' - As above, with a regular expression.
  `\\[ibuffer-do-print]' - Print the marked buffers.
  `\\[ibuffer-do-occur]' - List lines in all marked buffers which match
          a given regexp (like the function `occur').
  `\\[ibuffer-do-shell-command-pipe]' - Pipe the contents of the marked
          buffers to a shell command.
  `\\[ibuffer-do-shell-command-pipe-replace]' - Replace the contents of the marked
          buffers with the output of a shell command.
  `\\[ibuffer-do-shell-command-file]' - Run a shell command with the
          buffer's file as an argument.
  `\\[ibuffer-do-eval]' - Evaluate a form in each of the marked buffers.  This
          is a very flexible command.  For example, if you want to make all
          of the marked buffers read only, try using (read-only-mode 1) as
          the input form.
  `\\[ibuffer-do-view-and-eval]' - As above, but view each buffer while the form
          is evaluated.
  `\\[ibuffer-do-kill-lines]' - Remove the marked lines from the *Ibuffer* buffer,
          but don't kill the associated buffer.
  `\\[ibuffer-do-kill-on-deletion-marks]' - Kill all buffers marked for deletion.

Marking commands:

  `\\[ibuffer-mark-forward]' - Mark the buffer at point.
  `\\[ibuffer-toggle-marks]' - Unmark all currently marked buffers, and mark
          all unmarked buffers.
  `\\[ibuffer-change-marks]' - Change the mark used on marked buffers.
  `\\[ibuffer-unmark-forward]' - Unmark the buffer at point.
  `\\[ibuffer-unmark-backward]' - Unmark the buffer at point, and move to the
          previous line.
  `\\[ibuffer-unmark-all]' - Unmark buffers marked with MARK.
  `\\[ibuffer-unmark-all-marks]' - Unmark all marked buffers.
  `\\[ibuffer-mark-by-mode]' - Mark buffers by major mode.
  `\\[ibuffer-mark-unsaved-buffers]' - Mark all \"unsaved\" buffers.
          This means that the buffer is modified, and has an associated file.
  `\\[ibuffer-mark-modified-buffers]' - Mark all modified buffers,
          regardless of whether or not they have an associated file.
  `\\[ibuffer-mark-special-buffers]' - Mark all buffers whose name begins and
          ends with `*'.
  `\\[ibuffer-mark-dissociated-buffers]' - Mark all buffers which have
          an associated file, but that file doesn't currently exist.
  `\\[ibuffer-mark-read-only-buffers]' - Mark all read-only buffers.
  `\\[ibuffer-mark-dired-buffers]' - Mark buffers in `dired' mode.
  `\\[ibuffer-mark-help-buffers]' - Mark buffers in `help-mode', `apropos-mode', etc.
  `\\[ibuffer-mark-old-buffers]' - Mark buffers older than `ibuffer-old-time'.
  `\\[ibuffer-mark-for-delete]' - Mark the buffer at point for deletion.
  `\\[ibuffer-mark-by-name-regexp]' - Mark buffers by their name, using a regexp.
  `\\[ibuffer-mark-by-mode-regexp]' - Mark buffers by their major mode, using a regexp.
  `\\[ibuffer-mark-by-file-name-regexp]' - Mark buffers by their filename, using a regexp.
  `\\[ibuffer-mark-by-content-regexp]' - Mark buffers by their content, using a regexp.
  `\\[ibuffer-mark-by-locked]' - Mark all locked buffers.

Filtering commands:

  `\\[ibuffer-filter-by-mode]' - Add a filter by any major mode.
  `\\[ibuffer-filter-by-used-mode]' - Add a filter by a major mode now in use.
  `\\[ibuffer-filter-by-derived-mode]' - Add a filter by derived mode.
  `\\[ibuffer-filter-by-name]' - Add a filter by buffer name.
  `\\[ibuffer-filter-by-content]' - Add a filter by buffer content.
  `\\[ibuffer-filter-by-filename]' - Add a filter by filename.
  `\\[ibuffer-filter-by-size-gt]' - Add a filter by buffer size.
  `\\[ibuffer-filter-by-size-lt]' - Add a filter by buffer size.
  `\\[ibuffer-filter-by-predicate]' - Add a filter by an arbitrary Lisp predicate.
  `\\[ibuffer-save-filters]' - Save the current filters with a name.
  `\\[ibuffer-switch-to-saved-filters]' - Switch to previously saved filters.
  `\\[ibuffer-add-saved-filters]' - Add saved filters to current filters.
  `\\[ibuffer-or-filter]' - Replace the top two filters with their logical OR.
  `\\[ibuffer-pop-filter]' - Remove the top filter.
  `\\[ibuffer-negate-filter]' - Invert the logical sense of the top filter.
  `\\[ibuffer-decompose-filter]' - Break down the topmost filter.
  `\\[ibuffer-filter-disable]' - Remove all filtering currently in effect.

Filter group commands:

  `\\[ibuffer-filters-to-filter-group]' - Create filter group from filters.
  `\\[ibuffer-pop-filter-group]' - Remove top filter group.
  `\\[ibuffer-forward-filter-group]' - Move to the next filter group.
  `\\[ibuffer-backward-filter-group]' - Move to the previous filter group.
  `\\[ibuffer-clear-filter-groups]' - Remove all active filter groups.
  `\\[ibuffer-save-filter-groups]' - Save the current groups with a name.
  `\\[ibuffer-switch-to-saved-filter-groups]' - Restore previously saved groups.
  `\\[ibuffer-delete-saved-filter-groups]' - Delete previously saved groups.

Sorting commands:

  `\\[ibuffer-toggle-sorting-mode]' - Rotate between the various sorting modes.
  `\\[ibuffer-invert-sorting]' - Reverse the current sorting order.
  `\\[ibuffer-do-sort-by-alphabetic]' - Sort the buffers lexicographically.
  `\\[ibuffer-do-sort-by-filename/process]' - Sort the buffers by the file name.
  `\\[ibuffer-do-sort-by-recency]' - Sort the buffers by last viewing time.
  `\\[ibuffer-do-sort-by-size]' - Sort the buffers by size.
  `\\[ibuffer-do-sort-by-major-mode]' - Sort the buffers by major mode.

Other commands:

  `\\[ibuffer-update]' - Regenerate the list of all buffers.
          Prefix arg means to toggle whether buffers that match
          `ibuffer-maybe-show-predicates' should be displayed.

  `\\[ibuffer-switch-format]' - Change the current display format.
  `\\[forward-line]' - Move point to the next line.
  `\\[previous-line]' - Move point to the previous line.
  `\\[describe-mode]' - This help.
  `\\[ibuffer-diff-with-file]' - View the differences between this buffer
          and its associated file.
  `\\[ibuffer-visit-buffer]' - View the buffer on this line.
  `\\[ibuffer-visit-buffer-other-window]' - As above, but in another window.
  `\\[ibuffer-visit-buffer-other-window-noselect]' - As both above, but don't select
          the new window.
  `\\[ibuffer-bury-buffer]' - Bury (not kill!) the buffer on this line.

** Information on Filtering:

 You can filter your ibuffer view via different criteria.  Each Ibuffer
buffer has its own stack of active filters.  For example, suppose you
are working on an Emacs Lisp project.  You can create an Ibuffer
buffer displays buffers in just `emacs-lisp' modes via
`\\[ibuffer-filter-by-mode] emacs-lisp-mode RET'.  In this case, there
is just one entry on the filtering stack.

You can also combine filters.  The various filtering commands push a
new filter onto the stack, and the filters combine to show just
buffers which satisfy ALL criteria on the stack.  For example, suppose
you only want to see buffers in `emacs-lisp' mode, whose names begin
with \"gnus\".  You can accomplish this via:

  \\[ibuffer-filter-by-mode] emacs-lisp-mode RET
  \\[ibuffer-filter-by-name] ^gnus RET

Additionally, you can OR the top two filters together with
`\\[ibuffer-or-filters]'.  To see all buffers in either
`emacs-lisp-mode' or `lisp-interaction-mode', type:

  \\[ibuffer-filter-by-mode] emacs-lisp-mode RET
  \\[ibuffer-filter-by-mode] lisp-interaction-mode RET
  \\[ibuffer-or-filters]

Filters can also be saved and restored using mnemonic names: see the
functions `ibuffer-save-filters' and `ibuffer-switch-to-saved-filters'.

To remove the top filter on the stack, use `\\[ibuffer-pop-filter]', and
to disable all filtering currently in effect, use
`\\[ibuffer-filter-disable]'.

** Filter Groups:

Once one has mastered filters, the next logical step up is \"filter
groups\".  A filter group is basically a named group of buffers which
match a filter, which are displayed together in an Ibuffer buffer.  To
create a filter group, simply use the regular functions to create a
filter, and then type `\\[ibuffer-filters-to-filter-group]'.

A quick example will make things clearer.  Suppose that one wants to
group all of one's Emacs Lisp buffers together.  To do this, type:

  \\[ibuffer-filter-by-mode] emacs-lisp-mode RET
  \\[ibuffer-filters-to-filter-group] emacs lisp buffers RET

You may, of course, name the group whatever you want; it doesn't have
to be \"emacs lisp buffers\".  Filter groups may be composed of any
arbitrary combination of filters.

Just like filters themselves, filter groups act as a stack.  Buffers
will not be displayed multiple times if they would be included in
multiple filter groups; instead, the first filter group is used.  The
filter groups are displayed in this order of precedence.

You may rearrange filter groups by using the regular
`\\[ibuffer-kill-line]' and `\\[ibuffer-yank]' pair.  Yanked groups
will be inserted before the group at point."
  ;; Include state info next to the mode name.
  (set (make-local-variable 'mode-line-process)
        '(" by "
          (ibuffer-sorting-mode (:eval (symbol-name ibuffer-sorting-mode))
                                "view time")
          (ibuffer-sorting-reversep " [rev]")
          (ibuffer-auto-mode " (Auto)")
          ;; Only list the filters if they're not already in the header-line.
          (header-line-format
           ""
           (:eval (if (functionp 'ibuffer-format-qualifier)
                      (mapconcat 'ibuffer-format-qualifier
                                 ibuffer-filtering-qualifiers ""))))))
  ;; `ibuffer-update' puts this on header-line-format when needed.
  (setq ibuffer-header-line-format
        ;; Display the part that won't be in the mode-line.
        `("" ,mode-name
          ,@(mapcar (lambda (elem)
                      (if (eq (car-safe elem) 'header-line-format)
                          (nth 2 elem) elem))
                    mode-line-process)))

  (setq buffer-read-only t)
  (buffer-disable-undo)
  (setq truncate-lines ibuffer-truncate-lines)
  ;; This makes things less ugly for Emacs 21 users with a non-nil
  ;; `show-trailing-whitespace'.
  (setq show-trailing-whitespace nil)
  ;; disable `show-paren-mode' buffer-locally
  (if (bound-and-true-p show-paren-mode)
      (set (make-local-variable 'show-paren-mode) nil))
  (set (make-local-variable 'revert-buffer-function)
       #'ibuffer-update)
  (set (make-local-variable 'ibuffer-sorting-mode)
       ibuffer-default-sorting-mode)
  (set (make-local-variable 'ibuffer-sorting-reversep)
       ibuffer-default-sorting-reversep)
  (set (make-local-variable 'ibuffer-shrink-to-minimum-size)
       ibuffer-default-shrink-to-minimum-size)
  (set (make-local-variable 'ibuffer-display-maybe-show-predicates)
       ibuffer-default-display-maybe-show-predicates)
  (set (make-local-variable 'ibuffer-filtering-qualifiers) nil)
  (set (make-local-variable 'ibuffer-filter-groups) nil)
  (set (make-local-variable 'ibuffer-filter-group-kill-ring) nil)
  (set (make-local-variable 'ibuffer-hidden-filter-groups) nil)
  (set (make-local-variable 'ibuffer-compiled-formats) nil)
  (set (make-local-variable 'ibuffer-cached-formats) nil)
  (set (make-local-variable 'ibuffer-cached-eliding-string) nil)
  (set (make-local-variable 'ibuffer-cached-elide-long-columns) nil)
  (set (make-local-variable 'ibuffer-current-format) nil)
  (set (make-local-variable 'ibuffer-did-modification) nil)
  (set (make-local-variable 'ibuffer-tmp-hide-regexps) nil)
  (set (make-local-variable 'ibuffer-tmp-show-regexps) nil)
  (define-key ibuffer-mode-map [menu-bar edit] 'undefined)
  (define-key ibuffer-mode-map [menu-bar operate] (cons "Operate" ibuffer-mode-operate-map))
  (ibuffer-update-format)
  (when ibuffer-default-directory
    (setq default-directory ibuffer-default-directory))
  (add-hook 'change-major-mode-hook 'font-lock-defontify nil t))

<<<<<<< HEAD

;;; Start of automatically extracted autoloads.

;;;### (autoloads nil "ibuf-ext" "ibuf-ext.el" "a615eb339f6c496844c1f46bf414df21")
;;; Generated autoloads from ibuf-ext.el

(autoload 'ibuffer-auto-mode "ibuf-ext" "\
Toggle use of Ibuffer's auto-update facility (Ibuffer Auto mode).
With a prefix argument ARG, enable Ibuffer Auto mode if ARG is
positive, and disable it otherwise.  If called from Lisp, enable
the mode if ARG is omitted or nil.

\(fn &optional ARG)" t nil)

(autoload 'ibuffer-mouse-filter-by-mode "ibuf-ext" "\
Enable or disable filtering by the major mode chosen via mouse.

\(fn EVENT)" t nil)

(autoload 'ibuffer-interactive-filter-by-mode "ibuf-ext" "\
Enable or disable filtering by the major mode at point.

\(fn EVENT-OR-POINT)" t nil)

(autoload 'ibuffer-mouse-toggle-filter-group "ibuf-ext" "\
Toggle the display status of the filter group chosen with the mouse.

\(fn EVENT)" t nil)

(autoload 'ibuffer-toggle-filter-group "ibuf-ext" "\
Toggle the display status of the filter group on this line.

\(fn)" t nil)

(autoload 'ibuffer-forward-filter-group "ibuf-ext" "\
Move point forwards by COUNT filtering groups.

\(fn &optional COUNT)" t nil)

(autoload 'ibuffer-backward-filter-group "ibuf-ext" "\
Move point backwards by COUNT filtering groups.

\(fn &optional COUNT)" t nil)
 (autoload 'ibuffer-do-shell-command-pipe "ibuf-ext")
 (autoload 'ibuffer-do-shell-command-pipe-replace "ibuf-ext")
 (autoload 'ibuffer-do-shell-command-file "ibuf-ext")
 (autoload 'ibuffer-do-eval "ibuf-ext")
 (autoload 'ibuffer-do-view-and-eval "ibuf-ext")
 (autoload 'ibuffer-do-rename-uniquely "ibuf-ext")
 (autoload 'ibuffer-do-revert "ibuf-ext")
 (autoload 'ibuffer-do-isearch "ibuf-ext")
 (autoload 'ibuffer-do-isearch-regexp "ibuf-ext")
 (autoload 'ibuffer-do-replace-regexp "ibuf-ext")
 (autoload 'ibuffer-do-query-replace "ibuf-ext")
 (autoload 'ibuffer-do-query-replace-regexp "ibuf-ext")
 (autoload 'ibuffer-do-print "ibuf-ext")

(autoload 'ibuffer-included-in-filters-p "ibuf-ext" "\


\(fn BUF FILTERS)" nil nil)

(autoload 'ibuffer-filters-to-filter-group "ibuf-ext" "\
Make the current filters into a filtering group.

\(fn NAME)" t nil)

(autoload 'ibuffer-set-filter-groups-by-mode "ibuf-ext" "\
Set the current filter groups to filter by mode.

\(fn)" t nil)

(autoload 'ibuffer-pop-filter-group "ibuf-ext" "\
Remove the first filter group.

\(fn)" t nil)

(autoload 'ibuffer-decompose-filter-group "ibuf-ext" "\
Decompose the filter group GROUP into active filters.

\(fn GROUP)" t nil)

(autoload 'ibuffer-clear-filter-groups "ibuf-ext" "\
Remove all filter groups.

\(fn)" t nil)

(autoload 'ibuffer-jump-to-filter-group "ibuf-ext" "\
Move point to the filter group whose name is NAME.

\(fn NAME)" t nil)

(autoload 'ibuffer-kill-filter-group "ibuf-ext" "\
Kill the filter group named NAME.
The group will be added to `ibuffer-filter-group-kill-ring'.

\(fn NAME)" t nil)

(autoload 'ibuffer-kill-line "ibuf-ext" "\
Kill the filter group at point.
See also `ibuffer-kill-filter-group'.

\(fn &optional ARG INTERACTIVE-P)" t nil)

(autoload 'ibuffer-yank "ibuf-ext" "\
Yank the last killed filter group before group at point.

\(fn)" t nil)

(autoload 'ibuffer-yank-filter-group "ibuf-ext" "\
Yank the last killed filter group before group named NAME.

\(fn NAME)" t nil)

(autoload 'ibuffer-save-filter-groups "ibuf-ext" "\
Save all active filter groups GROUPS as NAME.
They are added to `ibuffer-saved-filter-groups'.  Interactively,
prompt for NAME, and use the current filters.

\(fn NAME GROUPS)" t nil)

(autoload 'ibuffer-delete-saved-filter-groups "ibuf-ext" "\
Delete saved filter groups with NAME.
They are removed from `ibuffer-saved-filter-groups'.

\(fn NAME)" t nil)

(autoload 'ibuffer-switch-to-saved-filter-groups "ibuf-ext" "\
Set this buffer's filter groups to saved version with NAME.
The value from `ibuffer-saved-filter-groups' is used.

\(fn NAME)" t nil)

(autoload 'ibuffer-filter-disable "ibuf-ext" "\
Disable all filters currently in effect in this buffer.
With optional arg DELETE-FILTER-GROUPS non-nil, delete all filter
group definitions by setting `ibuffer-filter-groups' to nil.

\(fn &optional DELETE-FILTER-GROUPS)" t nil)

(autoload 'ibuffer-pop-filter "ibuf-ext" "\
Remove the top filter in this buffer.

\(fn)" t nil)

(autoload 'ibuffer-decompose-filter "ibuf-ext" "\
Separate the top compound filter (OR, NOT, or SAVED) in this buffer.

This means that the topmost filter on the filtering stack, which must
be a complex filter like (OR [name: foo] [mode: bar-mode]), will be
turned into two separate filters [name: foo] and [mode: bar-mode].

\(fn)" t nil)

(autoload 'ibuffer-exchange-filters "ibuf-ext" "\
Exchange the top two filters on the stack in this buffer.

\(fn)" t nil)

(autoload 'ibuffer-negate-filter "ibuf-ext" "\
Negate the sense of the top filter in the current buffer.

\(fn)" t nil)

(autoload 'ibuffer-or-filter "ibuf-ext" "\
Replace the top two filters in this buffer with their logical OR.
If optional argument REVERSE is non-nil, instead break the top OR
filter into parts.

\(fn &optional REVERSE)" t nil)

(autoload 'ibuffer-save-filters "ibuf-ext" "\
Save FILTERS in this buffer with name NAME in `ibuffer-saved-filters'.
Interactively, prompt for NAME, and use the current filters.

\(fn NAME FILTERS)" t nil)

(autoload 'ibuffer-delete-saved-filters "ibuf-ext" "\
Delete saved filters with NAME from `ibuffer-saved-filters'.

\(fn NAME)" t nil)

(autoload 'ibuffer-add-saved-filters "ibuf-ext" "\
Add saved filters from `ibuffer-saved-filters' to this buffer's filters.

\(fn NAME)" t nil)

(autoload 'ibuffer-switch-to-saved-filters "ibuf-ext" "\
Set this buffer's filters to filters with NAME from `ibuffer-saved-filters'.

\(fn NAME)" t nil)
 (autoload 'ibuffer-filter-by-mode "ibuf-ext")
 (autoload 'ibuffer-filter-by-used-mode "ibuf-ext")
 (autoload 'ibuffer-filter-by-derived-mode "ibuf-ext")
 (autoload 'ibuffer-filter-by-name "ibuf-ext")
 (autoload 'ibuffer-filter-by-filename "ibuf-ext")
 (autoload 'ibuffer-filter-by-size-gt  "ibuf-ext")
 (autoload 'ibuffer-filter-by-size-lt  "ibuf-ext")
 (autoload 'ibuffer-filter-by-content "ibuf-ext")
 (autoload 'ibuffer-filter-by-predicate "ibuf-ext")

(autoload 'ibuffer-toggle-sorting-mode "ibuf-ext" "\
Toggle the current sorting mode.
Default sorting modes are:
 Recency - the last time the buffer was viewed
 Name - the name of the buffer
 Major Mode - the name of the major mode of the buffer
 Size - the size of the buffer

\(fn)" t nil)

(autoload 'ibuffer-invert-sorting "ibuf-ext" "\
Toggle whether or not sorting is in reverse order.

\(fn)" t nil)
 (autoload 'ibuffer-do-sort-by-major-mode "ibuf-ext")
 (autoload 'ibuffer-do-sort-by-mode-name "ibuf-ext")
 (autoload 'ibuffer-do-sort-by-alphabetic "ibuf-ext")
 (autoload 'ibuffer-do-sort-by-size "ibuf-ext")
 (autoload 'ibuffer-do-sort-by-filename/process "ibuf-ext")

(autoload 'ibuffer-bs-show "ibuf-ext" "\
Emulate `bs-show' from the bs.el package.

\(fn)" t nil)

(autoload 'ibuffer-add-to-tmp-hide "ibuf-ext" "\
Add REGEXP to `ibuffer-tmp-hide-regexps'.
This means that buffers whose name matches REGEXP will not be shown
for this Ibuffer session.

\(fn REGEXP)" t nil)

(autoload 'ibuffer-add-to-tmp-show "ibuf-ext" "\
Add REGEXP to `ibuffer-tmp-show-regexps'.
This means that buffers whose name matches REGEXP will always be shown
for this Ibuffer session.

\(fn REGEXP)" t nil)

(autoload 'ibuffer-forward-next-marked "ibuf-ext" "\
Move forward by COUNT marked buffers (default 1).

If MARK is non-nil, it should be a character denoting the type of mark
to move by.  The default is `ibuffer-marked-char'.

If DIRECTION is non-nil, it should be an integer; negative integers
mean move backwards, non-negative integers mean move forwards.

\(fn &optional COUNT MARK DIRECTION)" t nil)

(autoload 'ibuffer-backwards-next-marked "ibuf-ext" "\
Move backwards by COUNT marked buffers (default 1).

If MARK is non-nil, it should be a character denoting the type of mark
to move by.  The default is `ibuffer-marked-char'.

\(fn &optional COUNT MARK)" t nil)

(autoload 'ibuffer-do-kill-lines "ibuf-ext" "\
Hide all of the currently marked lines.

\(fn)" t nil)

(autoload 'ibuffer-jump-to-buffer "ibuf-ext" "\
Move point to the buffer whose name is NAME.

If called interactively, prompt for a buffer name and go to the
corresponding line in the Ibuffer buffer.  If said buffer is in a
hidden group filter, open it.

If `ibuffer-jump-offer-only-visible-buffers' is non-nil, only offer
visible buffers in the completion list.  Calling the command with
a prefix argument reverses the meaning of that variable.

\(fn NAME)" t nil)

(autoload 'ibuffer-diff-with-file "ibuf-ext" "\
View the differences between marked buffers and their associated files.
If no buffers are marked, use buffer at point.
This requires the external program \"diff\" to be in your `exec-path'.

\(fn)" t nil)

(autoload 'ibuffer-copy-filename-as-kill "ibuf-ext" "\
Copy filenames of marked buffers into the kill ring.

The names are separated by a space.
If a buffer has no filename, it is ignored.

With no prefix arg, use the filename sans its directory of each marked file.
With a zero prefix arg, use the complete filename of each marked file.
With \\[universal-argument], use the filename of each marked file relative
to `ibuffer-default-directory' if non-nil, otherwise `default-directory'.

You can then feed the file name(s) to other commands with \\[yank].

\(fn &optional ARG)" t nil)

(autoload 'ibuffer-mark-by-name-regexp "ibuf-ext" "\
Mark all buffers whose name matches REGEXP.

\(fn REGEXP)" t nil)

(autoload 'ibuffer-mark-by-mode-regexp "ibuf-ext" "\
Mark all buffers whose major mode matches REGEXP.

\(fn REGEXP)" t nil)

(autoload 'ibuffer-mark-by-file-name-regexp "ibuf-ext" "\
Mark all buffers whose file name matches REGEXP.

\(fn REGEXP)" t nil)

(autoload 'ibuffer-mark-by-mode "ibuf-ext" "\
Mark all buffers whose major mode equals MODE.

\(fn MODE)" t nil)

(autoload 'ibuffer-mark-modified-buffers "ibuf-ext" "\
Mark all modified buffers.

\(fn)" t nil)

(autoload 'ibuffer-mark-unsaved-buffers "ibuf-ext" "\
Mark all modified buffers that have an associated file.

\(fn)" t nil)

(autoload 'ibuffer-mark-dissociated-buffers "ibuf-ext" "\
Mark all buffers whose associated file does not exist.

\(fn)" t nil)

(autoload 'ibuffer-mark-help-buffers "ibuf-ext" "\
Mark buffers whose major mode is in variable `ibuffer-help-buffer-modes'.

\(fn)" t nil)

(autoload 'ibuffer-mark-compressed-file-buffers "ibuf-ext" "\
Mark buffers whose associated file is compressed.

\(fn)" t nil)

(autoload 'ibuffer-mark-old-buffers "ibuf-ext" "\
Mark buffers which have not been viewed in `ibuffer-old-time' hours.

\(fn)" t nil)

(autoload 'ibuffer-mark-special-buffers "ibuf-ext" "\
Mark all buffers whose name begins and ends with `*'.

\(fn)" t nil)

(autoload 'ibuffer-mark-read-only-buffers "ibuf-ext" "\
Mark all read-only buffers.

\(fn)" t nil)

(autoload 'ibuffer-mark-dired-buffers "ibuf-ext" "\
Mark all `dired' buffers.

\(fn)" t nil)

(autoload 'ibuffer-do-occur "ibuf-ext" "\
View lines which match REGEXP in all marked buffers.
Optional argument NLINES says how many lines of context to display: it
defaults to one.

\(fn REGEXP &optional NLINES)" t nil)

;;;***

;;; End of automatically extracted autoloads.


=======
>>>>>>> af3db69e
(provide 'ibuffer)

(run-hooks 'ibuffer-load-hook)

;;; ibuffer.el ends here<|MERGE_RESOLUTION|>--- conflicted
+++ resolved
@@ -2739,388 +2739,6 @@
     (setq default-directory ibuffer-default-directory))
   (add-hook 'change-major-mode-hook 'font-lock-defontify nil t))
 
-<<<<<<< HEAD
--
-;;; Start of automatically extracted autoloads.
--
-;;;### (autoloads nil "ibuf-ext" "ibuf-ext.el" "a615eb339f6c496844c1f46bf414df21")
-;;; Generated autoloads from ibuf-ext.el
-
-(autoload 'ibuffer-auto-mode "ibuf-ext" "\
-Toggle use of Ibuffer's auto-update facility (Ibuffer Auto mode).
-With a prefix argument ARG, enable Ibuffer Auto mode if ARG is
-positive, and disable it otherwise.  If called from Lisp, enable
-the mode if ARG is omitted or nil.
-
-\(fn &optional ARG)" t nil)
-
-(autoload 'ibuffer-mouse-filter-by-mode "ibuf-ext" "\
-Enable or disable filtering by the major mode chosen via mouse.
-
-\(fn EVENT)" t nil)
-
-(autoload 'ibuffer-interactive-filter-by-mode "ibuf-ext" "\
-Enable or disable filtering by the major mode at point.
-
-\(fn EVENT-OR-POINT)" t nil)
-
-(autoload 'ibuffer-mouse-toggle-filter-group "ibuf-ext" "\
-Toggle the display status of the filter group chosen with the mouse.
-
-\(fn EVENT)" t nil)
-
-(autoload 'ibuffer-toggle-filter-group "ibuf-ext" "\
-Toggle the display status of the filter group on this line.
-
-\(fn)" t nil)
-
-(autoload 'ibuffer-forward-filter-group "ibuf-ext" "\
-Move point forwards by COUNT filtering groups.
-
-\(fn &optional COUNT)" t nil)
-
-(autoload 'ibuffer-backward-filter-group "ibuf-ext" "\
-Move point backwards by COUNT filtering groups.
-
-\(fn &optional COUNT)" t nil)
- (autoload 'ibuffer-do-shell-command-pipe "ibuf-ext")
- (autoload 'ibuffer-do-shell-command-pipe-replace "ibuf-ext")
- (autoload 'ibuffer-do-shell-command-file "ibuf-ext")
- (autoload 'ibuffer-do-eval "ibuf-ext")
- (autoload 'ibuffer-do-view-and-eval "ibuf-ext")
- (autoload 'ibuffer-do-rename-uniquely "ibuf-ext")
- (autoload 'ibuffer-do-revert "ibuf-ext")
- (autoload 'ibuffer-do-isearch "ibuf-ext")
- (autoload 'ibuffer-do-isearch-regexp "ibuf-ext")
- (autoload 'ibuffer-do-replace-regexp "ibuf-ext")
- (autoload 'ibuffer-do-query-replace "ibuf-ext")
- (autoload 'ibuffer-do-query-replace-regexp "ibuf-ext")
- (autoload 'ibuffer-do-print "ibuf-ext")
-
-(autoload 'ibuffer-included-in-filters-p "ibuf-ext" "\
-
-
-\(fn BUF FILTERS)" nil nil)
-
-(autoload 'ibuffer-filters-to-filter-group "ibuf-ext" "\
-Make the current filters into a filtering group.
-
-\(fn NAME)" t nil)
-
-(autoload 'ibuffer-set-filter-groups-by-mode "ibuf-ext" "\
-Set the current filter groups to filter by mode.
-
-\(fn)" t nil)
-
-(autoload 'ibuffer-pop-filter-group "ibuf-ext" "\
-Remove the first filter group.
-
-\(fn)" t nil)
-
-(autoload 'ibuffer-decompose-filter-group "ibuf-ext" "\
-Decompose the filter group GROUP into active filters.
-
-\(fn GROUP)" t nil)
-
-(autoload 'ibuffer-clear-filter-groups "ibuf-ext" "\
-Remove all filter groups.
-
-\(fn)" t nil)
-
-(autoload 'ibuffer-jump-to-filter-group "ibuf-ext" "\
-Move point to the filter group whose name is NAME.
-
-\(fn NAME)" t nil)
-
-(autoload 'ibuffer-kill-filter-group "ibuf-ext" "\
-Kill the filter group named NAME.
-The group will be added to `ibuffer-filter-group-kill-ring'.
-
-\(fn NAME)" t nil)
-
-(autoload 'ibuffer-kill-line "ibuf-ext" "\
-Kill the filter group at point.
-See also `ibuffer-kill-filter-group'.
-
-\(fn &optional ARG INTERACTIVE-P)" t nil)
-
-(autoload 'ibuffer-yank "ibuf-ext" "\
-Yank the last killed filter group before group at point.
-
-\(fn)" t nil)
-
-(autoload 'ibuffer-yank-filter-group "ibuf-ext" "\
-Yank the last killed filter group before group named NAME.
-
-\(fn NAME)" t nil)
-
-(autoload 'ibuffer-save-filter-groups "ibuf-ext" "\
-Save all active filter groups GROUPS as NAME.
-They are added to `ibuffer-saved-filter-groups'.  Interactively,
-prompt for NAME, and use the current filters.
-
-\(fn NAME GROUPS)" t nil)
-
-(autoload 'ibuffer-delete-saved-filter-groups "ibuf-ext" "\
-Delete saved filter groups with NAME.
-They are removed from `ibuffer-saved-filter-groups'.
-
-\(fn NAME)" t nil)
-
-(autoload 'ibuffer-switch-to-saved-filter-groups "ibuf-ext" "\
-Set this buffer's filter groups to saved version with NAME.
-The value from `ibuffer-saved-filter-groups' is used.
-
-\(fn NAME)" t nil)
-
-(autoload 'ibuffer-filter-disable "ibuf-ext" "\
-Disable all filters currently in effect in this buffer.
-With optional arg DELETE-FILTER-GROUPS non-nil, delete all filter
-group definitions by setting `ibuffer-filter-groups' to nil.
-
-\(fn &optional DELETE-FILTER-GROUPS)" t nil)
-
-(autoload 'ibuffer-pop-filter "ibuf-ext" "\
-Remove the top filter in this buffer.
-
-\(fn)" t nil)
-
-(autoload 'ibuffer-decompose-filter "ibuf-ext" "\
-Separate the top compound filter (OR, NOT, or SAVED) in this buffer.
-
-This means that the topmost filter on the filtering stack, which must
-be a complex filter like (OR [name: foo] [mode: bar-mode]), will be
-turned into two separate filters [name: foo] and [mode: bar-mode].
-
-\(fn)" t nil)
-
-(autoload 'ibuffer-exchange-filters "ibuf-ext" "\
-Exchange the top two filters on the stack in this buffer.
-
-\(fn)" t nil)
-
-(autoload 'ibuffer-negate-filter "ibuf-ext" "\
-Negate the sense of the top filter in the current buffer.
-
-\(fn)" t nil)
-
-(autoload 'ibuffer-or-filter "ibuf-ext" "\
-Replace the top two filters in this buffer with their logical OR.
-If optional argument REVERSE is non-nil, instead break the top OR
-filter into parts.
-
-\(fn &optional REVERSE)" t nil)
-
-(autoload 'ibuffer-save-filters "ibuf-ext" "\
-Save FILTERS in this buffer with name NAME in `ibuffer-saved-filters'.
-Interactively, prompt for NAME, and use the current filters.
-
-\(fn NAME FILTERS)" t nil)
-
-(autoload 'ibuffer-delete-saved-filters "ibuf-ext" "\
-Delete saved filters with NAME from `ibuffer-saved-filters'.
-
-\(fn NAME)" t nil)
-
-(autoload 'ibuffer-add-saved-filters "ibuf-ext" "\
-Add saved filters from `ibuffer-saved-filters' to this buffer's filters.
-
-\(fn NAME)" t nil)
-
-(autoload 'ibuffer-switch-to-saved-filters "ibuf-ext" "\
-Set this buffer's filters to filters with NAME from `ibuffer-saved-filters'.
-
-\(fn NAME)" t nil)
- (autoload 'ibuffer-filter-by-mode "ibuf-ext")
- (autoload 'ibuffer-filter-by-used-mode "ibuf-ext")
- (autoload 'ibuffer-filter-by-derived-mode "ibuf-ext")
- (autoload 'ibuffer-filter-by-name "ibuf-ext")
- (autoload 'ibuffer-filter-by-filename "ibuf-ext")
- (autoload 'ibuffer-filter-by-size-gt  "ibuf-ext")
- (autoload 'ibuffer-filter-by-size-lt  "ibuf-ext")
- (autoload 'ibuffer-filter-by-content "ibuf-ext")
- (autoload 'ibuffer-filter-by-predicate "ibuf-ext")
-
-(autoload 'ibuffer-toggle-sorting-mode "ibuf-ext" "\
-Toggle the current sorting mode.
-Default sorting modes are:
- Recency - the last time the buffer was viewed
- Name - the name of the buffer
- Major Mode - the name of the major mode of the buffer
- Size - the size of the buffer
-
-\(fn)" t nil)
-
-(autoload 'ibuffer-invert-sorting "ibuf-ext" "\
-Toggle whether or not sorting is in reverse order.
-
-\(fn)" t nil)
- (autoload 'ibuffer-do-sort-by-major-mode "ibuf-ext")
- (autoload 'ibuffer-do-sort-by-mode-name "ibuf-ext")
- (autoload 'ibuffer-do-sort-by-alphabetic "ibuf-ext")
- (autoload 'ibuffer-do-sort-by-size "ibuf-ext")
- (autoload 'ibuffer-do-sort-by-filename/process "ibuf-ext")
-
-(autoload 'ibuffer-bs-show "ibuf-ext" "\
-Emulate `bs-show' from the bs.el package.
-
-\(fn)" t nil)
-
-(autoload 'ibuffer-add-to-tmp-hide "ibuf-ext" "\
-Add REGEXP to `ibuffer-tmp-hide-regexps'.
-This means that buffers whose name matches REGEXP will not be shown
-for this Ibuffer session.
-
-\(fn REGEXP)" t nil)
-
-(autoload 'ibuffer-add-to-tmp-show "ibuf-ext" "\
-Add REGEXP to `ibuffer-tmp-show-regexps'.
-This means that buffers whose name matches REGEXP will always be shown
-for this Ibuffer session.
-
-\(fn REGEXP)" t nil)
-
-(autoload 'ibuffer-forward-next-marked "ibuf-ext" "\
-Move forward by COUNT marked buffers (default 1).
-
-If MARK is non-nil, it should be a character denoting the type of mark
-to move by.  The default is `ibuffer-marked-char'.
-
-If DIRECTION is non-nil, it should be an integer; negative integers
-mean move backwards, non-negative integers mean move forwards.
-
-\(fn &optional COUNT MARK DIRECTION)" t nil)
-
-(autoload 'ibuffer-backwards-next-marked "ibuf-ext" "\
-Move backwards by COUNT marked buffers (default 1).
-
-If MARK is non-nil, it should be a character denoting the type of mark
-to move by.  The default is `ibuffer-marked-char'.
-
-\(fn &optional COUNT MARK)" t nil)
-
-(autoload 'ibuffer-do-kill-lines "ibuf-ext" "\
-Hide all of the currently marked lines.
-
-\(fn)" t nil)
-
-(autoload 'ibuffer-jump-to-buffer "ibuf-ext" "\
-Move point to the buffer whose name is NAME.
-
-If called interactively, prompt for a buffer name and go to the
-corresponding line in the Ibuffer buffer.  If said buffer is in a
-hidden group filter, open it.
-
-If `ibuffer-jump-offer-only-visible-buffers' is non-nil, only offer
-visible buffers in the completion list.  Calling the command with
-a prefix argument reverses the meaning of that variable.
-
-\(fn NAME)" t nil)
-
-(autoload 'ibuffer-diff-with-file "ibuf-ext" "\
-View the differences between marked buffers and their associated files.
-If no buffers are marked, use buffer at point.
-This requires the external program \"diff\" to be in your `exec-path'.
-
-\(fn)" t nil)
-
-(autoload 'ibuffer-copy-filename-as-kill "ibuf-ext" "\
-Copy filenames of marked buffers into the kill ring.
-
-The names are separated by a space.
-If a buffer has no filename, it is ignored.
-
-With no prefix arg, use the filename sans its directory of each marked file.
-With a zero prefix arg, use the complete filename of each marked file.
-With \\[universal-argument], use the filename of each marked file relative
-to `ibuffer-default-directory' if non-nil, otherwise `default-directory'.
-
-You can then feed the file name(s) to other commands with \\[yank].
-
-\(fn &optional ARG)" t nil)
-
-(autoload 'ibuffer-mark-by-name-regexp "ibuf-ext" "\
-Mark all buffers whose name matches REGEXP.
-
-\(fn REGEXP)" t nil)
-
-(autoload 'ibuffer-mark-by-mode-regexp "ibuf-ext" "\
-Mark all buffers whose major mode matches REGEXP.
-
-\(fn REGEXP)" t nil)
-
-(autoload 'ibuffer-mark-by-file-name-regexp "ibuf-ext" "\
-Mark all buffers whose file name matches REGEXP.
-
-\(fn REGEXP)" t nil)
-
-(autoload 'ibuffer-mark-by-mode "ibuf-ext" "\
-Mark all buffers whose major mode equals MODE.
-
-\(fn MODE)" t nil)
-
-(autoload 'ibuffer-mark-modified-buffers "ibuf-ext" "\
-Mark all modified buffers.
-
-\(fn)" t nil)
-
-(autoload 'ibuffer-mark-unsaved-buffers "ibuf-ext" "\
-Mark all modified buffers that have an associated file.
-
-\(fn)" t nil)
-
-(autoload 'ibuffer-mark-dissociated-buffers "ibuf-ext" "\
-Mark all buffers whose associated file does not exist.
-
-\(fn)" t nil)
-
-(autoload 'ibuffer-mark-help-buffers "ibuf-ext" "\
-Mark buffers whose major mode is in variable `ibuffer-help-buffer-modes'.
-
-\(fn)" t nil)
-
-(autoload 'ibuffer-mark-compressed-file-buffers "ibuf-ext" "\
-Mark buffers whose associated file is compressed.
-
-\(fn)" t nil)
-
-(autoload 'ibuffer-mark-old-buffers "ibuf-ext" "\
-Mark buffers which have not been viewed in `ibuffer-old-time' hours.
-
-\(fn)" t nil)
-
-(autoload 'ibuffer-mark-special-buffers "ibuf-ext" "\
-Mark all buffers whose name begins and ends with `*'.
-
-\(fn)" t nil)
-
-(autoload 'ibuffer-mark-read-only-buffers "ibuf-ext" "\
-Mark all read-only buffers.
-
-\(fn)" t nil)
-
-(autoload 'ibuffer-mark-dired-buffers "ibuf-ext" "\
-Mark all `dired' buffers.
-
-\(fn)" t nil)
-
-(autoload 'ibuffer-do-occur "ibuf-ext" "\
-View lines which match REGEXP in all marked buffers.
-Optional argument NLINES says how many lines of context to display: it
-defaults to one.
-
-\(fn REGEXP &optional NLINES)" t nil)
-
-;;;***
--
-;;; End of automatically extracted autoloads.
-
-
-=======
->>>>>>> af3db69e
 (provide 'ibuffer)
 
 (run-hooks 'ibuffer-load-hook)
