<<<<<<< HEAD
2014-10-03  Bastien Guerry  <bzg@gnu.org>
=======
2014-10-04  Glenn Morris  <rgm@gnu.org>

	* vip.texi (Other Vi Commands): Markup fix.

2014-10-02  Bastien Guerry  <bzg@gnu.org>
>>>>>>> 9352c146

	* org.texi (Key bindings and useful functions): Fix typo.
	Use the correct function's name.

2014-10-03  Michael Brand  <michael.ch.brand@gmail.com>

	* org.texi (Formula syntax for Calc): Add `f-1' to TBLFM example
	about `nan'.

2014-10-03  Nicolas Goaziou  <mail@nicolasgoaziou.fr>

	* org.texi (Export settings): Be more explicit about how output
	file name is built.

	* org.texi (Headings and sectioning structure): Document menus.

	* org.texi (Include files, Publishing options): Remove reference
	to nonexistent variable.

2014-10-03  Eli Zaretskii  <eliz@gnu.org>

	* erc.texi (Connecting): Remove stray "OA" that failed the manual
	build.

2014-10-03  Kelvin White  <kwhite@gnu.org>

	* erc.texi (Advanced Usage, Options): Add descriptions and examples
	for erc-format-nick-function and erc-rename-buffers options.

2014-09-26  Leo Liu  <sdl.web@gmail.com>

	* cl.texi (Predicates on Numbers): Document cl-digit-char-p.
	(Numerical Functions): Document cl-parse-integer.  (Bug#18557)

2014-09-24  Ulf Jasper  <ulf.jasper@web.de>

	* newsticker.texi: Reworked.  Document new treeview group
	commands.  Remove VERSION, UPDATED, use EMACSVER instead.  Use
	term 'feed reader'.

2014-09-04  Paul Eggert  <eggert@cs.ucla.edu>

	Less chatter in 'make' output.
	* Makefile.in (clean): Simplify, for shorter command line.

2014-08-07  Reuben Thomas  <rrt@sc3d.org>

	* ediff.texi (Merging and diff3): Don't mention lack of support
	for VMS diff, we no longer support VMS.

2014-08-07  Michael Albinus  <michael.albinus@gmx.de>

	* tramp.texi (Remote shell setup): Explain, how to change command
	line arguments of remote "nc" listener.

2014-07-31  Tassilo Horn  <tsdh@gnu.org>

	* gnus.texi (Group Parameters): Document that `gcc-self' may also be a
	list.

2014-07-28  Stephen Berman  <stephen.berman@gmx.net>

	* todo-mode.texi (Marked Items): Correct omission of item deletion
	from commands applying to both todo and done items.

2014-07-18  Albert Krewinkel  <albert+gnus@zeitkraut.de>

	* gnus.texi (Posting Styles): Document the possibility to perform
	string replacements when matching against headers.

2014-07-09  Stephen Berman  <stephen.berman@gmx.net>

	* todo-mode.texi (Levels of Organization): Comment out statement
	that Emacs recognizes todo files by their extension, since this
	feature has been removed due to bug#17482.

2014-07-03  Michael Albinus  <michael.albinus@gmx.de>

	* trampver.texi: Update release number.

2014-07-03  Glenn Morris  <rgm@gnu.org>

	* info.texi, mh-e.texi: "Online help" doesn't mean what it
	used to any more.

	* idlwave.texi (Introduction): Comment out dead http screenshot links.

2014-06-24  Leo Liu  <sdl.web@gmail.com>

	* dired-x.texi (Omitting Files in Dired, Omitting Variables):
	Fix key binding to dired-omit-mode.  (Bug#16354)

2014-06-24  Eli Zaretskii  <eliz@gnu.org>

	* autotype.texi (Skeleton Language): Document the \n feature better.

2014-06-23  Glenn Morris  <rgm@gnu.org>

	* Makefile.in (%.texi): Disable implicit rules.

2014-06-22  Mario Lang  <mlang@delysid.org>

	* srecode.texi (Base Arguments): The the -> to the.

	* org.texi (Images in ODT export): The the -> the.

2014-06-21  Eli Zaretskii  <eliz@gnu.org>

	* autotype.texi (Skeleton Language): Document the feature of \n
	when at eol.

2014-06-21  Michael Albinus  <michael.albinus@gmx.de>

	* dbus.texi (Type Conversion): Formatting edits in example.

2014-06-15  Michael Albinus  <michael.albinus@gmx.de>

	Sync with Tramp 2.2.10.

	* tramp.texi (Inline methods): Remove restriction on "telnet".
	Recommend sharing ssh connections for "plink".
	(External methods): Remove "sftp".  Merge "pscp" and "psftp"
	descriptions.  Recommend sharing ssh connections.  Add "nc" method.
	(GVFS based methods): Add "sftp".
	(Customizing Completion, External packages, Issues):
	Use @dots{}.

	* trampver.texi: Update release number.

2014-06-15  Glenn Morris  <rgm@gnu.org>

	* Makefile.in (bootstrap-clean): New.

2014-06-12  Vincent Belaïche  <vincentb1@users.sourceforge.net>

	* ses.texi: Adding documentation for SES local printer functions.

2014-06-12  Glenn Morris  <rgm@gnu.org>

	* Makefile.in: Use GNU Make features to reduce duplication.
	(mkinfodir): Remove.
	(${buildinfodir}): Generate using an order-only prerequisite.
	(.dvi.ps): Replace with pattern rule.
	($INFO_TARGETS): Mark as PHONY.
	(${buildinfodir}): New rule.
	(EXTRA_OPTS, need_emacsver, need_emacsver_prefix): New variables.
	(${buildinfodir}/%.info, %.dvi, %.pdf, %.html, %.ps):
	New pattern rules, replacing numerous previous explicit rules.
	(info_template): New definition.
	(gnus.dvi, gnus.pdf): Use distinct intermediate files.
	(mostlyclean): Adjust for above gnus change.

2014-06-11  Glenn Morris  <rgm@gnu.org>

	* Makefile.in (INFO_INSTALL): Update for 2013-08-28 DOCMISC_W32 change.

2014-06-10  Glenn Morris  <rgm@gnu.org>

	* Makefile.in (INFO_EXT): Remove and replace by ".info" throughout.
	(INFO_OPTS): Set directly rather than with configure.

2014-06-08  Karl Berry  <karl@gnu.org>

	* doc/info.texi (Help-^L): "mode line", "screenful",
	stand-alone and Emacs Info both use the mode line.
	Use x instead of weird C-x 0 to get rid of help msg
	in standalone Info.

2014-06-08  Glenn Morris  <rgm@gnu.org>

	* vip.texi (Files): Defer to Emacs manual for uniquify details.

	* info.texi (Help-Small-Screen): Clarify details of S-SPC.
	(Help-Small-Screen, Help-]): Do not mention S-SPC.
	(Emacs Info Variables): Markup fix.

	* ebrowse.texi (Source Display, Finding/Viewing):
	* erc.texi (Sample Session):
	* ses.texi (The Basics):
	* todo-mode.texi (Moving and Deleting Items):
	* woman.texi (Navigation): Markup fixes re SPC, RET.

2014-06-02  Glenn Morris  <rgm@gnu.org>

	* efaq.texi (Finding a package with particular functionality):
	Update example.
	* vip.texi: Mention this is obsolete.

2014-05-27  Paul Eggert  <eggert@cs.ucla.edu>

	* texinfo.tex: Update from gnulib.

2014-05-26  Paul Eggert  <eggert@cs.ucla.edu>

	Specify coding if Latin-1 Emacs would misinterpret (Bug#17575).
	* htmlfontify.texi, org.texi: Add "coding: utf-8".

2014-05-26  Stephen Berman  <stephen.berman@gmx.net>

	* todo-mode.texi: Update in light of changes due to bug#17482.
	Replace numerous mistaken uses of literal quotes with proper
	Texinfo markup.
	(Todo Mode Entry Points): Comment out reference to using find-file
	or Dired to visit Todo files, since this has been disabled (bug#17482).

2014-05-20  Leo Liu  <sdl.web@gmail.com>

	* cl.texi (List Functions, Efficiency Concerns): Update cl-endp.

2014-05-13  Paul Eggert  <eggert@cs.ucla.edu>

	* texinfo.tex: Update from gnulib.

2014-05-08  Michael Albinus  <michael.albinus@gmx.de>

	* tramp.texi (Frequently Asked Questions): Mention HISTFILE
	setting in ~/.ssh/environment.

2014-05-04  Stephen Berman  <stephen.berman@gmx.net>

	* todo-mode.texi: Update, improve exposition, add cross
	references, fix typos.
	(Inserting New Items, Editing Item Headers and Text): Rewrite to
	document new user interface.

2014-05-04  Glenn Morris  <rgm@gnu.org>

	* autotype.texi (Skeleton Language):
	* message.texi (Header Commands): Replace `iff'.

2014-05-02  Paul Eggert  <eggert@cs.ucla.edu>

	* vhdl-mode.texi: Add "@documentencoding UTF-8",
	since this is a toplevel .texi file.

2014-04-22  Bastien Guerry  <bzg@gnu.org>

	* org.texi (Installation): Be more clear on why installing Org
	through ELPA should be done without loading any Org file.

	* org.texi (Emphasis and monospace): Document the use of
	=verbatim= and ~code~ to be consistent with
	`org-element-text-markup-successor'.

	* org.texi (In-buffer settings, Radio tables): Tiny fixes.

	* org.texi (Initial visibility):
	* org.texi (Literal examples): Fix typos.

2014-04-22  Michael Brand  <michael.ch.brand@gmail.com>

	* org.texi (Column attributes): Add a sentence to point out
	the dependency on the format specifier.

2014-04-22  Nicolas Goaziou  <n.goaziou@gmail.com>

	* org.texi (The Export Dispatcher): Reformulation.

	* org.texi (@LaTeX{} specific attributes): Update manual.

	* org.texi (Top, Exporting): Org has its own documentation and
	should therefore be removed from "Other build-in back-ends".

2014-04-22  Stefan Monnier  <monnier@iro.umontreal.ca>

	* cl.texi (Structures): Remove cl-struct-set-slot-value.

2014-04-20  Daniel Colascione  <dancol@dancol.org>

	* cl.texi (Declarations): Document changes to `cl-the' and defstruct functions.

2014-04-17  Paul Eggert  <eggert@cs.ucla.edu>

	* Makefile.in (infoclean): Be consistent about reporting failures.

2014-03-27  Glenn Morris  <rgm@gnu.org>

	* Makefile.in (INFO_COMMON): Add vhdl-mode.
	(vhdl_mode_deps, vhdl-mode, $(buildinfodir)/vhdl-mode$(INFO_EXT))
	(vhdl-mode.dvi, vhdl-mode.pdf, vhdl-mode.html): New rules/variables.

	* vhdl-mode.texi: General clean-up.  Set copyright to FSF, add license.
	Remove hand-written node pointers.  Remove info re old Emacs versions.
	Markup fixes.
	(Getting Connected): Remove irrelevant info.
	(Indentation Commands, Requirements): Remove empty/irrelevant nodes.
	(Frequently Asked Questions): Electric indent is now enabled.

2014-03-27  Reto Zimmermann  <reto@gnu.org>
	    Rod Whitby  <software.vhdl-mode@rwhitby.net>

	* vhdl-mode.texi: New file, imported from upstream vhdl-mode.

2014-03-26  Paul Eggert  <eggert@cs.ucla.edu>

	* texinfo.tex: Update from gnulib.

2014-03-26  Michael Albinus  <michael.albinus@gmx.de>

	* tramp.texi (Frequently Asked Questions): Add fish shell settings.

2014-03-23  Katsumi Yamaoka  <yamaoka@jpl.org>

	* gnus.texi (Ma Gnus): Mention header attachment buttons.

2014-03-23  Lars Ingebrigtsen  <larsi@gnus.org>

	* emacs-mime.texi (MML Definition): Document recipient-filename.

2014-03-23  Katsumi Yamaoka  <yamaoka@jpl.org>

	* gnus.texi (MIME Commands):
	Mention gnus-mime-buttonize-attachments-in-header and
	gnus-mime-display-attachment-buttons-in-header.

2014-03-23  Lars Ingebrigtsen  <larsi@gnus.org>

	* message.texi (Forwarding):
	Mention `message-forward-included-headers'.

2014-03-23  Lars Ingebrigtsen  <larsi@gnus.org>

	* gnus.texi: w3 is no longer supported by Gnus.

2014-03-22  Glenn Morris  <rgm@gnu.org>

	* efaq.texi (Informational files for Emacs): Do not mention etc/GNU.

2014-03-21  Glenn Morris  <rgm@gnu.org>

	* ede.texi (ede-linux):
	* vip.texi (New Bindings): Tiny copyedits.

2014-03-18  Stefan Monnier  <monnier@iro.umontreal.ca>

	* vip.texi (Other Vi Commands): Adjust doc of C-j.

	* cc-mode.texi (Indentation Commands): Remove C-j, since it's not
	defined by CC-mode but globally.
	(FAQ): Tweak text about RET and auto-indentation.

2014-03-18  David Engster  <deng@randomsample.de>

	* ede.texi (Project Local Variables): Remove reference to
	`ede-java-root' and the example using it.
	(Android projects, ede-java-root): Remove nodes since they are
	only in CEDET upstream (Bug#17030).  All nodes updated.
	(ede-cpp-root): Document the :compile-command slot.
	(ede-linux): Document new variables
	`project-linux-build-directory-default' and
	`project-linux-architecture-default'.

2014-03-12  Glenn Morris  <rgm@gnu.org>

	* eww.texi (History and Acknowledgments):
	Don't list everyone who changed the code.

	* ada-mode.texi, auth.texi, calc.texi, ebrowse.texi, efaq.texi:
	* emacs-gnutls.texi, epa.texi, ert.texi, eshell.texi, eww.texi:
	* flymake.texi, gnus.texi, info.texi, message.texi, mh-e.texi:
	* newsticker.texi, pcl-cvs.texi, rcirc.texi, sem-user.texi:
	* smtpmail.texi, url.texi, viper.texi, wisent.texi, woman.texi:
	Use @file for buffers, per the Texinfo manual.

2014-03-12  Paul Eggert  <eggert@cs.ucla.edu>

	* org.texi: Don't set txicodequoteundirected and txicodequotebacktick
	so that the Org Manual's style for ` and ' in code is consistent
	with the other Emacs manuals.  This affects PDF, not .info files.

2014-03-12  Glenn Morris  <rgm@gnu.org>

	* octave-mode.texi (Using Octave Mode): Remove outdated stuff
	about RET and indentation.

2014-03-03  Juanma Barranquero  <lekktu@gmail.com>

	* gnus.texi:
	* semantic.texi: Fix whitespace.

	* ede.texi (Android projects):
	* eieio.texi (Class Options, Making New Objects)
	(Method Invocation, CLOS compatibility):
	* sem-user.texi (Tag Decoration Mode): Fix typos.

2014-03-02  Xue Fuqiao  <xfq@gnu.org>

	* sem-user.texi (Create System Databases): Markup fix.

2014-02-28  Glenn Morris  <rgm@gnu.org>

	* info.texi (Further Reading): Rename node from Expert Info.
	Remove stuff about writing Info nodes by hand.
	(Help-Cross): Move node from (mainly deleted) chapter 3 to chapter 1.

	* info.texi: Nuke hand-written node pointers.

2014-02-28  Karl Berry  <karl@gnu.org>

	* info.texi (Top): Mention H for a summary of all commands.

2014-02-25  Glenn Morris  <rgm@gnu.org>

	* edt.texi (Quick start, Starting emulation): Update hook details.
	* efaq.texi (Fullscreen mode on MS-Windows)
	(Terminal setup code works after Emacs has begun): Update hook details.
	* vip.texi (Loading VIP): Fix hook example.

	* efaq-w32.texi (Bash): Don't use setq with hooks.

2014-02-24  Paul Eggert  <eggert@cs.ucla.edu>

	* texinfo.tex: Update from gnulib.

2014-02-22  Xue Fuqiao  <xfq@gnu.org>

	* remember.texi (Quick Start): Add an index.
	(Function Reference, Quick Start): Add cross-references.

2014-02-21  Glenn Morris  <rgm@gnu.org>

	* flymake.texi (Starting the syntax check process): Grammar fix.

	* tramp.texi (External packages): Grammar fix.
	Reword for default sentinel not being nil any more.

2014-02-19  Michael Albinus  <michael.albinus@gmx.de>

	* trampver.texi: Update release number.

2014-02-19  Glenn Morris  <rgm@gnu.org>

	* remember.texi: Copyedits.
	(Quick Start): No need for manual autoloads.  Mention remember-notes.
	(Function Reference): Update arguments.  Add new commands.

2014-02-18  Glenn Morris  <rgm@gnu.org>

	* remember.texi (copying): Bump remember mode version.
	(Installation): Remove unnecessary chapter.
	(Quick Start): No need to explicitly load remember.el.
	(Separate Text Files): New section.

2014-02-17  Glenn Morris  <rgm@gnu.org>

	* eieio.texi (Class Values, CLOS compatibility):
	Remove references to deleted eieio-describe-class/generic.

2014-02-16  Michael Albinus  <michael.albinus@gmx.de>

	Sync with Tramp 2.2.9.
	* trampver.texi: Update release number.

	* efaq-w32.texi (Tramp ssh): Remove also pscp1 and pscp2.

2014-02-14  Jay Belanger  <jay.p.belanger@gmail.com>

	* calc.texi (Single-Variable Statistics): Remove mention of
	incorrect keybinding.

2014-02-12  Paul Eggert  <eggert@cs.ucla.edu>

	* texinfo.tex: Update from gnulib.

2014-02-08  Glenn Morris  <rgm@gnu.org>

	* auth.texi (GnuPG and EasyPG Assistant Configuration):
	Be agnostic about authinfo/authinfo.gpg default order.  (Bug#16642)

2014-02-07  Glenn Morris  <rgm@gnu.org>

	* viper.texi (File and Buffer Handling): Prefer ido to iswitchb.

2014-02-06  Glenn Morris  <rgm@gnu.org>

	* epa.texi (Mail-mode integration): Mention epa-mail-aliases.

	* mh-e.texi, viper.texi: Do not use colons in index entries.

2014-02-05  Paul Eggert  <eggert@cs.ucla.edu>

	* texinfo.tex: Update from gnulib.

2014-02-05  Glenn Morris  <rgm@gnu.org>

	* epa.texi: Add indices.

	* url.texi (Cookies): Mention url-cookie-list command.

2014-02-03  Glenn Morris  <rgm@gnu.org>

	* cl.texi (Blocks and Exits): Mention cl-tagbody.

2014-02-02  Glenn Morris  <rgm@gnu.org>

	* efaq-w32.texi (Tramp ssh): Remove deleted tramp methods.

2014-01-31  Glenn Morris  <rgm@gnu.org>

	* efaq.texi (Replacing highlighted text):
	Update delete-selection-mode doc.

2014-01-30  Xue Fuqiao  <xfq.free@gmail.com>

	* sem-user.texi (Include paths): Fix a Texinfo command.

2014-01-27  Glenn Morris  <rgm@gnu.org>

	* idlwave.texi (Lesson III---User Catalog, Online Help)
	(Starting the Shell, Catalogs, User Catalog):
	* remember.texi (Quick Start):
	* viper.texi:
	* vip.texi (Customization, Customizing Constants)
	(Customizing Key Bindings): Update for files being in ~/.emacs.d/.

2014-01-25  Xue Fuqiao  <xfq.free@gmail.com>

	* cc-mode.texi (Minor Modes): Minor fix.

2014-01-24  David Engster  <deng@randomsample.de>

	* eieio.texi (Introduction): Fix references.

2014-01-24  Glenn Morris  <rgm@gnu.org>

	* efaq.texi (Termcap/Terminfo entries for Emacs):
	Use M-x term rather than M-x terminal-emulator.

	* emacs-mime.texi (time-date): Use float-time.

2014-01-22  David Engster  <deng@randomsample.de>

	* eieio.texi (Introduction): Move introductory paragraph about
	EIEIO and CLOS from 'Building Classes' to here.
	(Documentation): Remove, since eieio-doc is not part of Emacs.
	(Class Values, CLOS compatibility): Mention that
	`describe-function' will also give information about classes.

2014-01-20  Paul Eggert  <eggert@cs.ucla.edu>

	* texinfo.tex: Update from gnulib.

2014-01-15  Glenn Morris  <rgm@gnu.org>

	* Makefile.in (eww_deps): Does not depend on emacsver.texi.

2014-01-12  Michael Albinus  <michael.albinus@gmx.de>

	* tramp.texi (all): Doc fix according to GNU Coding Standards.
	Use "file name" instead of "filename" or "path".  Use "host"
	instead of "machine".

2014-01-12  David Engster  <deng@randomsample.de>

	* eieio.texi (Introduction): `class-of' is obsolete.
	(Predicates, Basic Methods): Adapt function names to namespace
	cleanup.

2014-01-12  Xue Fuqiao  <xfq.free@gmail.com>

	* eww.texi (Basics): Use "directory" instead of "path" (Bug#16419).

2014-01-12  Glenn Morris  <rgm@gnu.org>

	* efaq.texi (Guidelines for newsgroup postings)
	(Informational files for Emacs):
	Remove references to etc/MAILINGLISTS, etc/INTERVIEW.

2014-01-10  Stefan Monnier  <monnier@iro.umontreal.ca>

	* cl.texi (Function Bindings): Fix incorrect description of cl-let.

2014-01-09  Rüdiger Sonderfeld  <ruediger@c-plusplus.de>

	* Makefile.in: Add eww.texi.
	* eww.texi: New file.

2014-01-07  Glenn Morris  <rgm@gnu.org>

	* efaq.texi (Problems with very large files): Fix superscript typo.

2013-01-07  Rasmus  <w530@pank.eu>

	* org.texi (Global and local cycling): Fix missing '@'.

2013-01-07  Bastien Guerry  <bzg@gnu.org>

	* org.texi (Global and local cycling): Mention C-u C-u TAB.
	(Include files, The Export Dispatcher)
	(Advanced configuration)
	(Header arguments in Org mode properties): Spelling fixes.
	(Special blocks): Add #+BEGIN_ABSTRACT as another example.
	(@LaTeX{} specific attributes): New index entries.
	Use #+BEGIN_ABSTRACT in the example.

2013-01-07  Nicolas Goaziou  <n.goaziou@gmail.com>

	* org.texi (Org export): New section.
	(HTML doctypes): Fix whitespace error.  Fix display.
	(Publishing options): Add missing html publishing options.

2014-01-07  Glenn Morris  <rgm@gnu.org>

	* efaq.texi (Basic editing, Packages that do not come with Emacs):
	Merge in some info from etc/MORE.STUFF.

2014-01-05  Paul Eggert  <eggert@cs.ucla.edu>

	Specify .texi encoding (Bug#16292).
	* ada-mode.texi, auth.texi, autotype.texi, bovine.texi, calc.texi:
	* cc-mode.texi, cl.texi, dbus.texi, dired-x.texi, ebrowse.texi:
	* ede.texi, ediff.texi, edt.texi, efaq.texi, eieio.texi:
	* emacs-gnutls.texi, epa.texi, erc.texi, ert.texi:
	* eshell.texi, eudc.texi, flymake.texi, forms.texi, gnus-coding.texi:
	* gnus-faq.texi, htmlfontify.texi, idlwave.texi, ido.texi, info.texi:
	* message.texi, mh-e.texi, newsticker.texi, nxml-mode.texi:
	* octave-mode.texi, org.texi, pcl-cvs.texi, pgg.texi, rcirc.texi:
	* reftex.texi, remember.texi, sasl.texi, sc.texi, semantic.texi:
	* ses.texi, sieve.texi, smtpmail.texi, speedbar.texi, srecode.texi:
	* todo-mode.texi, tramp.texi, url.texi, vip.texi, viper.texi:
	* widget.texi, wisent.texi, woman.texi:
	Add @documentencoding.

2014-01-03  Aidan Gauland  <aidalgol@amuri.net>

	* eshell.texi (What Eshell is not): Clean up confusing clause.

2014-01-03  Glenn Morris  <rgm@gnu.org>

	* efaq-w32.texi, reftex.texi: Use @insertcopying in non-TeX.

	* ede.texi, eieio.texi, semantic.texi, srecode.texi:
	Add copyright notice to titlepage.

	* dbus.texi, nxml-mode.texi, widget.texi: Add titlepage.

	* ert.texi: Add a titlepage.  Use @insertcopying.

	* calc.texi (Top): Use @top rather than @chapter.

2014-01-03  Aidan Gauland  <aidalgol@amuri.net>

	* eshell.texi (top): Fix incorrect use of xref.

2014-01-03  Aidan Gauland  <aidalgol@amuri.net>

	* eshell.texi (top): Fix incorrect info filename in an xref.

2014-01-02  Glenn Morris  <rgm@gnu.org>

	* Makefile.in (cc_mode_deps): Rename from (typo) ccmode_deps.

2014-01-02  Aidan Gauland  <aidalgol@amuri.net>

	* eshell.texi (Command Basics): Remove `Command basics' chapter.

2014-01-02  Aidan Gauland  <aidalgol@amuri.net>

	* eshell.texi (What is Eshell?): Add section about what not to use
	Eshell for.

2013-12-23  Teodor Zlatanov  <tzz@lifelogs.com>

	* emacs-gnutls.texi (Help For Users): Document `gnutls-verify-error'.

2013-12-22  Glenn Morris  <rgm@gnu.org>

	* woman.texi (Navigation): Use itemx where appropriate.

2013-12-20  Tassilo Horn  <tsdh@gnu.org>

	* info.texi, woman.texi:
	Document `S-SPC' as alternative to `DEL' for scrolling.

2013-12-20  Jay Belanger  <jay.p.belanger@gmail.com>

	* calc.texi (Stack Manipulation Commands): Mention using the variable
	`calc-context-sensitive-enter' for `calc-enter' and `calc-pop'.

2013-12-12  Michael Albinus  <michael.albinus@gmx.de>

	* tramp.texi (direntry): Use ssh but rsh.
	(all): Encode all environment variable names with @env{...}.
	(Bug Reports): Refer to Testing node.

2013-12-12  Glenn Morris  <rgm@gnu.org>

	* autotype.texi, cc-mode.texi, ediff.texi, ert.texi:
	* htmlfontify.texi, ido.texi, octave-mode.texi, org.texi:
	* srecode.texi, todo-mode.texi, tramp.texi:
	Sync direntry with info/dir version.

2013-12-11  Rüdiger Sonderfeld  <ruediger@c-plusplus.de>

	* Makefile.in: Add octave-mode.texi.

2013-12-11  Kurt Hornik  <Kurt.Hornik@wu-wien.ac.at>
	    Rüdiger Sonderfeld  <ruediger@c-plusplus.de>

	* octave-mode.texi: Import from GNU Octave (doc/interpreter/emacs.txi).

2013-12-08  Juanma Barranquero  <lekktu@gmail.com>

	* dbus.texi (Properties and Annotations): Fix typo.

2013-12-06  Bastien Guerry  <bzg@gnu.org>

	* org.texi: Don't include Emacs version within Org's version.

2013-12-06  Nicolas Goaziou  <n.goaziou@gmail.com>

	* org.texi (Creating one-off styles): Use new export snippet
	syntax.

	* org.texi (Export settings): Documentation describing how text
	above the first heading is ignored when an :export: tag is in a
	file.

2013-12-05  Michael Albinus  <michael.albinus@gmx.de>

	* dbus.texi (Type Conversion): Clarify unibyte-ness of strings.

2013-11-30  Glenn Morris  <rgm@gnu.org>

	* Makefile.in (distclean): Remove Makefile.

2013-11-20  era eriksson  <era+emacsbugs@iki.fi>

	* ses.texi (Quick Tutorial): New chapter.  (Bug#14748)
	(The Basics, Formulas): Copyedits.
	(Resizing, Printer functions): Add index entries.

2013-11-17  Jay Belanger  <jay.p.belanger@gmail.com>

	* calc.texi (Customizing Calc): Mention new variable
	`calc-context-sensitive-enter'.

2013-11-12  Aaron Ecay  <aaronecay@gmail.com>

	* org.texi (Exporting code blocks): Document the 'inline-only
	setting for `org-export-babel-evaluate'.  Document how :var
	introduces code block dependencies.

2013-11-12  Achim Gratz  <Stromeko@Stromeko.DE>

	* org.texi (Header arguments): Document header-args[:lang]
	properties and remove deprecated old-style properties from
	documentation.

	* org.texi (Agenda commands): Remove footnote from @tsubheading
	and add a sentence with the reference instead.

2013-11-12  Bastien Guerry  <bzg@gnu.org>

	* org.texi (Catching invisible edits):
	* org.texi (Plain lists, Plain lists):
	* org.texi (Advanced configuration):
	* org.texi (Tag groups):
	* org.texi (Conventions):
	* org.texi (Checkboxes, Radio lists):
	* org.texi (Top, Summary, Exporting):
	* org.texi (In-buffer settings): Fix typos.

	* org.texi (Refile and copy): Document `org-copy' and `C-3 C-c
	C-w'.  Add an index entry for `org-refile-keep'.

	* org.texi (Plain lists): Add an index entry for sorting plain
	list.  Document sorting by checked status for check lists.

	* org.texi (Publishing options): Fix old variable names.

	* org.texi (Orgstruct mode): Fix suggested setting of
	`orgstruct-heading-prefix-regexp'.

	* org.texi (Export settings):
	Document `org-export-allow-bind-keywords'.

	* org.texi (History and Acknowledgments): Small rephrasing.

	* org.texi (Template elements): Add a footnote about tags accepted
	in a year datetree.

	* org.texi (Beamer export, @LaTeX{} and PDF export)
	(Header and sectioning, @LaTeX{} specific attributes):
	Enhance style.

	* org.texi (Agenda commands): Add a footnote about dragging agenda
	lines: it does not persist and it does not change the .org files.

	* org.texi (Agenda commands): Add a table heading for dragging
	agenda lines forward/backward.

	* org.texi (Agenda commands): Add documentation for
	`org-agenda-bulk-toggle' and `org-agenda-bulk-toggle-all'.

	* org.texi (Publishing options): Update the list of options.
	(Simple example, Complex example): Fix the examples.

	* org.texi (Formula syntax for Calc): Don't use a bold font the
	warning.

	* org.texi (Other built-in back-ends): New section.

	* org.texi (Editing source code):
	Document `org-edit-src-auto-save-idle-delay' and
	`org-edit-src-turn-on-auto-save'.

	* org.texi (External links): Document contributed link types
	separately.

	* org.texi (Closing items):
	Document `org-closed-keep-when-no-todo'.

	* org.texi (Export back-ends): Rename from "Export formats".
	(The Export Dispatcher): Remove reference to
	`org-export-run-in-background'.
	(Export settings): Minor rewrites.
	(ASCII/Latin-1/UTF-8 export): Update variable's name.
	(In-buffer settings): Add #+HTML_HEAD_EXTRA.

	* org.texi (Export in foreign buffers): New section.
	(Exporting): Remove documentation about converting the selected
	region.

	* org.texi (Advanced configuration): Put the filter valid types in
	a table.  Use @lisp and @smalllisp.

	* org.texi: Use @code{nil} instead of nil.  Update the maintainer
	contact info.

	* org.texi (Exporting): Better introductory sentence.  Add a note
	about conversion commands.
	(Feedback, Orgstruct mode, Built-in table editor)
	(Built-in table editor, Orgtbl mode, Updating the table)
	(Property syntax, Capturing column view, Capture)
	(Agenda files, Agenda commands, CDLaTeX mode, CDLaTeX mode)
	(Exporting, Extending ODT export)
	(Working with @LaTeX{} math snippets, dir, Customization)
	(Radio tables, A @LaTeX{} example, Pulling from MobileOrg):
	Uniformly use @kbd{M-x command RET}.

	* org.texi (Filtering/limiting agenda items): New subsection.
	Document the use of `org-agenda-max-*' options and
	`org-agenda-limit-interactively' from the agenda.
	(Agenda commands): Move details about filtering commands to
	the new section, only include a summary here.
	(Customizing tables in ODT export)
	(System-wide header arguments, Conflicts, Dynamic blocks):
	Use spaces for indentation.

	* org.texi (Emphasis and monospace): Mention `org-emphasis-alist'.

	* org.texi (Links in HTML export, Images in HTML export)
	(post): Fix syntax within #+ATTR_*.
	(Tables in HTML export): Document `org-html-table-row-tags'
	and use `org-html-table-default-attributes' instead of
	`org-html-table-tag'.

	* org.texi (Publishing action, Publishing options)
	(Publishing links): Major rewrite.  Enhance explanations for
	`org-org-publish-to-org'.  Remove reference to
	`org-export-run-in-background'.

	* org.texi: Fix many small typos.  Use #+NAME instead of
	#+TBLNAME.  Use @smalllisp instead of @example.
	(Special symbols): Add index?
	(HTML preamble and postamble): Don't mention obsolete use of
	opt-plist.
	(JavaScript support): Don't mention the org-jsinfo.el file as it
	has been merged with ox-html.el.

	* org.texi (Installation, Feedback, Setting Options)
	(Code evaluation security, org-crypt.el): Use @lisp instead of
	@example.
	(Agenda commands): Use @table instead of @example.

	* org.texi (Adding hyperlink types): New appendix.

	* org.texi (ODT export commands, Extending ODT export)
	(Applying custom styles, Images in ODT export)
	(Labels and captions in ODT export)
	(Literal examples in ODT export)
	(Configuring a document converter)
	(Working with OpenDocument style files)
	(Customizing tables in ODT export)
	(Validating OpenDocument XML): Fix options names.

	* org.texi (History and Acknowledgments): Update acknowledgments
	to Nicolas.  Add Nicolas Goaziou to the list of contributors.

	* org.texi (System-wide header arguments): Don't use "customizing"
	for setting a variable.  Also remove comments.

	* org.texi (Weekly/daily agenda): Add `org-agenda-start-day' and
	`org-agenda-start-on-weekday' to the variable index and document
	them.

	* org.texi (Sparse trees, Agenda commands)
	(@LaTeX{} fragments, Selective export, Export options)
	(The export dispatcher, ASCII/Latin-1/UTF-8 export)
	(HTML Export commands, @LaTeX{}/PDF export commands)
	(iCalendar export, Publishing options, Triggering publication)
	(In-buffer settings): Update to reflect changes from the new
	export engine.

	* org.texi (Matching tags and properties): More examples.
	Explain group tags expansion as regular expressions.

	* org.texi (Tag groups): New section.

	* org.texi (Setting tags): Tiny formatting fixes.

	* org.texi (Plain lists, Checkboxes): Use non-obsolete variable
	names.

	* org.texi (Storing searches): Add "agenda" and "agenda*" to the
	concept index.  Include example for these agenda views.
	(Special agenda views): Mention the "agenda*" agenda view.

	* org.texi (Repeated tasks): Document how to ignore a repeater
	when using both a scheduled and a deadline timetamp.

	* org.texi (Global and local cycling): Wrap in a new subsection.
	(Initial visibility, Catching invisible edits): New subsections.

	* org.texi (Visibility cycling): Mention that
	`org-agenda-inhibit-startup' will prevent visibility setting when
	the agenda opens an Org file for the first time.

	* org.texi (Org syntax): New section.

	* org.texi (Orgstruct mode):
	Document `orgstruct-heading-prefix-regexp'.

	* org.texi (Speeding up your agendas): New section.

	* org.texi (Installation): When installing Org from ELPA, users
	should do this from an Emacs session where no .org file has been
	visited.

	* org.texi (CSS support, In-buffer settings): Update HTML options
	names.

	* org.texi (Structure editing): Update documentation for
	`org-insert-heading-or-item'.
	(Plain lists, Relative timer): Update index entry.

	* org.texi (JavaScript support): Update variable names.

	* org.texi (comments): Minor formatting fix.

	* org.texi (@LaTeX{} fragments): Minor enhancement.

	* org.texi: Update the list contributions.

	* org.texi (Agenda commands): Exporting the agenda to an .org file
	will not copy the subtrees and the inherited tags.
	Document `org-agenda-filter-by-regexp'.

	* org.texi (Publishing action, Complex example): Fix names of
	publishing functions.

	* org.texi (Top, Exporting): Delete references to Freemind.
	(Freemind export): Delete section.

	* org.texi (Top, Exporting): Delete references to the XOXO export.
	(XOXO export): Delete section.

	* org.texi (Capture): Mention that org-remember.el is not
	supported anymore.

	* org.texi (Top, Exporting, Beamer class export):
	Delete references to the TaskJuggler export.
	(History and Acknowledgments): Mention that the TaskJuggler has
	been rewritten by Nicolas and now lives in the contrib/ directory
	of Org's distribution.  Mention that Jambunathan rewrote the HTML
	exporter.  Remove Jambunathan from my own acknowledgments.
	(TaskJuggler export): Delete.

	* org.texi (HTML preamble and postamble)
	(Tables in HTML export, Images in HTML export)
	(Math formatting in HTML export, CSS support)
	(@LaTeX{} and PDF export, Publishing options): Fix the names of
	the HTML export and publishing options.

	* org.texi (Literal examples, Export options)
	(@LaTeX{} and PDF export, Header and sectioning)
	(Publishing options): Fix LaTeX options names.

	* org.texi (Export options, CSS support, In-buffer settings):
	Fix references to HTML_LINK_* and HTML_STYLE keywords.

	* org.texi (Export options, In-buffer settings): Fix references to
	#+SELECT_TAGS and #+EXCLUDE_TAGS and remove reference to #+XSLT.

	* org.texi (Top, Markup, Initial text, Images and tables)
	(@LaTeX{} fragments, @LaTeX{} fragments, Exporting)
	(Export options, JavaScript support, Beamer class export):
	Remove references to the DocBook export, which has been deleted.
	(History and Acknowledgments): Mention that DocBook has been
	deleted, suggest to use the Texinfo exporter instead, then to
	convert the .texi to DocBook with makeinfo.
	(Links in ODT export, Tables in ODT export): Fix indices.

	* org.texi (Deadlines and scheduling): Add a variable to the
	index.  Add documentation about delays for scheduled tasks.

	* org.texi (Emphasis and monospace):
	Mention `org-fontify-emphasized-text' and
	`org-emphasis-regexp-components'.

	* org.texi (References): Small enhancement.

	* org.texi (Column width and alignment): Make the example visually
	more clear.

	* org.texi (The clock table): Document :mstart and :wstart as a
	way to set the starting day of the week.

	* org.texi (In-buffer settings): Document new startup keywords.
	Thanks to John J Foerch for this idea.

	* org.texi (Include files): Tiny formatting fix.

	* org.texi (Activation): Point to the "Conflicts" section.

2013-11-12  Carsten Dominik  <carsten.dominik@gmail.com>

	* org.texi (CSS support): Clarify this section.

	* org.texi (@LaTeX{} specific attributes): Document that tabu and
	tabularx packages are not in the default set of packages.

	* org.texi (Agenda commands): Document fortnight view.

	* org.texi: Document conflict with ecomplete.el.

	* org.texi (History and Acknowledgments): Acknowledgements for
	Jason Dunsmore and Rakcspace.

	* org.texi: Rename org-crypt.el node to org-crypt.

	* org.texi (A @LaTeX{} example): Fix typo in variable name.

	* org.texi (MobileOrg): Mention the new iPhone developer.

	* org.texi (Table of contents) Improve documentation of TOC
	placement.

	* org.texi: Explain that date/time information at read-date prompt
	should start at the beginning, not anywhere in the middle of a
	long string.

2013-11-12  Christopher Schmidt  <christopher@ch.ristopher.com>

	* org.texi (Orgstruct mode): Fix wrong regexp.

2013-11-12  Eric Abrahamsen  <eric@ericabrahamsen.net>

	* org.texi: Document export to (X)HTML flavors.

2013-11-12  Eric Schulte  <schulte.eric@gmail.com>

	* org.texi (Extracting source code): Mention the prefix argument
	to org-babel-tangle.
	(noweb): Remove erroneous negative.
	(Specific header arguments): Document new header arguments.
	Documentation for new tangle-mode header argument.
	(Top): Documentation for new tangle-mode header argument.
	(rownames): Documentation for new tangle-mode header argument.
	Mention elisp as special rowname case.
	(tangle-mode): Documentation for new tangle-mode header argument.
	(post): Documentation and an example of usage.
	(var): Remove the "Alternate argument syntax" section from the
	documentation.
	(hlines): Note that :hline has no effect for Emacs Lisp code
	blocks.

2013-11-12  Feng Shu  <tumashu@gmail.com>

	* org.texi (@LaTeX{} fragments, Previewing @LaTeX{} fragments)
	(Math formatting in HTML export)
	(Working with @LaTeX{} math snippets): Add document about creating
	formula image with imagemagick.

	* org.texi (@LaTeX{} specific attributes): Document `:caption'
	attribute of #+ATTR_LATEX.

2013-11-12  Grégoire Jadi  <gregoire.jadi@gmail.com>

	* org.texi (Handling links): Fix a typo in
	`org-startup-with-inline-images' documentation.

	* org.texi (Previewing @LaTeX{} fragments): Document the startup
	keywords to use for previewing LaTeX fragments or not.
	(Summary of in-buffer settings): Improve formatting and add an
	entry for the variable `org-startup-with-latex-preview'.

	* org.texi (Property syntax): Recall the user to refresh the org
	buffer when properties are set on a per-file basis.

2013-11-12  Gustav Wikström  <gustav.erik@gmail.com>  (tiny change)

	* org.texi (Matching tags and properties): Clarification.

2013-11-12  Ippei Furuhashi  <top.tuna+orgmode@gmail.com>

	* org.texi (Editing and debugging formulas): Add an example when a
	table has multiple #+TBLFM lines.

2013-11-12  Ivan Vilata i Balaguer  <ivan@selidor.net>  (tiny change)

	* org.texi (The clock table): Document acceptance of relative
	times in tstart and tend, link to syntax description and provide
	example.

2013-11-12  Jarmo Hurri  <jarmo.hurri@syk.fi>

	* org.texi (The spreadsheet): Document lookup functions.

2013-11-12  Kodi Arfer  <git@arfer.net>  (tiny change)

	* org.texi (CSS support): Mention .figure-number, .listing-number,
	and .table-number.

2013-11-12  Michael Brand  <michael.ch.brand@gmail.com>

	* org.texi
	(Formula syntax for Calc, Emacs Lisp forms as formulas): Reformat
	spreadsheet formula mode strings and some examples from @example
	block with xy @r{yz} to @table.

	* org.texi (Formula syntax for Calc): Improve the documentation of
	empty fields in formulas for spreadsheet.  Add explanation and
	example for empty field.  Extend explanations of format
	specifiers.  Add a sentence to mention Calc defmath.

	* org.texi (Column formulas): Add a sentence to be more explicit
	about when a table header is mandatory.

2013-11-12  Nicolas Goaziou  <n.goaziou@gmail.com>

	* org.texi (Subscripts and superscripts): Remove reference to
	quoted underscores until this mechanism is implemented again.

	* org.texi (Beamer export): Be more accurate about BEAMER_OPT
	property.

	* org.texi (Document title): Subtree export is no longer triggered
	by marking one as the region.
	(Horizontal rules): LaTeX export doesn't use "\hrule" anymore, and
	giving examples isn't very useful: "horizontal rule" is, at least,
	as explicit as <hr/>.

	* org.texi (HTML doctypes): Reflect keyword removal.
	(CSS support): Reflect keyword removal.

	* org.texi (@LaTeX{} specific attributes): Document new :float
	values.

	* org.texi (Export settings): Improve documentation.

	* org.texi (Math formatting in HTML export): Fix OPTIONS item's name.
	(Text areas in HTML export): Update text areas.
	(HTML Export commands): Update export commands.

	* org.texi (Header and sectioning): Add a footnote about the
	different between LATEX_HEADER_EXTRA and LATEX_HEADER.

	* org.texi (The Export Dispatcher):
	Document `org-export-in-background'.

	* org.texi (Footnotes): Export back-ends do not use
	`org-footnote-normalize' anymore.

	* org.texi: Document variable changes.

	* org.texi (Export settings): Document p: item in OPTIONS keyword.

	* org.texi (Exporting): Massive rewrite of the first sections.
	(Selective export): Delete.
	(The Export Dispatcher): Rewrite.
	(Export options): Rewrite as "Export settings".

	* org.texi: Small changes to documentation for embedded LaTeX.

	* org.texi (Internal links): Document #+NAME keyword and
	cross-referencing during export.

	* org.texi (Include files): Remove reference to :prefix1
	and :prefix.  Give more details for :minlevel.

	* org.texi (Macro replacement): Fix macro name.
	Update documentation about possible locations and escaping mechanism.

	* org.texi (Table of contents): Update documentation.
	Document lists of listings and lists of tables.  Add documentation for
	optional title and #+TOC: keyword.

2013-11-12  Rick Frankel  <rick@rickster.com>

	* org.texi (results): Add Format section, broken out of Type
	section to match code.
	(hlines, colnames): Remove incorrect Emacs Lisp exception.
	Note that the actual default handling (at least for python and
	emacs-lisp) does not seem to match the description.

2013-11-12  Sacha Chua  <sacha@sachachua.com>  (tiny change)

	* org.texi (The date/time prompt): Update the documentation to
	reflect the new way `org-read-date-get-relative' handles weekdays.

2013-11-12  Yasushi Shoji  <yashi@atmark-techno.com>

	* org.texi (Resolving idle time):
	Document `org-clock-x11idle-program-name'.

2013-10-24  Michael Albinus  <michael.albinus@gmx.de>

	* ert.texi (Running Tests Interactively): Adapt examle output.
	(Tests and Their Environment): Mention skip-unless.

2013-10-23  Glenn Morris  <rgm@gnu.org>

	* dired-x.texi, ebrowse.texi, ede.texi, eieio.texi, eshell.texi:
	* pcl-cvs.texi, sc.texi, srecode.texi, vip.texi, viper.texi:
	* widget.texi: Nuke @refill.

	* Makefile.in (install-dvi, install-html, install-pdf)
	(install-ps, uninstall-dvi, uninstall-html, uninstall-ps)
	(uninstall-pdf): Quote entities that might contain whitespace.

2013-10-17  Jay Belanger  <jay.p.belanger@gmail.com>

	* calc.texi (Data Type Formats): Don't specify the size at
	which integers begin to be represented by lists.

2013-10-14  Xue Fuqiao  <xfq.free@gmail.com>

	* cl.texi (Argument Lists): Add indexes for &key and &aux.

2013-10-07  Michael Albinus  <michael.albinus@gmx.de>

	* trampver.texi: Update release number.

2013-10-02  Michael Albinus  <michael.albinus@gmx.de>

	Sync with Tramp 2.2.8.

	* tramp.texi (External packages): Use `non-essential'.
	* trampver.texi: Update release number.

2013-09-14  Glenn Morris  <rgm@gnu.org>

	* eshell.texi: Markup fixes.

2013-09-11  Xue Fuqiao  <xfq.free@gmail.com>

	* ido.texi (Interactive Substring Matching): Use @key{RET} instead
	of @kbd{RET}.
	(Prefix Matching): Add an index.

2013-09-08  Glenn Morris  <rgm@gnu.org>

	* emacs-gnutls.texi: Tweak direntry.

2013-09-06  Michael Albinus  <michael.albinus@gmx.de>

	* tramp.texi (Alternative Syntax): Remove chapter.

2013-08-28  Paul Eggert  <eggert@cs.ucla.edu>

	* Makefile.in (SHELL): Now @SHELL@, not /bin/sh,
	for portability to hosts where /bin/sh has problems.

2013-08-28  Stefan Monnier  <monnier@iro.umontreal.ca>

	Try to reduce redundancy in doc/misc/Makefile.in.
	* Makefile.in (DOCMISC_W32): New var to replace DOCMISC_*_W32.
	(TARGETS): New intermediate variable.
	(DVI_TARGETS, HTML_TARGETS, PDF_TARGETS, PS_TARGETS): Use it.

2013-08-27  Glenn Morris  <rgm@gnu.org>

	* efaq.texi (Emacs for MS-Windows): Update location of MS FAQ.

	* efaq.texi: Rename from faq.texi, to match its output files.
	* Makefile.in: Update for faq.texi name change.

	* efaq-w32.texi (EMACSVER): Get it from emacsver.texi.

	* Makefile.in (webhack): Remove; it's nothing to do with Emacs.

	* efaq-w32.texi: Move here from the web-pages repository.
	* Makefile.in (DOCMISC_DVI_W32, DOCMISC_HTML_W32, DOCMISC_INFO_W32)
	(DOCMISC_PDF_W32, DOCMISC_PS_W32): New configure output variables.
	(INFO_COMMON, INFO_INSTALL): New derivations of INFO_TARGETS.
	(DVI_TARGETS, HTML_TARGETS, PDF_TARGETS, PS_TARGETS):
	Add DOCMISC_*_W32 variables.
	(echo-info): Use INFO_INSTALL rather than INFO_TARGETS.
	(efaq_w32_deps): New variable.
	(efaq-w32, $(buildinfodir)/efaq-w32$(INFO_EXT), efaq-w32.dvi)
	(efaq-w32.pdf, efaq-w32.html): New rules.
	(clean): Remove efaq-w32 products.

2013-08-26  Paul Eggert  <eggert@cs.ucla.edu>

	* texinfo.tex: Update from gnulib.

2013-08-19  Katsumi Yamaoka  <yamaoka@jpl.org>

	* emacs-mime.texi (Encoding Customization): Exclude iso-2022-jp-2 and
	shift_jis from the default value set to mm-coding-system-priorities for
	Japanese users.

2013-08-13  Glenn Morris  <rgm@gnu.org>

	* reftex.texi (LaTeX xr Package, Options - Table of Contents)
	(Options - Defining Label Environments, Options - Creating Labels)
	(Options - Referencing Labels, Options - Creating Citations)
	(Options - Index Support, Options - Viewing Cross-References)
	(Options - Finding Files, Options - Optimizations)
	(Options - Fontification, Options - Misc):
	* cc-mode.texi (Sample Init File):
	* edt.texi (Init file):
	* epa.texi (Encrypting/decrypting gpg files):
	* mairix-el.texi (About, Setting up the mairix interface, Using)
	(Extending):
	Rename nodes to avoid characters that can cause Texinfo problems.

2013-08-12  Katsumi Yamaoka  <yamaoka@jpl.org>

	* gnus.texi (Mail Source Specifiers): Fix description for pop3's :leave.

2013-08-12  Glenn Morris  <rgm@gnu.org>

	* Makefile.in (ada_mode_deps, auth_deps, autotype_deps)
	(bovine_deps, calc_deps, ccmode_deps, cl_deps, dbus_deps)
	(dired_x_deps, ebrowse_deps, ede_deps, ediff_deps, edt_deps)
	(eieio_deps, emacs_gnutls_deps, emacs_mime_deps, epa_deps)
	(erc_deps, ert_deps, eshell_deps, eudc_deps, faq_deps)
	(flymake_deps, forms_deps, gnus_deps, htmlfontify_deps)
	(idlwave_deps, ido_deps, info_deps, mairix_el_deps, message_deps)
	(mh_e_deps, newsticker_deps, nxml_mode_deps, org_deps)
	(pcl_cvs_deps, pgg_deps, rcirc_deps, reftex_deps, remember_deps)
	(sasl_deps, sc_deps, semantic_deps, ses_deps, sieve_deps)
	(smtpmail_deps, speedbar_deps, srecode_deps, todo_mode_deps)
	(tramp_deps, url_deps, vip_deps, viper_deps, widget_deps)
	(wisent_deps, woman_deps): New variables.  Use to reduce duplication.

	* woman.texi (Top): Avoid mailto: in html output.

	* Makefile.in (prefix, datarootdir, datadir, PACKAGE_TARNAME)
	(docdir, dvidir, htmldir, pdfdir, psdir, GZIP_PROG, INSTALL)
	(INSTALL_DATA): New, set by configure.
	(HTML_OPTS, HTML_TARGETS, PS_TARGETS, DVIPS): New variables.
	(.PHONY): Add html, ps, install-dvi, install-html, install-pdf,
	install-ps, install-doc, uninstall-dvi, uninstall-html, uninstall-pdf,
	uninstall-ps, and uninstall-doc.
	(.SUFFIXES): Add .ps and .dvi.
	(.dvi.ps): New suffix rule.
	(html, ps, ada-mode.html, auth.html, autotype.html, bovine.html)
	(calc.html, cc-mode.html, cl.html, dbus.html, dired-x.html)
	(ebrowse.html, ede.html, ediff.html, edt.html, eieio.html)
	(emacs-gnutls.html, emacs-mime.html, epa.html, erc.html)
	(ert.html, eshell.html, eudc.html, faq.html, flymake.html)
	(forms.html, gnus.html, htmlfontify.html, idlwave.html)
	(ido.html, mairix-el.html, message.html, mh-e.html)
	(newsticker.html, nxml-mode.html, org.html, pgg.html)
	(rcirc.html, reftex.html, remember.html, sasl.html, sc.html)
	(semantic.html, sieve.html, smtpmail.html, speedbar.html)
	(srecode.html, todo-mode.html, tramp.html, url.html, vip.html)
	(viper.html, widget.html, wisent.html, woman.html, install-dvi)
	(install-html, install-pdf, install-ps, install-doc, uninstall-dvi)
	(uninstall-html, uninstall-ps, uninstall-pdf, uninstall-doc):
	New rules.
	(clean): Remove HTML_TARGETS and PS_TARGETS.

2013-08-10  Xue Fuqiao  <xfq.free@gmail.com>

	* ido.texi (Working Directories, Flexible Matching, Regexp Matching)
	(Find File At Point, Ignoring, Misc Customization): Use @defopt
	for user options.

2013-08-09  Xue Fuqiao  <xfq.free@gmail.com>

	* htmlfontify.texi (Customization): Remove documentation of
	`hfy-fast-lock-save'.  Minor fixes.

2013-08-08  Xue Fuqiao  <xfq.free@gmail.com>

	* ido.texi (Top): Insert node "Working Directories" in menu.
	(Working Directories): New node.
	(Misc Customization): Add documentation of
	`ido-confirm-unique-completion' and some other user options.

2013-08-07  Eli Zaretskii  <eliz@gnu.org>

	* todo-mode.texi: Update @dircategory.
	(Overview, Todo Items as Diary Entries, Todo Mode Entry Points)
	(File Editing, Marked Items, Item Prefix): Fix usage of @xref and
	@ref.

2013-08-07  Xue Fuqiao  <xfq.free@gmail.com>

	* sc.texi (Introduction): Fix index.
	(Usage Overview, Citations, Citation Elements, Recognizing Citations)
	(Information Keys and the Info Alist, Reference Headers)
	(The Built-in Header Rewrite Functions)
	(Electric References, Reply Buffer Initialization)
	(Filling Cited Text, Selecting an Attribution)
	(Attribution Preferences)
	(Anonymous Attributions, Author Names)
	(Using Regi, Post-yank Formatting Commands)
	(Citing Commands, Insertion Commands)
	(Mail Field Commands)
	(Hints to MUA Authors, Thanks and History): Change from one space
	between sentences to two.
	(What Supercite Does): Typo fix.

	* newsticker.texi (Usage): Use @key for RET.

	* cl.texi (Argument Lists, For Clauses)
	(Macros): Add indexes.

2013-08-05  Xue Fuqiao  <xfq.free@gmail.com>

	* cl.texi (Blocks and Exits): Add an index.

2013-08-04  Stephen Berman  <stephen.berman@gmx.net>

	* Makefile.in (INFO_TARGETS, DVI_TARGETS, PDF_TARGETS): Add todo-mode.
	(todo-mode, $(buildinfodir)/todo-mode$(INFO_EXT))
	(todo-mode.dvi, todo-mode.pdf): New rules.

	* todo-mode.texi: New file.

2013-08-01  Lars Magne Ingebrigtsen  <larsi@gnus.org>

	* gnus.texi (Basic Usage): Mention that warp means jump here.
	(The notmuch Engine): Mention notmuch.

2013-07-30  Tassilo Horn  <tsdh@gnu.org>

	* gnus.texi (Sorting the Summary Buffer): Document new defcustom
	`gnus-subthread-sort-functions' and remove the obsolete documentation
	of `gnus-sort-threads-recursively'.

2012-07-30  Paul Eggert  <eggert@cs.ucla.edu>

	* texinfo.tex: Update to 2012-07-29.17 version.

2013-07-29  David Engster  <deng@randomsample.de>

	* eieio.texi (top): Make clear that EIEIO is not a full CLOS
	implementation.
	(Introduction): Add further missing features.
	(Building Classes): Add introductory paragraph.
	(Wish List): Add metaclasses and EQL specialization.

2013-07-29  Michael Albinus  <michael.albinus@gmx.de>

	* tramp.texi (Frequently Asked Questions):
	Mention `tramp-use-ssh-controlmaster-options'.

2013-07-26  Tassilo Horn  <tsdh@gnu.org>

	* gnus.texi (Sorting the Summary Buffer): Document new defcustom
	`gnus-sort-threads-recursively'.

2013-07-25  Glenn Morris  <rgm@gnu.org>

	* Makefile.in (INFO_TARGETS, DVI_TARGETS, PDF_TARGETS): Add ido.
	(ido, $(buildinfodir)/ido$(INFO_EXT), ido.dvi, ido.pdf): New rules.

	* erc.texi (Special Features): Update contact information.
	(History): Avoid using @email.

	* eshell.texi (Bugs and ideas): Minor updates.

	* faq.texi (Reporting bugs, Origin of the term Emacs)
	(Setting up a customization file)
	(Using an already running Emacs process, Turning off beeping)
	(Packages that do not come with Emacs)
	(Replying to the sender of a message): Avoid using @email.

	* pcl-cvs.texi (Contributors, Bugs): Avoid using @email.

	* reftex.texi (Imprint): Avoid using @email.

	* ses.texi (Top): Update bug reporting instructions.
	(Acknowledgments): Avoid using @email.

	* woman.texi (Introduction, Background): Remove outdated information.
	(Bugs, Acknowledgments): Avoid using @email.

2013-07-24  Xue Fuqiao  <xfq.free@gmail.com>

	* ido.texi: New file.

2013-07-19  Geoff Kuenning  <geoff@cs.hmc.edu>  (tiny change)

	* gnus.texi (Customizing Articles): Document function predicates.

2013-07-08  Tassilo Horn  <tsdh@gnu.org>

	* gnus.texi (lines): Correct description of
	`gnus-registry-track-extra's default value.
	Mention `gnus-registry-remove-extra-data'.

2013-07-06  Lars Ingebrigtsen  <larsi@gnus.org>

	* gnus.texi (Group Parameters): Mention regexp
	substitutions (bug#11688).

2013-07-06  Nathan Trapuzzano  <nbtrap@nbtrap.com>  (tiny change)

	* gnus.texi (Generic Marking Commands): Fix grammar (bug#13368).

2013-07-06  Lars Ingebrigtsen  <larsi@gnus.org>

	* gnus.texi (Emacsen): Fix version.

	* gnus-faq.texi (FAQ 1-6): Mention the correct Emacs version.

2013-07-06  Glenn Morris  <rgm@gnu.org>

	* mh-e.texi: Fix external links.
	(Using This Manual): Printed elisp manuals no longer available.

	* newsticker.texi (Overview): Update URL.

	* nxml-mode.texi (Introduction): Update URL.

	* org.texi (JavaScript support): Fix URL.

	* wisent.texi (Wisent Overview): Remove incorrect, unnecessary uref.

	* eudc.texi (CCSO PH/QI): Remove defunct URL.

	* dbus.texi (Introspection): Update URL to a less defunct one.

	* gnus.texi (Top): Restrict "Other related manuals" to info output.
	(Foreign Groups): Use @indicateurl for examples.
	(Direct Functions): Remove defunct URL.
	(RSS): Update URL.

	* gnus-faq.texi (FAQ 5-8, FAQ 6-3): Remove defunct URLs.
	(FAQ 7-1): Update URL.

	* pgg.texi (Top, Overview): Add note about obsolescence.

2013-07-03  Paul Eggert  <eggert@cs.ucla.edu>

	* texinfo.tex: Merge from gnulib.

2013-07-03  Glenn Morris  <rgm@gnu.org>

	* bovine.texi (top):
	* cc-mode.texi (AWK Mode Font Locking):
	* mh-e.texi (Preface):
	* url.texi (URI Parsing): Fix cross-references to other manuals.

2013-07-02  Lars Magne Ingebrigtsen  <larsi@gnus.org>

	* gnus.texi (Client-Side IMAP Splitting):
	Note that `nnimap-inbox' now can be a list.

2013-06-24  Glenn Morris  <rgm@gnu.org>

	* eshell.texi: Fix cross-references to other manuals.

2013-06-23  Glenn Morris  <rgm@gnu.org>

	* Makefile.in (HTML_TARGETS, html, emacs-faq.html, emacs-faq):
	Remove; not needed now we use a standard html layout for the faq.
	(clean): Remove HTML_TARGETS, emacs-faq.text.

2013-06-21  Eduard Wiebe  <usenet@pusto.de>

	* flymake.texi (Parsing the output, Customizable variables):
	Add reference to `flymake-warning-predicate'.

2013-06-19  Michael Albinus  <michael.albinus@gmx.de>

	* tramp.texi (Top, Configuration): Insert section `Predefined
	connection information' in menu.
	(Predefined connection information): New section.
	(Android shell setup): Make a reference to `Predefined connection
	information'.

2013-06-19  Glenn Morris  <rgm@gnu.org>

	* Makefile.in (version): New, set by configure.
	(clean): Delete dist tar file.
	(infoclean): New, split from maintainer-clean.
	(maintainer-clean): Run infoclean.
	(dist): New rule, to make tarfile for www.gnu.org.

2013-06-13  Albert Krewinkel  <tarleb@moltkeplatz.de>

	* sieve.texi (Managing Sieve): Fix port in example, fix documentation
	for keys q and Q.
	(Standards): Reference RFC5804 as the defining document of the
	managesieve protocol.

2013-06-10  Aidan Gauland  <aidalgol@amuri.net>

	* eshell.texi (Input/Output): Expand to cover new visual-command
	options, eshell-visual-subcommands and eshell-visual-options.
	Divide into separate Visual Commands and Redirection sections.

2013-06-10  Glenn Morris  <rgm@gnu.org>

	* epa.texi (Cryptographic operations on files): Update epa-decrypt-file.

2013-06-04  Katsumi Yamaoka  <yamaoka@jpl.org>

	* gnus.texi (Article Date):
	Fix description of gnus-article-update-date-headers.

2013-05-28  Xue Fuqiao  <xfq.free@gmail.com>

	* erc.texi (Special Features): ERC is being maintained within
	Emacs now.

2013-05-25  Xue Fuqiao  <xfq.free@gmail.com>

	* flymake.texi: Change from one space between sentences to two.

2013-05-04  Stefan Monnier  <monnier@iro.umontreal.ca>

	* cl.texi (Obsolete Macros): Describe replacements for `flet'
	(bug#14293).

2013-04-16  Michael Albinus  <michael.albinus@gmx.de>

	* tramp.texi (Frequently Asked Questions): Precise, how to define
	an own ControlPath.

2013-04-15  Michael Albinus  <michael.albinus@gmx.de>

	* tramp.texi (Frequently Asked Questions): New item for
	ControlPath settings.

2013-03-31  Jay Belanger  <jay.p.belanger@gmail.com>

	* calc.texi (Basic Operations on Units): Streamline some
	descriptions.

2013-03-27  Aidan Gauland  <aidalgol@no8wireless.co.nz>

	* eshell.texi (Built-ins): Update manual to mention tramp module.

2013-03-18  Michael Albinus  <michael.albinus@gmx.de>

	* tramp.texi (Filename Syntax): Host names are not allowed to be
	any method name, unless method name is specified explicitly.
	Remove restriction on unibyte filenames.

	* trampver.texi: Update release number.

2013-03-17  Paul Eggert  <eggert@cs.ucla.edu>

	doc: convert some TeX accents to UTF-8
	* emacs-mime.texi (Interface Functions): Use 'ï' rather than
	'@"{@dotless{i}}'.

2013-03-15  Michael Albinus  <michael.albinus@gmx.de>

	Sync with Tramp 2.2.7.

	* trampver.texi: Update release number.

2013-03-09  Jay Belanger  <jay.p.belanger@gmail.com>

	* calc.texi (Basic Operations on Units): Streamline some
	descriptions.

2013-03-08  Glenn Morris  <rgm@gnu.org>

	* faq.texi (Top): Don't say this was updated @today.
	That's irrelevant and leads to spurious diffs.

2013-03-08  Jay Belanger  <jay.p.belanger@gmail.com>

	* calc.texi (Basic Operations on Units):
	Fix cross-reference.

2013-03-07  Katsumi Yamaoka  <yamaoka@jpl.org>

	* gnus-faq.texi (FAQ 3-11): Now Gnus supports POP3 UIDL.

2013-03-06  Alan Mackenzie  <acm@muc.de>

	* cc-mode.texi (Custom Line-Up): Clarify position of point on
	calling a line-up function.

2013-03-04  Paul Eggert  <eggert@cs.ucla.edu>

	* emacs-mime.texi, htmlfontify.texi, mairix-el.texi, mh-e.texi:
	* ses.texi: Switch from Latin-1 to UTF-8.

2013-03-03  Michael Albinus  <michael.albinus@gmx.de>

	* tramp.texi (External methods): Tramp does not connect Android
	devices by itself.

2013-03-02  Bill Wohler  <wohler@newt.com>

	Release MH-E manual version 8.5.

	* mh-e.texi (VERSION, EDITION, UPDATED, UPDATE-MONTH): Update for
	release 8.5.

	* mh-e.texi (Preface, Conventions, Getting Started)
	(Using This Manual, Folder Selection, Viewing, Aliases)
	(Identities, Speedbar, Menu Bar, Tool Bar, Scan Line Formats)
	(Bug Reports, Mailing Lists, MH FAQ and Support, Getting MH-E):
	Update URLs.

2013-03-01  Michael Albinus  <michael.albinus@gmx.de>

	* tramp.texi (Inline methods): Remove "ssh1", "ssh2", "plink1"
	and "plink2" entries.  "plink2" is obsolete for a long time.
	(External methods): Remove "scp1" and "scp2" entries.
	Explain user name and host name specification for "adb".

2013-02-28  Michael Albinus  <michael.albinus@gmx.de>

	* tramp.texi (External methods): Mention `tramp-adb-program'.

2013-02-28  Bastien Guerry  <bzg@gnu.org>

	* org.texi (Visibility cycling): Suggest to set
	`org-agenda-inhibit-startup' to nil if user wants the startup
	visibility settings to be honored in any circumstances.
	(Progress logging, Checkboxes): Fix typos.

2013-02-28  Michael Albinus  <michael.albinus@gmx.de>

	* tramp.texi (top) [xxx, yyy, trampfn]: Provide two versions of
	the macros, for Texinfo 4.13 and 5.0.

2013-02-24  Michael Albinus  <michael.albinus@gmx.de>

	Port Tramp documentation to Texinfo 5.0.
	* tramp.texi (top) [xxx, yyy, trampfn]: Remove superfluous @c.
	(Filename Syntax): Do not use @trampfn{} in @item.
	(Filename completion): Use @columnfractions in @multitable.

2013-02-22  Glenn Morris  <rgm@gnu.org>

	* flymake.texi (Syntax check statuses): Fix multitable continued rows.

2013-02-21  Paul Eggert  <eggert@cs.ucla.edu>

	* Makefile.in (html): New rule.

2013-02-20  Michael Albinus  <michael.albinus@gmx.de>

	* tramp.texi (Android shell setup): Improve.  Reported by Thierry
	Volpiatto <thierry.volpiatto@gmail.com>.

2013-02-16  Michael Albinus  <michael.albinus@gmx.de>

	* tramp.texi (Top, Configuration): Insert section `Android shell
	setup' in menu.
	(Android shell setup): New section.
	(Connection types, Default Method)
	(Frequently Asked Questions): Mention "scp" instead of "scpc".
	(External methods): Remove "scpc" and "rsyncc" entries.
	(Frequently Asked Questions): Remove entry about ControlPersist.

2013-02-13  Glenn Morris  <rgm@gnu.org>

	* message.texi (News Headers): Don't mention yow any more.

2013-02-09  Jay Belanger  <jay.p.belanger@gmail.com>

	* calc.texi (Basic Operations on Units, Customizing Calc):
	Mention the variable `calc-allow-units-as-numbers'.

2013-02-08  Aidan Gauland  <aidalgol@no8wireless.co.nz>

	* eshell.texi: Fill most of the missing sections.

2013-02-07  Bastien Guerry  <bzg@gnu.org>

	* org.texi (References): Clarify an example.
	(Installation): Fix instructions.
	(Org-Plot): Fix link.
	(Checkboxes, Radio lists): Fix typos.

2013-02-07  Glenn Morris  <rgm@gnu.org>

	* cl.texi (Equality Predicates): Mention memql.

2013-02-07  Eric Ludlam  <zappo@gnu.org>

	* ede.texi (Creating a project): Make ede-new doc less
	specific, and only about items it supports, indicating that there
	might be more.  Remove refs to simple project and direct automake
	from ede new.
	(Simple projects): Re-write to not talk about ede-simple-project
	which is deprecated, and instead use the term to mean projects
	that don't do much management, just project wrapping.
	Add ede-generic-project link.
	(ede-generic-project): New node (bug#11441).

2013-02-07  Glenn Morris  <rgm@gnu.org>

	* cl.texi (Equality Predicates): Fix eq/eql pedantry.

2013-02-01  Glenn Morris  <rgm@gnu.org>

	* calc.texi (Help Commands): Update calc-view-news description.
	Mention etc/CALC-NEWS.

2013-01-24  Michael Albinus  <michael.albinus@gmx.de>

	* tramp.texi (Filename Syntax): Filenames must be unibyte strings.

2013-01-13  Bastien Guerry  <bzg@gnu.org>

	* org.texi (Installation): Simplify.

2013-01-13  François Allisson  <francois@allisson.co>  (tiny change)

	* org.texi (Handling links): Update the mention to the obsolete
	variable `org-link-to-org-use-id' with a mention to the newer
	variable `org-id-link-to-org-use-id'.  Mention the need to load
	the org-id library.

2013-01-10  Michael Albinus  <michael.albinus@gmx.de>

	* tramp.texi (Default Host): Introduce `tramp-default-host-alist'.

2013-01-09  Bastien Guerry  <bzg@gnu.org>

	* org.texi (Pushing to MobileOrg): Add footnote about using
	symbolic links in `org-directory'.
	(Timestamps, Deadlines and scheduling): Use `diary-float' instead
	of the now obsolete alias `org-float'.
	(TODO basics): Add `org-use-fast-todo-selection' to the variable
	index.  Fix description of TODO keywords cycling.
	(Advanced features): Add missing argument for @item.
	(Storing searches): Add index entries and a note about
	*-tree agenda views.
	(Structure editing): Document `org-mark-element' and
	`org-mark-subtree'.
	(Tag inheritance): Document `org-agenda-use-tag-inheritance'.

2013-01-08  Juri Linkov  <juri@jurta.org>

	* info.texi (Go to node): Mention the abbreviated format
	`(FILENAME)' equal to `(FILENAME)Top'.  (Bug#13365)

2013-01-06  Andreas Schwab  <schwab@linux-m68k.org>

	* autotype.texi: Remove undefined command @subtitlefont.
	* cc-mode.texi: Likewise.

	* org.texi (Advanced features): Use `@w{ }' instead of `@ ' in
	@item argument.
	(Property searches): Use \\ instead of @backslashchar{}.
	* pgg.texi (VERSION): Move @set below @setfilename.

2013-01-05  Andreas Schwab  <schwab@linux-m68k.org>

	* ada-mode.texi: Remove braces from @title argument.
	* eudc.texi: Likewise.
	* smtpmail.texi: Likewise.
	* auth.texi (VERSION): Set before first use.
	* emacs-gnutls.texi (VERSION): Likewise.
	* pgg.texi (VERSION): Likewise.
	* ede.texi (Top): Rename from top, all uses changed.
	* eshell.texi: Add missing argument to @sp.
	* forms.texi (Top): Reorder menu to match structure.
	* htmlfontify.texi (Customization): Add missing @item in
	@enumerate.
	* org.texi (Advanced features): Add missing argument for @item.
	(Property searches): Use @backslashchar{} in macro argument.
	* pcl-cvs.texi: Add missing argument to @sp.
	(Movement commands): Fix use of @itemx.
	* vip.texi (Misc Commands, Viewing the Buffer): Likewise.
	* reftex.texi (Options (Creating Citations)): Add missing newline
	before @end.
	* tramp.texi (Obtaining Tramp): Remove extra dots.
	(Configuration): Reorder menu to match structure.
	(Remote shell setup): Replace literal NUL character by \0.
	* viper.texi (Marking): Add missing argument for @item.

2013-01-04  Glenn Morris  <rgm@gnu.org>

	* Makefile.in (INFO_TARGETS, DVI_TARGETS, PDF_TARGETS):
	Add htmlfontify.
	(htmlfontify, $(buildinfodir)/htmlfontify$(INFO_EXT))
	(htmlfontify.dvi, htmlfontify.pdf): New targets.
	* makefile.w32-in (INFO_TARGETS, DVI_TARGETS, clean): Add htmlfontify.
	($(infodir)/htmlfontify$(INFO_EXT), htmlfontify.dvi): New targets.

	* htmlfontify.texi: Miscellaneous fixes and updates.
	Set copyright to FSF, update license to GFDL 1.3+.

2013-01-04  Vivek Dasmohapatra  <vivek@etla.org>

	* htmlfontify.texi: New file.

2013-01-02  Jay Belanger  <jay.p.belanger@gmail.com>

	* calc.texi (Free-Form Dates): Expand on the date reading
	algorithm.

2012-12-27  Glenn Morris  <rgm@gnu.org>

	* viper.texi (Rudimentary Changes, Key Bindings, Key Bindings):
	Avoid some overfull lines.

	* widget.texi (Programming Example): Break some long lines.

	* wisent.texi (Wisent Overview): Fix xref.
	(Grammar format, Understanding the automaton): Avoid overfill.

	* bovine.texi (Optional Lambda Expression): Allow line break.

	* auth.texi (Help for users): Break long lines.

	* ada-mode.texi (Project file variables):
	Reword to reduce underfull hbox.
	(No project files, Use GNAT project file):
	Use smallexample to make some overfull lines less terrible.

	* autotype.texi, bovine.texi, ede.texi, eieio.texi, pcl-cvs.texi:
	Fix cross-references to separate manuals.

	* Makefile.in (gfdl): New variable.  Use throughout where
	appropriate so that targets depend on doclicense.texi.

2012-12-25  Lars Ingebrigtsen  <larsi@gnus.org>

	* gnus.texi (Customizing the IMAP Connection): Mention the other
	authenticators.

2012-12-24  Lars Ingebrigtsen  <larsi@gnus.org>

	* gnus.texi (Browse Foreign Server):
	Document `gnus-browse-delete-group'.

2012-12-22  Glenn Morris  <rgm@gnu.org>

	* ada-mode.texi, ebrowse.texi, ediff.texi, ert.texi, eshell.texi:
	* eudc.texi, idlwave.texi, pcl-cvs.texi, rcirc.texi, reftex.texi:
	* remember.texi, ses.texi, speedbar.texi, vip.texi, viper.texi:
	* widget.texi, wisent.texi: Nuke hand-written node pointers.

	* Makefile.in (gfdl): New variable.  Use throughout where
	appropriate so that targets depend on doclicense.texi.

2012-12-22  Eli Zaretskii  <eliz@gnu.org>

	* makefile.w32-in ($(INFO_TARGETS), $(DVI_TARGETS)): Depend on
	doclicense.texi.  Remove doclicense.texi from all targets that
	mentioned it explicitly.
	($(infodir)/woman$(INFO_EXT), woman.dvi): Depend on
	$(emacsdir)/emacsver.texi.
	($(infodir)/erc$(INFO_EXT), erc.dvi): Don't depend on gpl.texi.

2012-12-21  Glenn Morris  <rgm@gnu.org>

	* woman.texi (UPDATED, VERSION): Remove in favor of EMACSVER.
	Include emacsver.texi.  Nuke hand-written node pointers.
	* Makefile.in ($(buildinfodir)/woman$(INFO_EXT), woman.dvi, woman.pdf):
	Depend on emacsver.texi.

	* auth.texi, emacs-gnutls.texi, epa.texi, ert.texi:
	* gnus-coding.texi, info.texi, nxml-mode.texi, sasl.texi:
	May as well just include doclicense.texi in everything.

	* ede.texi, eieio.texi, mairix-el.texi: Include a copy of GFDL,
	which @copying says is included.

	* ada-mode.texi, auth.texi, autotype.texi, bovine.texi, calc.texi:
	* cc-mode.texi, cl.texi, dbus.texi, dired-x.texi, ebrowse.texi:
	* ede.texi, ediff.texi, edt.texi, eieio.texi, emacs-gnutls.texi:
	* emacs-mime.texi, epa.texi, erc.texi, ert.texi, eshell.texi:
	* eudc.texi, flymake.texi, forms.texi, gnus-coding.texi, gnus.texi:
	* idlwave.texi, info.texi, mairix-el.texi, message.texi, mh-e.texi:
	* newsticker.texi, nxml-mode.texi, pcl-cvs.texi, pgg.texi:
	* rcirc.texi, reftex.texi, remember.texi, sasl.texi, sc.texi:
	* semantic.texi, ses.texi, sieve.texi, smtpmail.texi, speedbar.texi:
	* srecode.texi, tramp.texi, url.texi, vip.texi, viper.texi:
	* widget.texi, wisent.texi, woman.texi: Do not mention buying
	copies from the FSF, which does not publish these manuals.

	* erc.texi: No need to include gpl in this small manual.

	* org.texi (copying): Include a copy of the GFDL.
	(GNU Free Documentation License): New section.

2012-12-21  Bastien Guerry  <bzg@gnu.org>

	* org.texi: Fix typos.

2012-12-16  Paul Eggert  <eggert@cs.ucla.edu>

	* calc.texi (ISO 8601): Rename from ISO-8601,
	as it's typically spelled without a hyphen.

2012-12-16  Jay Belanger  <jay.p.belanger@gmail.com>

	* calc.texi (ISO-8601): New section.
	(Date Formatting Codes): Mention new codes.
	(Standard Date Formats): Mention new formats.

2012-12-14  Michael Albinus  <michael.albinus@gmx.de>

	* tramp.texi (External methods): Move `adb' method here.

2012-12-13  Glenn Morris  <rgm@gnu.org>

	* cl.texi (Modify Macros, Obsolete Macros): Now letf == cl-letf.

	* wisent.texi: Small edits.  Set copyright to FSF, update license to
	GFDL 1.3+.
	* Makefile.in (INFO_TARGETS, DVI_TARGETS, PDF_TARGETS): Add wisent.
	(wisent, $(buildinfodir)/wisent$(INFO_EXT), wisent.dvi, wisent.pdf):
	New targets.
	* makefile.w32-in (INFO_TARGETS, DVI_TARGETS, clean): Add wisent.
	($(infodir)/wisent$(INFO_EXT), wisent.dvi): New targets.

	* bovine.texi: Small edits.  Set copyright to FSF, update license to
	GFDL 1.3+, remove empty index.
	* Makefile.in (INFO_TARGETS, DVI_TARGETS, PDF_TARGETS): Add bovine.
	(bovine, $(buildinfodir)/bovine$(INFO_EXT), bovine.dvi, bovine.pdf):
	New targets.
	* makefile.w32-in (INFO_TARGETS, DVI_TARGETS, clean): Add bovine.
	($(infodir)/bovine$(INFO_EXT), bovine.dvi): New targets.

2012-12-13  Eric Ludlam  <zappo@gnu.org>
	    David Ponce  <david@dponce.com>
	    Richard Kim  <emacs18@gmail.com>

	* bovine.texi, wisent.texi: New files, imported from CEDET trunk.

2012-12-13  Glenn Morris  <rgm@gnu.org>

	* flymake.texi (Customizable variables, Locating the buildfile):
	Remove refs to flymake-buildfile-dirs, removed 2007-07-20.  (Bug#13148)

	* srecode.texi: Small edits.  Set copyright to FSF, add explicit
	GFDL 1.3+ license, fix up index.
	* Makefile.in (INFO_TARGETS, DVI_TARGETS, PDF_TARGETS): Add srecode.
	(srecode, $(buildinfodir)/srecode$(INFO_EXT), srecode.dvi)
	(srecode.pdf): New targets.
	* makefile.w32-in (INFO_TARGETS, DVI_TARGETS, clean): Add srecode.
	($(infodir)/srecode$(INFO_EXT), srecode.dvi): New targets.

2012-12-13  Eric Ludlam  <zappo@gnu.org>

	* srecode.texi: New file, imported from CEDET trunk.

2012-12-13  Bastien Guerry  <bzg@gnu.org>

	* org.texi (Summary, Code block specific header arguments)
	(Code block specific header arguments)
	(Header arguments in function calls, var, noweb)
	(Results of evaluation, Code evaluation security):
	Small reformatting: add a blank line before some example.

	* org.texi (System-wide header arguments)
	(Header arguments in Org mode properties, Conflicts)
	(Dynamic blocks, Using the mapping API):
	Fix indentation of Elisp code examples.

	* org.texi (Comment lines): Fix description of the comment syntax.

	* org.texi (Installation): Mention "make test" in the correct section.

2012-12-06  Paul Eggert  <eggert@cs.ucla.edu>

	* doclicense.texi, gpl.texi: Update to latest version from FSF.
	These are just minor editorial changes.

2012-12-04  Michael Albinus  <michael.albinus@gmx.de>

	* tramp.texi (History): Mention ADB.
	(Inline methods): Add `adb' method.

2012-12-03  Michael Albinus  <michael.albinus@gmx.de>

	* tramp.texi (Top, Obtaining Tramp): Replace CVS by Git.
	(External methods): Fix typo.

2012-12-03  Glenn Morris  <rgm@gnu.org>

	* rcirc.texi (Notices): Fix typo.

2012-11-25  Bill Wohler  <wohler@newt.com>

	Release MH-E manual version 8.4.

	* mh-e.texi (VERSION, EDITION, UPDATED, UPDATE-MONTH, Preface):
	Update for release 8.4.

	* mh-e.texi (Sequences): Add mh-whitelist-preserves-sequences-flag.
	(Junk): Add mh-whitelist-preserves-sequences-flag,
	mh-blacklist-msg-hook, mh-whitelist-msg-hook,
	mh-folder-blacklisted, mh-folder-whitelisted (closes SF #2945712).

2012-11-25  Paul Eggert  <eggert@cs.ucla.edu>

	* mh-e.texi (Procmail): Fix two @ typos.

2012-11-24  Paul Eggert  <eggert@cs.ucla.edu>

	* doclicense.texi, gpl.texi: Update to latest version from FSF.
	These are just minor editorial changes.

2012-11-23  Jay Belanger  <jay.p.belanger@gmail.com>

	* calc.texi (Date Formatting Codes): Mention the new beginning of
	the date numbering system.

2012-11-22  Paul Eggert  <eggert@cs.ucla.edu>

	* calc.texi: Fix TeX issues with capitals followed by ".", "?", "!".
	(Date Forms): Correct off-by-one error in explanation of
	Julian day numbers.  Give Gregorian equivalent of its origin.

2012-11-22  Jay Belanger  <jay.p.belanger@gmail.com>

	* calc.texi (Date Forms): Mention the customizable
	Gregorian-Julian switch.
	(Customizing Calc): Mention the variable `calc-gregorian-switch'.

2012-11-17  Paul Eggert  <eggert@cs.ucla.edu>

	Calc now uses the Gregorian calendar for all dates (Bug#12633).
	It also uses January 1, 1 AD as its day number 1.
	* calc.texi (Date Forms): Document this.

2012-11-16  Glenn Morris  <rgm@gnu.org>

	* cl.texi (Function Bindings): Clarify that cl-flet is lexical.
	(Obsolete Macros): Move example here from Function Bindings.

	* erc.texi: Use @code{nil} rather than just "nil".
	(Modules): Undocument obsolete "hecomplete".
	Add "notifications".
	(Connecting): Add brief section on passwords.
	(Options): Make a start by adding erc-hide-list, erc-lurker-hide-list.

2012-11-13  Glenn Morris  <rgm@gnu.org>

	* flymake.texi (Customizable variables)
	(Highlighting erroneous lines): Mention flymake-error-bitmap,
	flymake-warning-bitmap, and flymake-fringe-indicator-position.

2012-11-12  Vincent Belaïche  <vincentb1@users.sourceforge.net>

	* ses.texi: Doc for ses-rename-cell, ses-repair-cell-reference-all & ses-range.
	In all file place SES into @acronym{...}.
	(Advanced Features): Add key index and function index for
	ses-set-header-row.  Add description for function
	ses-rename-cell.  Add description for function
	ses-repair-cell-reference-all.
	(Ranges in formulas): Add description for ses-range flags.

2012-11-12  Paul Eggert  <eggert@cs.ucla.edu>

	* texinfo.tex: Merge from gnulib.

2012-11-10  Chong Yidong  <cyd@gnu.org>

	* url.texi (Introduction): Move url-configuration-directory to
	Customization node.
	(Parsed URIs): Split into its own node.
	(URI Encoding): New node.
	(Defining New URLs): Remove empty chapter.
	(Retrieving URLs): Add an introduction.  Doc fix for url-retrieve.
	Improve docs for url-queue-*.
	(Supported URL Types): Copyedits.  Delete empty subnodes.

	* url.texi (Introduction): Rename from Getting Started.
	Rewrite the introduction.
	(URI Parsing): Rewrite.  Omit the obsolete attributes slot.

2012-11-10  Glenn Morris  <rgm@gnu.org>

	* cl.texi (Obsolete Setf Customization):
	Revert defsetf example to the more correct let rather than prog1.
	Give define-modify-macro, defsetf, and define-setf-method
	gv.el replacements.

	* cl.texi (Overview): Mention EIEIO here, as well as the appendix.
	(Setf Extensions): Remove obsolete reference.
	(Obsolete Setf Customization):
	Move note on lack of setf functions to lispref/variables.texi.
	Undocument get-setf-method, since it no longer exists.
	Mention simple defsetf replaced by gv-define-simple-setter.

2012-11-03  Glenn Morris  <rgm@gnu.org>

	* cl.texi: Further general copyedits.
	(List Functions): Remove copy-tree, standard elisp for some time.
	(Efficiency Concerns): Comment out examples that no longer apply.
	(Compiler Optimizations): Rename from "Optimizing Compiler"; reword.
	(Creating Symbols, Random Numbers): De-emphasize internal
	variables cl--gensym-counter and cl--random-state.  (Bug#12788)
	(Naming Conventions, Type Predicates, Macros)
	(Predicates on Numbers): No longer mention cl-floatp-safe.

2012-11-02  Katsumi Yamaoka  <yamaoka@jpl.org>

	* gnus.texi (Mail Source Specifiers):
	Document :leave keyword used for pop mail source.

2012-11-01  Glenn Morris  <rgm@gnu.org>

	* cl.texi: General copyedits for style, line-breaks, etc.
	(Time of Evaluation, Iteration): Add xref to Emacs Lisp manual.
	(Macro Bindings, Blocks and Exits):
	Acknowledge existence of lexical-binding.
	(Iteration): Mainly defer to doc of standard dolist, dotimes.

2012-10-31  Glenn Morris  <rgm@gnu.org>

	* ert.texi (Introduction, The @code{should} Macro):
	Refer to "cl-assert" rather than "assert".

	* cl.texi (Function Bindings): Update for cl-flet and cl-labels.
	(Obsolete Lexical Binding): Rename section from "Lexical Bindings".
	(Obsolete Macros): Rename section from "Obsolete Lexical Macros".
	Reword, and add details of flet and labels.
	(Modify Macros, Function Bindings): Add some xrefs.

2012-10-30  Glenn Morris  <rgm@gnu.org>

	* cl.texi (Modify Macros): Update for cl-letf changes.
	(Obsolete Lexical Macros): Say a little more about letf/cl-letf.
	(Setf Extensions): Partially restore note about cl-getf,
	mainly moved to lispref/variables.texi.
	(Property Lists): Fix cl-getf typos.
	(Mapping over Sequences): Mention cl-mapc naming oddity.

2012-10-29  Glenn Morris  <rgm@gnu.org>

	* cl.texi (Organization): More details on cl-lib.el versus cl.el.
	(Setf Extensions): Remove `apply' setf since it seems to be disabled.
	(Customizing Setf): Move contents to "Obsolete Setf Customization".
	(Modify Macros, Multiple Values, Other Clauses):
	Remove mentions of obsolete features.
	(Obsolete Setf Customization): Don't mention `apply' setf.

2012-10-28  Glenn Morris  <rgm@gnu.org>

	* cl.texi (Multiple Values, Common Lisp Compatibility):
	More namespace updates.
	(Obsolete Features): Copyedits.
	(Obsolete Lexical Macros, Obsolete Setf Customization):
	New subsections.

	* cl.texi (Porting Common Lisp, Lexical Bindings):
	Add some xrefs to the Elisp manual.

	* cl.texi (Lexical Bindings): Move to appendix of obsolete features.
	(Porting Common Lisp): Emacs Lisp can do true lexical binding now.
	(Obsolete Features): New appendix.  Move Lexical Bindings here.

2012-10-27  Glenn Morris  <rgm@gnu.org>

	* cl.texi: Use defmac for macros rather than defspec.
	(Efficiency Concerns): Related copyedit.

	* cl.texi (Control Structure): Update for setf now being in core.
	(Setf Extensions): Rename from Basic Setf.  Move much of the
	former content to lispref/variables.texi.
	(Modify Macros): Move pop, push details to lispref/variables.texi.
	(Customizing Setf): Copyedits for setf etc being in core.
	(Modify Macros, Efficiency Concerns, Porting Common Lisp):
	Further namespaces updates.

2012-10-26  Bastien Guerry  <bzg@gnu.org>

	* org.texi (Installation): Update the link to Org's ELPA.
	Also don't mention org-install.el anymore as the replacement file
	org-loaddefs.el is now loaded by org.el.

2012-10-25  Michael Albinus  <michael.albinus@gmx.de>

	* tramp.texi (Frequently Asked Questions):
	Mention `tramp-completion-reread-directory-timeout' for performance
	improvement.

2012-10-25  Glenn Morris  <rgm@gnu.org>

	* cl.texi: Don't mess with the TeX section number counter.
	Use Texinfo recommended convention for quotes+punctuation.
	(Overview, Sequence Functions): Rephrase for better line-breaking.
	(Time of Evaluation, Type Predicates, Modify Macros, Function Bindings)
	(Macro Bindings, Conditionals, Iteration, Loop Basics)
	(Random Numbers, Mapping over Sequences, Structures)
	(Porting Common Lisp): Further updates for cl-lib namespace.
	(Modify Macros, Declarations, Macro Bindings, Structures):
	Break long lines in examples.
	(Dynamic Bindings): Update for changed progv behavior.
	(Loop Examples, Efficiency Concerns): Markup fixes.
	(Structures): Remove TeX margin change.
	(Declarations): Fix typos.

2012-10-24  Glenn Morris  <rgm@gnu.org>

	* cl.texi (Overview, Multiple Values, Creating Symbols)
	(Numerical Functions): Say less/nothing about the original cl.el.
	(Old CL Compatibility): Remove.
	(Assertions): Remove ignore-errors (standard Elisp for some time).

	* cl.texi (Basic Setf, Macros, Declarations, Symbols, Numbers)
	(Sequences, Lists, Structures, Assertions, Efficiency Concerns)
	(Efficiency Concerns, Efficiency Concerns)
	(Common Lisp Compatibility, Old CL Compatibility):
	Further updates for cl-lib namespace.

2012-10-24  Paul Eggert  <eggert@penguin.cs.ucla.edu>

	Update manual for new time stamp format (Bug#12706).
	* emacs-mime.texi (time-date): Update for new format.
	Also, fix bogus time stamp and modernize a bit.

2012-10-23  Glenn Morris  <rgm@gnu.org>

	* cl.texi: Include emacsver.texi.  Use Emacs version number rather
	than unchanging cl.el version number.
	End all menu descriptions with a period.
	Do not use @dfn{CL} for every instance of "CL".
	(Overview): Remove no-runtime caveat, and note about foo* names.
	(Usage): Use cl-lib rather than cl.
	(Organization, Naming Conventions): Update for cl-lib.el.
	(Installation): Remove long-irrelevant node.
	(Program Structure, Predicates, Control Structure):
	Start updating for cl-lib namespace.
	* Makefile.in ($(buildinfodir)/cl$(INFO_EXT), cl.dvi, cl.pdf):
	Depend on emacsver.texi.

2012-10-09  Michael Albinus  <michael.albinus@gmx.de>

	* trampver.texi: Update release number.

2012-10-06  Glenn Morris  <rgm@gnu.org>

	* erc.texi: Include emacsver.texi, and use EMACSVER rather than
	ERC version.
	(Introduction): ERC is distributed with Emacs.
	(Obtaining ERC, Installation): Remove chapters, no longer relevant.
	(Getting Started): Simplify.
	(Getting Help and Reporting Bugs): Refer to general Emacs lists.
	(History): Mention ERC maintained as part of Emacs now.
	* Makefile.in ($(buildinfodir)/erc$(INFO_EXT), erc.dvi, erc.pdf):
	Add dependency on emacsver.texi.

	* erc.texi: Remove hand-written node pointers.

2012-10-05  Glenn Morris  <rgm@gnu.org>

	* newsticker.texi (Overview, Requirements, Usage, Configuration):
	Copyedits.

2012-10-01  Eric Ludlam  <zappo@gnu.org>

	* ede.texi (Quick Start, Project Local Variables)
	(Miscellaneous commands, ede-java-root, Development Overview)
	(Detecting a Project): New nodes.
	(Simple projects): Node deleted.

	* eieio.texi (Building Classes): Some slot attributes cannot be
	overridden.
	(Slot Options): Remove an example.
	(Method Invocation, Documentation): New nodes.

2012-10-01  Glenn Morris  <rgm@gnu.org>

	* Makefile.in ($(buildinfodir)/reftex$(INFO_EXT)), reftex.dvi)
	(reftex.pdf): Add dependency on emacsver.texi.
	* reftex.texi: Don't include directory part for emacsver.texi;
	the Makefile's -I handles it.

2012-09-30  Ralf Angeli  <angeli@caeruleus.net>

	Merge from standalone RefTeX repository.

	* reftex.texi: Express TeX, LaTeX, AUCTeX, BibTeX and RefTeX
	with macros.
	(Imprint): Mention Wolfgang in list of contributors.
	(Creating Citations): Give a hint about how to
	auto-revert the BibTeX database file when using external editors.
	(Referencing Labels): Simplify section about reference macro
	cycling.
	(Options (Referencing Labels)): Adapt to new structure of
	`reftex-ref-style-alist'.
	(Referencing Labels, Reference Styles): Document changes in the
	referencing functionality.
	(Commands): Mention options for definition of header and footer in
	BibTeX files.
	(Options (Creating Citations)): Document
	`reftex-create-bibtex-header' and `reftex-create-bibtex-footer'.
	(Reference Styles): New section.
	(varioref (LaTeX package), fancyref (LaTeX package)): Remove.
	(Options (Referencing Labels)): Remove descriptions of deprecated
	variables `reftex-vref-is-default' and `reftex-fref-is-default'.
	Add descriptions for `reftex-ref-style-alist' and
	`reftex-ref-style-default-list'.
	(Referencing Labels): Update regarding reference styles.
	(Citation Styles): Mention support for ConTeXt.
	(Options (Defining Label Environments)): Fix typo.
	(Options (Creating Citations)):
	Document `reftex-cite-key-separator'.

2012-09-30  Achim Gratz  <Stromeko@Stromeko.DE>

	* org.texi: Add description of ORG_ADD_CONTRIB to info
	documentation.  Add link to Worg for more details.

	* org.texi: Clarify installation procedure.  Provide link to the
	build system description on Worg.

	* org.texi: Remove reference to utils/, x11idle.c is now in
	contrib/scripts.

	* org.texi: Re-normalize to "Org mode" in manual.

	* org.texi (Installation): Adapt documentation to new build
	system.  Mention GNU ELPA (since it needs to be handled like Emacs
	built-in Org).

2012-09-30  Adam Spiers  <orgmode@adamspiers.org>  (tiny change)

	* org.texi: Fix typo in description of the 'Hooks' section.

	* org.texi: Add ID to the list of special properties.

2012-09-30  Andrew Hyatt  <ahyatt@gmail.com>  (tiny change)

	* org.texi (Moving subtrees): Document the ability to archive to a
	datetree.

2012-09-30  Bastien Guerry  <bzg@gnu.org>

	* org.texi (Installation, Feedback, Batch execution):
	Use (add-to-list 'load-path ... t) for the contrib dir.

	* org.texi (results): Update documentation for ":results drawer"
	and ":results org".

	* org.texi (Column width and alignment): Fix typo.

	* org.texi (Activation): Point to the "Conflicts" section.

	* org.texi (Conflicts): Mention filladapt.el in the list of
	conflicting packages.

	* org.texi (Activation): Adding org-mode to `auto-mode-alist' is
	not needed for versions of Emacs > 22.1.

	* org.texi (History and Acknowledgments): Fix typo.

	* org.texi (History and Acknowledgments): Add my own
	acknowledgments.

	* org.texi (Agenda commands): Document the new command and the new
	option.

	* org.texi (Agenda commands): Delete `org-agenda-action' section.
	(Agenda commands): Reorder.  Document `*' to toggle persistent
	marks.

	* org.texi (Agenda dispatcher):
	Mention `org-toggle-agenda-sticky'.
	(Agenda commands, Exporting Agenda Views): Fix typo.

	* org.texi (Templates in contexts, Setting Options): Update to
	reflect changes in how contexts options are processed.

	* org.texi (Templates in contexts): Document the new structure of
	the variables `org-agenda-custom-commands-contexts' and
	`org-capture-templates-contexts'.

	* org.texi (Templates in contexts): Document the new option
	`org-capture-templates-contexts'.
	(Storing searches): Document the new option
	`org-agenda-custom-commands-contexts'.

	* org.texi (Formula syntax for Lisp): Reformat.

	* org.texi (Special properties, Column attributes)
	(Agenda column view): Document the new special property
	CLOCKSUM_T.

	* org.texi (Template expansion): Document the new %l template.

	* org.texi (Fast access to TODO states): Fix documentation about
	allowed characters for fast todo selection.

	* org.texi (Weekly/daily agenda): Mention APPT_WARNTIME and its
	use in `org-agenda-to-appt'.

	* org.texi (Comment lines): Update wrt comments.

	* org.texi (Resolving idle time): Document new keybinding.

	* org.texi (Clocking commands): Document the use of S-M-<up/down>
	on clock timestamps.

	* org.texi (Fast access to TODO states): Explicitly says only
	letters are supported as fast TODO selection keys.

	* org.texi (Link abbreviations): Illustrate the use of the "%h"
	specifier.  Document the new "%(my-function)" specifier.

	* org.texi (Clocking commands): New cindex.
	(Clocking commands): Update documentation for `org-clock-in'.
	Document `org-clock-in-last'.  Mention `org-clock-out' and
	`org-clock-in-last' as commands that can be globally bound.
	(Resolving idle time): Document continuous clocking.

	* org.texi (Top, Introduction): Fix formatting.
	(Activation): Add index entries.
	(Conventions): Update section.
	(Embedded @LaTeX{}): Fix formatting.

	* org.texi (Visibility cycling): Document `show-children'.

	* org.texi (Using capture): Mention the `org-capture-last-stored'
	bookmark as a way to jump to the last stored capture.

	* org.texi (Uploading files): Fix typo.

	* org.texi (Using capture): Document `C-0' as a prefix argument
	for `org-capture'.

	* org.texi (Agenda commands): Document persistent marks.

	* org.texi (Template expansion): Update doc to reflect change.

	* org.texi (Radio tables): Document the :no-escape parameter.

	* org.texi (Repeated tasks): Document repeat cookies for years,
	months, weeks, days and hours.

	* org.texi (Export options): State that you can use the d: option
	by specifying a list of drawers.

	* org.texi (HTML preamble and postamble): Small doc improvement.

2012-09-30  Brian van den Broek  <vanden@gmail.com>  (tiny change)

	* org.texi: The sections in the Exporting section of the manual
	left out articles in the description of the org-export-as-*
	commands, among other places.  This patch adds them, adds a few
	missing prepositions, and switches instances of "an HTML" to "a
	html" for internal consistency.

	* org.texi: Alter several examples of headings with timestamps in
	them to include the timestamps in the body instead of the heading.

2012-09-30  Carsten Dominik  <carsten.dominik@gmail.com>

	* org.texi (Agenda dispatcher): Document sticky agenda views and
	the new key for them.

2012-09-30  Charles  <millarc@verizon.net>  (tiny change)

	* org.texi (Advanced features): Fix error in table.

2012-09-30  Feng Shu  <tumashu@gmail.com>

	* org.texi (@LaTeX{} fragments): Document imagemagick as an
	alternative to dvipng.

2012-09-30  François Allisson  <francois@allisson.co>  (tiny change)

	* org.texi: Remove extra curly bracket.

2012-09-30  Giovanni Ridolfi  <giovanni.ridolfi@yahoo.it>  (tiny change)

	* org.texi (org-clock-in-last and org-clock-cancel): Update the
	defkeys.

2012-09-30  Ippei FURUHASHI  <top.tuna+orgmode@gmail.com>  (tiny change)

	* org.texi (Agenda commands): Fix two typos by giving
	corresponding function names, according to
	`org-agenda-view-mode-dispatch'.

2012-09-30  Jan Böcker  <jan.boecker@jboecker.de>

	* org.texi (The spreadsheet): Fix typo.

2012-09-30  Memnon Anon  <gegendosenfleisch@gmail.com>  (tiny change)

	* org.texi (Tracking your habits): Point to the "Tracking TODO
	state changes" section.

2012-09-30  Nicolas Goaziou  <n.goaziou@gmail.com>

	* org.texi (Literal examples): Remove reference to unknown
	`org-export-latex-minted' variable.  Also simplify footnote since
	`org-export-latex-listings' documentation is exhaustive already.

	* org.texi (Plain lists): Remove reference to now hard-coded
	`bullet' automatic rule.

2012-09-30  Toby S. Cubitt  <tsc25@cantab.net>

	* org.texi: Updated documentation accordingly.

2012-09-13  Paul Eggert  <eggert@cs.ucla.edu>

	* texinfo.tex: Merge from gnulib.

2012-09-12  Michael Albinus  <michael.albinus@gmx.de>

	Sync with Tramp 2.2.6.

	* tramp.texi (Bug Reports): Cleanup caches before a test run.

	* trampver.texi: Update release number.

2012-09-12  Paul Eggert  <eggert@cs.ucla.edu>

	* texinfo.tex: Merge from gnulib.

2012-08-06  Aurélien Aptel  <aurelien.aptel@gmail.com>

	* url.texi (Parsed URLs): Adjust to the code's use of defstruct
	(bug#12096).

2012-08-01  Jay Belanger  <jay.p.belanger@gmail.com>

	* calc.texi (Simplification modes, Conversions)
	(Operating on Selections): Mention "basic" simplification.
	(The Calc Mode Line): Mention the mode line display for Basic
	simplification mode.
	(Simplify Formulas): Refer to 'algebraic' rather than 'default'
	simplifications.
	(Basic Simplifications): Rename from "Limited Simplifications"
	Replace "limited" by "basic" throughout.
	(Algebraic Simplifications): Indicate that the algebraic
	simplifications are done by default.
	(Unsafe Simplifications): Mention `m E'.
	(Simplification of Units): Mention `m U'.
	(Trigonometric/Hyperbolic Functions, Reducing and Mapping)
	(Kinds of Declarations, Functions for Declarations):
	Mention "algebraic simplifications" instead of `a s'.
	(Algebraic Entry): Remove mention of default simplifications.

2012-07-30  Jay Belanger  <jay.p.belanger@gmail.com>

	* calc.texi (Getting Started, Tutorial): Change simulated
	Calc output to match actual output.
	(Simplifying Formulas): Mention that algebraic simplification is now
	the default.

2012-07-28  Eli Zaretskii  <eliz@gnu.org>

	* faq.texi (Right-to-left alphabets): Update for Emacs 24.
	(Bug#12073)

2012-07-25  Paul Eggert  <eggert@cs.ucla.edu>

	Prefer typical American spelling for "acknowledgment".
	* calc.texi (History and Acknowledgments): Rename from
	History and Acknowledgements.
	* idlwave.texi (Acknowledgments):
	* ses.texi (Acknowledgments):
	* woman.texi (Acknowledgments): Rename from Acknowledgements.

2012-07-09  Paul Eggert  <eggert@cs.ucla.edu>

	Rename configure.in to configure.ac (Bug#11603).
	* ede.texi (Compiler and Linker objects, ede-proj-project)
	(ede-step-project): Prefer the name configure.ac to configure.in.

2012-07-06  Michael Albinus  <michael.albinus@gmx.de>

	* tramp.texi (Multi-hops):
	Introduce `tramp-restricted-shell-hosts-alist'.

2012-06-26  Lars Magne Ingebrigtsen  <larsi@gnus.org>

	* gnus.texi (POP before SMTP): POP-before-SMTP works with all sending
	methods, so don't mention smtpmail here.

2012-06-26  Wolfgang Jenkner  <wjenkner@inode.at>

	* gnus.texi (Picons): Document gnus-picon-properties.

2012-06-26  Lars Magne Ingebrigtsen  <larsi@gnus.org>

	* gnus.texi: Remove mention of compilation, as that's no longer
	supported.

2012-06-26  Christopher Schmidt  <christopher@ch.ristopher.com>

	* gnus.texi (Archived Messages): Mention
	gnus-gcc-pre-body-encode-hook and gnus-gcc-post-body-encode-hook.

2012-06-26  Lars Ingebrigtsen  <larsi@gnus.org>

	* gnus.texi (Various Summary Stuff):
	Remove mention of `gnus-propagate-marks'.

2012-06-26  Lars Ingebrigtsen  <larsi@gnus.org>

	* gnus.texi: Remove mentions of nnml/nnfolder/nntp backend marks,
	which no longer exist.

2012-06-26  Katsumi Yamaoka  <yamaoka@jpl.org>

	* gnus.texi (Archived Messages):
	Document gnus-gcc-self-resent-messages.

2012-06-26  Lars Ingebrigtsen  <larsi@gnus.org>

	* message.texi (Mail Variables):
	Mention the optional user parameter for X-Message-SMTP-Method.

2012-06-26  Lars Ingebrigtsen  <larsi@gnus.org>

	* gnus.texi (Posting Styles): Mention X-Message-SMTP-Method.

	* message.texi (Mail Variables): Document X-Message-SMTP-Method.

2012-06-26  Lars Ingebrigtsen  <larsi@gnus.org>

	* gnus.texi (Key Index): Change encoding to utf-8.

2012-06-21  Glenn Morris  <rgm@gnu.org>

	* Makefile.in: Rename infodir to buildinfodir throughout.  (Bug#11737)

2012-06-11  Lars Magne Ingebrigtsen  <larsi@gnus.org>

	* gnus.texi (Group Timestamp): Mention where to find documentation for
	the `gnus-tmp-' variables (bug#11601).

2012-06-11  Michael Albinus  <michael.albinus@gmx.de>

	Sync with Tramp 2.2.6-pre.

	* tramp.texi (all): Use consequently @command{}, @env{} and @kbd{}
	where appropriate.
	(Ad-hoc multi-hops): New section.
	(Remote processes): New subsection "Running remote processes on
	Windows hosts".
	(History): Add remote commands on Windows, and ad-hoc multi-hop
	methods.
	(External methods): "ControlPersist" must be set to "no" for the
	`scpc' method.
	(Remote processes): Add a note about `auto-revert-tail-mode'.
	(Frequently Asked Questions): Use "scpx" in combination with
	"ControlPersist".  Reported by Adam Spiers <emacs@adamspiers.org>.

	* trampver.texi: Update release number.

2012-06-10  Chong Yidong  <cyd@gnu.org>

	* sc.texi: Remove bogus @ifinfo commands which prevent makeinfo
	compilation for html-mono.

2012-06-08  Paul Eggert  <eggert@cs.ucla.edu>

	* texinfo.tex: Merge from gnulib.

2012-05-29  Katsumi Yamaoka  <yamaoka@jpl.org>

	* Makefile.in (echo-info): Don't try to install info files named
	just ".info".

2012-05-28  Glenn Morris  <rgm@gnu.org>

	* calc.texi, dired-x.texi: Use @LaTeX rather than La@TeX.  (Bug#10910)

	* sc.texi: Nuke hand-written node pointers.
	Fix top-level menu to match actual node order.

2012-05-27  Glenn Morris  <rgm@gnu.org>

	* cl.texi, dired-x.texi: Nuke hand-written node pointers.
	Some associated fixes, including not messing with chapno in cl.texi.

2012-05-27  Bastien Guerry  <bzg@gnu.org>

	* org.texi (Durations and time values): Fix typo.

2012-05-26  Paul Eggert  <eggert@cs.ucla.edu>

	* texinfo.tex: Update from gnulib.

2012-05-19  Jay Belanger  <jay.p.belanger@gmail.com>

	* calc.texi (Basic Operations on Units, Customizing Calc):
	Mention `calc-ensure-consistent-units'.

2012-05-14  Andreas Schwab  <schwab@linux-m68k.org>

	* cc-mode.texi: Avoid space before macro in 4th argument of cross
	reference commands.  (Bug#11461)

	* Makefile.in (gnus.dvi): Use $@ instead of $*.dvi.

2012-05-12  Glenn Morris  <rgm@gnu.org>

	* Makefile.in (mostlyclean): Add more TeX intermediates.

	* Makefile.in: Make it look more like the other doc Makefiles.
	Use explicit $srcdir in all dependencies.
	Remove cd $srcdir from rules.
	(VPATH): Remove.
	(infodir): Set to an absolute path.
	(INFO_TARGETS): Use short names.
	(mkinfodir): infodir is now absolute.
	(echo-info, maintainer-clean): Update for new format of INFO_TARGETS.

	* Makefile.in (info.info): Rename from info, to avoid duplication.
	(.SUFFIXES): Disable implicit rules.

	* Makefile.in (MKDIR_P): New, set by configure.
	(mkinfodir): Use $MKDIR_P.

2012-05-07  Glenn Morris  <rgm@gnu.org>

	* forms.texi (Long Example): Update for changed location of files.

2012-05-04  Glenn Morris  <rgm@gnu.org>

	* Makefile.in (INFO_EXT, INFO_OPTS): New, set by configure.
	(INFO_TARGETS): Use $INFO_EXT.
	Make all rules generating info files use $INFO_EXT, $INFO_OPT, and -o.
	* makefile.w32-in (INFO_EXT, INFO_OPTS): New.
	(INFO_TARGETS): Use $INFO_EXT.
	Make all rules generating info files use $INFO_EXT, $INFO_OPT, and -o.

2012-05-02  Glenn Morris  <rgm@gnu.org>

	* Makefile.in (echo-info): New phony target, used by top-level.

	* viper.texi: Make direntry shorter (also it is no longer "newest").

	* emacs-gnutls.texi, ert.texi, org.texi:
	Fix dircategory, direntry to match info/dir.

	* faq.texi: Convert @inforefs to @xrefs.
	Fix some malformed cross-references.
	(File-name conventions): Shorten section name to avoid overfull line.
	(How to add fonts): Use smallexample to avoid overfull lines.

2012-05-01  Teodor Zlatanov  <tzz@lifelogs.com>

	* auth.texi (Help for users): Update for .gpg file being second.

2012-04-27  Ippei Furuhashi  <top.tuna+orgmode@gmail.com>  (tiny change)

	* org.texi (Agenda commands): Fix two typos: give corresponding
	function names, according to `org-agenda-view-mode-dispatch'.

2012-04-27  Glenn Morris  <rgm@gnu.org>

	* faq.texi (Major packages and programs): Remove section.
	There is no point listing 6 packages (cf etc/MORE.STUFF).
	(Finding Emacs and related packages): Move "Spell-checkers" here.

2012-04-22  Michael Albinus  <michael.albinus@gmx.de>

	* dbus.texi (Version): New node.
	(Properties and Annotations): Mention the object manager
	interface.  Describe dbus-get-all-managed-objects.
	(Type Conversion): Floating point numbers are allowed, if an
	anteger does not fit Emacs's integer range.
	(Synchronous Methods): Remove obsolete dbus-call-method-non-blocking.
	(Asynchronous Methods): Fix description of
	dbus-call-method-asynchronously.
	(Receiving Method Calls): Fix some minor errors.
	Add dbus-interface-emacs.
	(Signals): Describe unicast signals and the new match rules.
	(Alternative Buses): Add the PRIVATE optional argument to
	dbus-init-bus.  Describe its new return value.  Add dbus-setenv.

2012-04-20  Glenn Morris  <rgm@gnu.org>

	* faq.texi (New in Emacs 24): New section.
	(Packages that do not come with Emacs): Mention M-x list-packages.

2012-04-14  Alan Mackenzie  <acm@muc.de>

	* cc-mode.texi (c-offsets-alist): Correct a typo.

2012-04-14  Jérémie Courrèges-Anglas  <jca@wxcvbn.org>  (tiny change)

	* org.texi (Deadlines and scheduling): Fix the example: the
	DEADLINE item should come right after the headline.  We enforce
	this convention, so it is a bug not to illustrate it correctly in
	the manual.

2012-04-14  Ippei FURUHASHI  <top.tuna+orgmode@gmail.com>  (tiny change)

	* org.texi (Agenda commands): Fix documentation bug by swapping
	the equivalent keybindings to `org-agenda-next-line' with the ones
	to `org-agenda-previous-line'.

2012-04-14  Glenn Morris  <rgm@gnu.org>

	* Makefile.in: Replace non-portable use of $< in ordinary rules.

2012-04-09  Eli Zaretskii  <eliz@gnu.org>

	* makefile.w32-in (INFO_TARGETS, DVI_TARGETS, clean):
	Add emacs-gnutls.
	($(infodir)/emacs-gnutls, emacs-gnutls.dvi): New targets.

2012-04-09  Teodor Zlatanov  <tzz@lifelogs.com>

	* Makefile.in: Add emacs-gnutls.texi to build.

	* emacs-gnutls.texi: Add documentation for the GnuTLS integration.

2012-04-05  Teodor Zlatanov  <tzz@lifelogs.com>

	* auth.texi (Secret Service API): Edit further and give examples.
	(Secret Service API): Adjust @samp to @code for collection names.

2012-04-04  Glenn Morris  <rgm@gnu.org>

	* auth.texi (Secret Service API): Copyedits.
	(Help for developers): Fill in some missing function doc-strings.
	(Help for users, Help for developers)
	(GnuPG and EasyPG Assistant Configuration): Markup fixes.

2012-04-04  Michael Albinus  <michael.albinus@gmx.de>

	* auth.texi (Secret Service API): Add the missing text.

2012-04-04  Chong Yidong  <cyd@gnu.org>

	* message.texi (Using PGP/MIME): Note that epg is now the default.

	* gnus.texi: Reduce references to obsolete pgg library.
	(Security): Note that epg is now the default.

	* gnus-faq.texi (FAQ 8-2): Mention EasyPG.

	* nxml-mode.texi (Completion): C-RET is no longer bound to
	nxml-complete.

2012-04-01  Jambunathan K  <kjambunathan@gmail.com>

	* org.texi (Customizing tables in ODT export): Correct few errors.

2012-04-01  Jambunathan K  <kjambunathan@gmail.com>

	* org.texi (Links in ODT export): Update.
	(Labels and captions in ODT export): New node.

2012-04-01  Jambunathan K  <kjambunathan@gmail.com>

	* org.texi (Literal examples in ODT export): htmlfontify.el in
	Emacs-24.1 now supports fontification.  So ODT source blocks will
	be fontified by default.

2012-04-01  Julian Gehring  <julian.gehring@googlemail.com>  (tiny change)

	* org.texi (Refiling notes): Remove duplicated keybinding.

2012-04-01  Eric Schulte  <eric.schulte@gmx.com>

	* org.texi (noweb): Documentation of this new option to the :noweb
	header argument.

2012-04-01  Suvayu Ali  <fatkasuvayu+linux@gmail.com>

	* org.texi (Header and sectioning): Add example demonstrating how
	to use "LaTeX_CLASS_OPTIONS".

2012-04-01  Eric Schulte  <eric.schulte@gmx.com>

	* org.texi (Noweb reference syntax): Describe the ability to
	execute noweb references in the manual.

2012-04-01  Eric Schulte  <eric.schulte@gmx.com>

	* org.texi (cache): Improve cache documentation when session
	evaluation is used.

2012-04-01  Nicolas Goaziou  <n.goaziou@gmail.com>

	* org.texi (Plain lists): Document removal.

2012-04-01  Michael Brand  <michael.ch.brand@gmail.com>

	* org.texi: Decapitalize file name in references to Calc manual.

2012-04-01  Nicolas Goaziou  <n.goaziou@gmail.com>

	* org.texi (Plain lists): Document removal.

2012-04-01  Jambunathan K  <kjambunathan@gmail.com>

	* org.texi (Top, OpenDocument Text export)
	(ODT export commands, Extending ODT export)
	(Images in ODT export, Tables in ODT export)
	(Configuring a document converter): Add or Update.

2012-04-01  Carsten Dominik  <carsten.dominik@gmail.com>

	* org.texi (MobileOrg): Change the wording to reflect that the
	Android Version is no longer just the little brother of the iOS
	version.

2012-04-01  Eric Schulte  <eric.schulte@gmx.com>

	* org.texi (Key bindings and useful functions): Update babel key
	binding documentation in manual.

2012-04-01  Eric Schulte  <eric.schulte@gmx.com>

	* org.texi (noweb): Document new noweb header value.

2012-04-01  Eric Schulte  <eric.schulte@gmx.com>

	* org.texi (noweb-sep): Document new header argument.

2012-04-01  Eric Schulte  <eric.schulte@gmx.com>

	* org.texi (noweb-ref): Documentation of this new custom variable.

2012-04-01  Eric Schulte  <eric.schulte@gmx.com>

	* org.texi (wrap): Update the new :wrap documentation to match the
	current implementation.

2012-04-01  Thomas Dye  <dk@poto.myhome.westell.com>

	* org.texi: Added documentation for :wrap.

2012-04-01  Thomas Dye  <dk@poto.myhome.westell.com>

	* org.texi: #+RESULTS now user-configurable.

2012-04-01  Thomas Dye  <dk@poto.myhome.westell.com>

	* org.texi: Documented :noweb no-export.

2012-04-01  Thomas Dye  <dk@poto.local>

	* org.texi: Edit :noweb no header argument for correctness.

2012-04-01  Bastien Guerry  <bzg@gnu.org>

	* org.texi (Customization): Update the approximate number of Org
	variables.

2012-04-01  Thomas Dye  <dk@poto.local>

	* org.texi: The :results wrap produces a drawer instead of a
	begin_results block.

2012-03-22  Peder O. Klingenberg  <peder@klingenberg.no>  (tiny change)

	* gnus.texi (Archived Messages): Update `gnus-message-archive-group' to
	reflect the new default.

2012-03-10  Eli Zaretskii  <eliz@gnu.org>

	* info.texi (Expert Info): Move the index entry for "Texinfo" from
	"Getting Started" to this node.  (Bug#10450)

2012-03-10  Chong Yidong  <cyd@gnu.org>

	* flymake.texi (Example -- Configuring a tool called via make):
	Mention the Automake COMPILE variable (Bug#8715).

	* info.texi (Getting Started): Add an index entry (Bug#10450).

2012-03-02  Michael Albinus  <michael.albinus@gmx.de>

	* dbus.texi (Signals): Known names will be mapped onto unique
	names, when registering for signals.

2012-02-29  Glenn Morris  <rgm@gnu.org>

	* url.texi: Fix quote usage in body text.

	* sem-user.texi, url.texi, woman.texi: Use "" quotes in menus.

	* cl.texi: Use @code{} in menus when appropriate.

2012-02-28  Glenn Morris  <rgm@gnu.org>

	* calc.texi, cc-mode.texi, cl.texi, ebrowse.texi, ediff.texi:
	* eshell.texi, gnus-faq.texi, gnus-news.texi, gnus.texi:
	* idlwave.texi, info.texi, newsticker.texi, nxml-mode.texi:
	* org.texi, sc.texi, vip.texi, viper.texi:
	Standardize possessive apostrophe usage.

2012-02-26  Chong Yidong  <cyd@gnu.org>

	* ediff.texi (Quick Help Commands): Add a couple of index entries
	(Bug#10834).

2012-02-17  Glenn Morris  <rgm@gnu.org>

	* gnus.texi (Posting Styles):
	* remember.texi (Org): Fix cross-refs to other manuals.

2012-02-15  Glenn Morris  <rgm@gnu.org>

	* smtpmail.texi (Emacs Speaks SMTP): General update for 24.1.
	(Encryption): New chapter, split out from previous.

2012-02-13  Lars Ingebrigtsen  <larsi@gnus.org>

	* gnus.texi (Customizing the IMAP Connection):
	Mention nnimap-record-commands.

2012-02-10  Glenn Morris  <rgm@gnu.org>

	* url.texi (Retrieving URLs): Update url-retrieve arguments.
	Mention url-queue-retrieve.

2012-02-09  Glenn Morris  <rgm@gnu.org>

	* sem-user.texi (Semantic mode user commands): Typo fix.

	* info.texi (Create Info buffer): Mention info-display-manual.

2012-02-07  Lars Ingebrigtsen  <larsi@gnus.org>

	* gnus.texi (Mail Source Specifiers): Add a pop3 via an SSH tunnel
	example (modified from an example by Michael Albinus).

2012-01-30  Philipp Haselwarter  <philipp.haselwarter@gmx.de>  (tiny change)

	* gnus.texi (Agent Basics): Fix outdated description of
	`gnus-agent-auto-agentize-methods'.

2012-01-28  Andreas Schwab  <schwab@linux-m68k.org>

	* cc-mode.texi: Always @defindex ss.
	(Config Basics): Fix argument of @itemize.
	(Macro Backslashes): Add @code around index entry.

2012-01-23  Glenn Morris  <rgm@gnu.org>

	* pcl-cvs.texi (About PCL-CVS): Refer to vc-dir rather than vc-dired.

2012-01-19  Eric Hanchrow  <eric.hanchrow@gmail.com>

	* tramp.texi (File): Tweak wording for the `scpc' option.

2012-01-06  Lars Magne Ingebrigtsen  <larsi@gnus.org>

	* gnus.texi (Group Parameters): Really note precedence.

2012-01-04  Lars Magne Ingebrigtsen  <larsi@gnus.org>

	* gnus.texi (Group Parameters): Note precedence.

2012-01-03  Eric Schulte  <eric.schulte@gmx.com>

	* org.texi (Noweb reference syntax): Adding documentation of
	the `*org-babel-use-quick-and-dirty-noweb-expansion*'
	variable.

2012-01-03  Bastien Guerry  <bzg@gnu.org>

	* org.texi (Plain lists): Split the table to fix the display
	of items.

2012-01-03  Bastien Guerry  <bzg@gnu.org>

	* org.texi (Plain lists): Fix misplaced explanation.

2012-01-03  Bastien Guerry  <bzg@gnu.org>

	* org.texi (Plain lists, Agenda files): Add index entries.

2012-01-03  Julian Gehring  <julian.gehring@googlemail.com>

	* org.texi: Use "Org mode" instead of alternatives like
	"Org-mode" or "org-mode".

2012-01-03  Bernt Hansen  <bernt@norang.ca>

	* org.texi (Agenda commands):
	Document `org-clock-report-include-clocking-task'.

2012-01-03  Bastien Guerry  <bzg@gnu.org>

	* org.texi (Checkboxes): Document the new behavior of `C-u C-c
	C-c' on checkboxes.

2012-01-03  Julian Gehring  <julian.gehring@googlemail.com>

	* org.texi: End sentences with two spaces.

2012-01-03  Michael Brand  <michael.ch.brand@gmail.com>

	* org.texi (External links): Document the link types file+sys
	and file+emacs, slightly narrow used page width.

2012-01-03  Eric Schulte  <eric.schulte@gmx.com>

	* org.texi (colnames): Note that colnames behavior may differ
	across languages.

2012-01-03  Bastien Guerry  <bzg@gnu.org>

	* org.texi (Weekly/daily agenda, Agenda commands): Fix typos.

2012-01-03  Thomas Dye  <dk@poto.westell.com>

	* org.texi: Augmented discussion of babel property
	inheritance.  Put footnote outside sentence ending period.

2012-01-03  Eric Schulte  <schulte.eric@gmail.com>

	* org.texi (eval): Documenting the full range of :eval header
	argument values.

2012-01-03  Eric Schulte  <schulte.eric@gmail.com>

	* org.texi (eval): Documentation of the new :eval option.

2012-01-03  Thomas Dye  <dk@poto.local>

	* org.texi: Add accumulated properties.

2012-01-03  Thomas Dye  <dk@poto.local>

	* org.texi: Documented no spaces in name=assign, another
	correction to :var table.

2012-01-03  Thomas Dye  <dk@poto.local>

	* org.texi: Changed DATA to NAME in Working With Source Code
	section.

2012-01-03  Tom Dye  <tsd@tsdye.com>

	* org.texi: Minor change to :var table.

2012-01-03  Tom Dye  <tsd@tsdye.com>

	* org.texi: More changes to :var table (some examples were wrong).

2012-01-03  Tom Dye  <tsd@tsdye.com>

	* org.texi: Cleaned up :var table.

2012-01-03  Bastien Guerry  <bzg@gnu.org>

	* org.texi (Timestamps, Weekly/daily agenda)
	(Weekly/daily agenda): Add @cindex for "appointment".

2012-01-03  Eric Schulte  <schulte.eric@gmail.com>

	* org.texi (Literal examples): A new link to the template for
	inserting empty code blocks.
	(Structure of code blocks): A new link to the template for
	inserting empty code blocks.

2012-01-03  Rafael Laboissiere  <rafael@laboissiere.net>  (tiny change)

	* org.texi (External links): Add footnote on how the behavior
	of the text search in Org files are controled by the variable
	`org-link-search-must-match-exact-headline'.

2012-01-03  Eric Schulte  <schulte.eric@gmail.com>

	* org.texi (Buffer-wide header arguments):
	Update documentation to reflect removal of #+PROPERTIES.

2012-01-03  Carsten Dominik  <carsten.dominik@gmail.com>

	* org.texi (The clock table): Mention that ACHIVED trees
	contribute to the clock table.

2012-01-03  Carsten Dominik  <carsten.dominik@gmail.com>  (tiny change)

	* org.texi (Conflicts): Better yasnippet config info.

2012-01-03  Bastien Guerry  <bzg@gnu.org>  (tiny change)

	* org.texi (Selective export): Explicitly mention the default
	values for `org-export-select-tags',
	`org-export-exclude-tags'.

2012-01-03  Tom Dye  <tsd@tsdye.com>

	* org.texi: Added a line to specify that header arguments are
	lowercase.

2012-01-03  Tom Dye  <tsd@tsdye.com>

	* org.texi: :var requires default value when declared.

2012-01-03  Bastien Guerry  <bzg@gnu.org>

	* org.texi (Handling links): Add a note about the
	`org-link-frame-setup' option.

2012-01-03  David Maus  <dmaus@ictsoc.de>

	* org.texi (Exporting Agenda Views, Extracting agenda
	information): Fix command line syntax, quote symbol parameter
	values.

2012-01-03  David Maus  <dmaus@ictsoc.de>

	* org.texi (Exporting Agenda Views): Fix command line syntax.

2011-12-28  Paul Eggert  <eggert@cs.ucla.edu>

	* gnus.texi (Mail Source Customization, Mail Back End Variables):
	Use octal notation for file permissions, which are normally
	thought of in octal.
	(Mail Back End Variables): Use more-plausible modes in example.

2011-12-20  Alan Mackenzie  <acm@muc.de>

	* cc-mode.texi: Update version string 5.31 -> 5.32.

2011-12-06  Juanma Barranquero  <lekktu@gmail.com>

	* gnus-faq.texi (FAQ 2-1, FAQ 3-8, FAQ 4-14, FAQ 9-1): Fix typos.

2011-11-24  Glenn Morris  <rgm@gnu.org>

	* gnus.texi, smtpmail.texi: Fix case of "GnuTLS".

2011-11-24  Juanma Barranquero  <lekktu@gmail.com>

	* makefile.w32-in: Update dependencies.

2011-11-20  Glenn Morris  <rgm@gnu.org>

	* gnus.texi (Group Information):
	Remove gnus-group-fetch-faq, command deleted 2010-09-24.

2011-11-20  Juanma Barranquero  <lekktu@gmail.com>

	* gnus-coding.texi (Gnus Maintenance Guide):
	Rename from "Gnus Maintainance Guide".

	* ede.texi (ede-compilation-program, ede-compiler, ede-linker):
	* eieio.texi (Customizing):
	* gnus.texi (Article Washing):
	* gnus-news.texi:
	* sem-user.texi (Smart Jump): Fix typos.

2011-11-16  Juanma Barranquero  <lekktu@gmail.com>

	* org.texi (Agenda commands, Exporting Agenda Views): Fix typos.

2011-11-15  Juanma Barranquero  <lekktu@gmail.com>

	* ede.texi (project-am-texinfo):
	* gnus.texi (Sending or Not Sending):
	* org.texi (Template elements): Fix typos.

2011-11-14  Juanma Barranquero  <lekktu@gmail.com>

	* ediff.texi (Hooks):
	* sem-user.texi (Semanticdb Roots): Fix typos.

2011-11-11  Juanma Barranquero  <lekktu@gmail.com>

	* semantic.texi (Tag handling): Fix typo.

2011-10-31  Katsumi Yamaoka  <yamaoka@jpl.org>

	* gnus.texi (Other Gnus Versions): Remove.

2011-10-28  Alan Mackenzie  <acm@muc.de>

	* cc-mode.texi (Indentation Commands): Mention "macros with semicolons".
	(Other Special Indentations): Add an xref to "Macros with ;".
	(Customizing Macros): Add stuff about syntax in macros.  Add an xref to
	"Macros with ;".
	(Macros with ;): New page.

	* cc-mode.texi (Movement Commands): Document `c-defun-tactic'.
	Document the new handling of nested scopes for movement by defuns.

2011-10-23  Michael Albinus  <michael.albinus@gmx.de>

	Sync with Tramp 2.2.3.

	* trampver.texi: Update release number.

2011-10-14  Glenn Morris  <rgm@gnu.org>

	* ert.texi (Introduction, How to Run Tests)
	(Running Tests Interactively, Expected Failures)
	(Tests and Their Environment, Useful Techniques)
	(Interactive Debugging, Fixtures and Test Suites):
	Minor rephrasings.
	(Running Tests Interactively, The @code{should} Macro): Add xrefs.
	(Running Tests in Batch Mode): Simplify loading instructions.
	(Test Selectors): Clarify some selectors.
	(Expected Failures, Useful Techniques):
	Make examples fit in 80 columns.

2011-10-13  Jay Belanger  <jay.p.belanger@gmail.com>

	* calc.texi (Basic Operations on Units): Discuss temperature
	conversion (`u t') alongside with other unit conversions ('u c').

2011-10-12  Glenn Morris  <rgm@gnu.org>

	* ert.texi: Whitespace trivia to make main menu items line up better.

2011-10-08  Glenn Morris  <rgm@gnu.org>

	* Makefile.in: Fix ert rules.

2011-10-06  Lars Magne Ingebrigtsen  <larsi@gnus.org>

	* gnus.texi (Gnus Utility Functions): Add more references and
	explanations (bug#9683).

2011-09-26  Paul Eggert  <eggert@cs.ucla.edu>

	* texinfo.tex: Merge from gnulib.

2011-09-21  Lars Magne Ingebrigtsen  <larsi@gnus.org>

	* gnus.texi (Archived Messages): Note the default (bug#9552).

2011-09-21  Bill Wohler  <wohler@newt.com>

	Release MH-E manual version 8.3.

	* mh-e.texi (VERSION, EDITION, UPDATED, UPDATE-MONTH): Update for
	release 8.3.
	(Preface): Update support information.
	(From Bill Wohler): Reset text to original version.  As a
	historical quote, the tense should be correct in the time that it
	was written.

2011-09-11  Lars Magne Ingebrigtsen  <larsi@gnus.org>

	* gnus.texi (Listing Groups): Explain `gnus-group-list-limit'.
	(Finding the News): Doc clarification.
	(Terminology): Mention naming.

2011-09-10  Lars Magne Ingebrigtsen  <larsi@gnus.org>

	* gnus.texi: Remove mentions of `recent', which are now obsolete.
	(Interactive): Document `quiet'.

2011-08-15  Suvayu Ali  <fatkasuvayu+linux@gmail.com>  (tiny change)

	* org.texi (Images in LaTeX export): Rewrite.

2011-08-15  Bastien Guerry  <bzg@gnu.org>

	* org.texi (Using the mapping API): Mention 'region as a possible
	scope for `org-map-entries'.

2011-08-15  Carsten Dominik  <carsten.dominik@gmail.com>

	* org.texi (Visibility cycling): Document `org-copy-visible'.

2011-08-15  Bastien Guerry  <bzg@gnu.org>

	* org.texi (Template expansion): Order template sequences in the
	proper order.

2011-08-15  Eric Schulte  <schulte.eric@gmail.com>

	* org.texi (eval): Expand discussion of the :eval header argument.

2011-08-15  Bastien Guerry  <bzg@gnu.org>

	* org.texi (Languages): Add Lilypond and Awk as supported
	languages.

2011-08-15  Achim Gratz  <stromeko@nexgo.de>

	* org.texi: Document that both CLOCK_INTO_DRAWER and
	LOG_INTO_DRAWER can be used to override the contents of variable
	org-clock-into-drawer (or if unset, org-log-into-drawer).

	* org.texi: Replace @xref->@pxref.

2011-08-15  Eric Schulte  <schulte.eric@gmail.com>

	* org.texi (Evaluating code blocks): Documenting the new option
	for inline call lines.

2011-08-15  Eric Schulte  <schulte.eric@gmail.com>

	* org.texi (Results of evaluation): More explicit about the
	mechanism through which interactive evaluation of code is
	performed.

2011-08-15  Eric Schulte  <schulte.eric@gmail.com>

	* org.texi (noweb-ref): New header argument documentation.

2011-08-15  Eric Schulte  <schulte.eric@gmail.com>

	* org.texi (Extracting source code): Documentation of the new
	org-babel-tangle-named-block-combination variable.

2011-08-15  Eric Schulte  <schulte.eric@gmail.com>

	* org.texi (Structure of code blocks): Explicitly state that the
	behavior of multiple blocks of the same name is undefined.

2011-08-15  Christian Egli  <christian.egli@sbszh.ch>

	* org.texi (TaskJuggler export): Modify the example to reflect the
	new effort durations.

2011-08-15  David Maus  <dmaus@ictsoc.de>

	* org.texi (Images in LaTeX export): Escape curly brackets in
	LaTeX example.

2011-08-15  Carsten Dominik  <carsten.dominik@gmail.com>

	* org.texi (The clock table): Document the :properties and
	:inherit-props arguments for the clocktable.

2011-08-15  Carsten Dominik  <carsten.dominik@gmail.com>

	* org.texi (Tables in LaTeX export): Document specifying placement
	options for tables.

2011-08-15  Eric Schulte  <schulte.eric@gmail.com>

	* org.texi (Evaluating code blocks): More specific documentation
	about the different types of header arguments.

2011-08-15  Manuel Giraud  <manuel.giraud@univ-nantes.fr>

	* org.texi (Sitemap): Document `:sitemap-sans-extension' property.

2011-08-15  Carsten Dominik  <carsten.dominik@gmail.com>

	* org.texi (Built-in table editor): Document the table field
	follow mode.

2011-08-15  Robert P. Goldman  <rpgoldman@real-time.com>

	* org.texi (Easy Templates): Document new template.

2011-08-15  Robert P. Goldman  <rpgoldman@real-time.com>

	* org.texi (Literal examples): Add a cross-reference from "Literal
	Examples" to "Easy Templates."

2011-08-15  Carsten Dominik  <carsten.dominik@gmail.com>

	* org.texi (The clock table): Add link to match syntax.

2011-08-15  Carsten Dominik  <carsten.dominik@gmail.com>

	* org.texi (Agenda commands): Document clock consistency checks.

2011-08-15  Carsten Dominik  <carsten.dominik@gmail.com>

	* org.texi (Built-in table editor): Document that \vert represents
	a vertical bar in a table field.

2011-08-15  Eric Schulte  <schulte.eric@gmail.com>

	* org.texi (Literal examples): Link from "Markup" > "Literate
	Examples" to "Working with Source Code".

2011-08-15  Puneeth Chaganti  <punchagan@gmail.com>

	* org.texi (Agenda commands): Doc for function option to bulk
	action.

2011-08-15  Carsten Dominik  <carsten.dominik@gmail.com>

	* org.texi (Template expansion): Document new %<...> template
	escape.

2011-08-15  Carsten Dominik  <carsten.dominik@gmail.com>

	* org.texi (Selective export): Document exclusion of any tasks
	from export.

2011-08-15  Carsten Dominik  <carsten.dominik@gmail.com>

	* org.texi (Selective export): Document how to exclude DONE tasks
	from export.
	(Publishing options): Document the properties to be used to turn off
	export of DONE tasks.

2011-08-15  Carsten Dominik  <carsten.dominik@gmail.com>

	* org.texi (The date/time prompt): Document date range protection.

2011-08-15  Eric Schulte  <schulte.eric@gmail.com>

	* org.texi (padline): Documentation of the new padline header
	argument.

2011-08-15  Eric Schulte  <schulte.eric@gmail.com>

	* org.texi (var): Adding "[" to list of characters triggering
	elisp evaluation.

2011-08-15  Eric Schulte  <schulte.eric@gmail.com>

	* org.texi (var): Documentation of Emacs Lisp evaluation during
	variable assignment.

2011-08-15  Eric Schulte  <schulte.eric@gmail.com>

	* org.texi (colnames): Reference indexing into variables, and note
	that colnames are *not* removed before indexing occurs.
	(rownames): Reference indexing into variables, and note that
	rownames are *not* removed before indexing occurs.

2011-08-15  Eric Schulte  <schulte.eric@gmail.com>

	* org.texi (var): Clarification of indexing into tabular
	variables.

2011-08-15  Eric Schulte  <schulte.eric@gmail.com>

	* org.texi (results): Documentation of the `:results wrap' header
	argument.

2011-08-15  Bastien Guerry  <bzg@gnu.org>

	* org.texi (LaTeX and PDF export): Add a note about a limitation
	of the LaTeX export: the org file has to be properly structured.

2011-08-15  Bastien Guerry  <bzg@gnu.org>

	* org.texi (Dynamic blocks, Structure editing):
	Mention the function `org-narrow-to-block'.

2011-08-15  Eric Schulte  <schulte.eric@gmail.com>

	* org.texi (Languages): Updating list of code block supported
	languages.

2011-08-15  Carsten Dominik  <carsten.dominik@gmail.com>

	* org.texi (Special properties): CATEGORY is a special property,
	but it may also used in the drawer.

2011-08-15  Eric Schulte  <schulte.eric@gmail.com>

	* org.texi (mkdirp): Documentation of the :mkdirp header argument.

2011-08-15  Puneeth Chaganti  <punchagan@gmail.com>

	* org.texi (Include files): Document :lines.

2011-08-15  Eric Schulte  <schulte.eric@gmail.com>

	* org.texi (comments): Documentation of the ":comments noweb" code
	block header argument.

2011-08-15  Eric Schulte  <schulte.eric@gmail.com>

	* org.texi (Conflicts): Change "yasnippets" to "yasnippet" and
	added extra whitespace around functions to be consistent with the
	rest of the section.

2011-08-15  Eric Schulte  <schulte.eric@gmail.com>

	* org.texi (Evaluating code blocks): Expand discussion of
	#+call: line syntax.
	(Header arguments in function calls): Expand discussion of
	#+call: line syntax.

2011-08-15  Eric Schulte  <schulte.eric@gmail.com>

	* org.texi (Evaluating code blocks): More explicit about how to
	pass variables to #+call lines.

2011-08-15  Eric Schulte  <schulte.eric@gmail.com>

	* org.texi (Results of evaluation): Link to the :results header
	argument list from the "Results of evaluation" section.

2011-08-15  Eric Schulte  <schulte.eric@gmail.com>

	* org.texi (Conflicts): Adding additional information about
	resolving org/yasnippet conflicts.

2011-08-15  David Maus  <dmaus@ictsoc.de>

	* org.texi (Publishing options): Document style-include-scripts
	publishing project property.

2011-08-15  Carsten Dominik  <carsten.dominik@gmail.com>

	* org.texi (Sparse trees): Document the next-error /
	previous-error functionality.

2011-08-15  Tom Dye  <tsd@tsdye.com>

	* org.texi (cache): Improve documentation of code block caches.

2011-08-15  Tom Dye  <tsd@tsdye.com>

	* org.texi (Code block specific header arguments):
	Documentation of multi-line header arguments.

2011-08-15  Eric Schulte  <schulte.eric@gmail.com>

	* org.texi (Code evaluation security): Add example for using a
	function.

2011-08-15  Eric Schulte  <schulte.eric@gmail.com>

	* org.texi (Tables in LaTeX export): Documentation of new
	attr_latex options for tables.

2011-08-03  Michael Albinus  <michael.albinus@gmx.de>

	* trampver.texi: Update release number.

2011-07-30  Michael Albinus  <michael.albinus@gmx.de>

	Sync with Tramp 2.2.2.

	* trampver.texi: Update release number.

2011-07-15  Lars Magne Ingebrigtsen  <larsi@gnus.org>

	* flymake.texi (Example -- Configuring a tool called via make):
	Use /dev/null instead of the Windows "nul" (bug#8715).

2011-07-14  Lars Magne Ingebrigtsen  <larsi@gnus.org>

	* widget.texi (Setting Up the Buffer): Remove mention of the
	global keymap parent, which doesn't seem to be accurate
	(bug#7045).

2011-07-12  Lars Magne Ingebrigtsen  <larsi@gnus.org>

	* org.texi (Special agenda views): Fix double quoting (bug#3509).

2010-07-10  Kevin Ryde  <user42@zip.com.au>

	* cl.texi (For Clauses): Add destructuring example processing an
	alist (bug#6596).

2011-07-07  Lars Magne Ingebrigtsen  <larsi@gnus.org>

	* ediff.texi (Major Entry Points): Remove mention of `require',
	since that's not pertinent in the installed Emacs (bug#9016).

2011-07-05  Lars Magne Ingebrigtsen  <larsi@gnus.org>

	* gnus.texi (Expiring Mail): Document gnus-auto-expirable-marks.
	(Filtering New Groups): Clarify how simple the "options -n" format is.
	(Agent Expiry): Remove mention of `gnus-request-expire-articles', which
	is internal.

2011-07-04  Michael Albinus  <michael.albinus@gmx.de>

	* tramp.texi (Cleanup remote connections):
	Add `tramp-cleanup-this-connection'.

2011-07-03  Lars Magne Ingebrigtsen  <larsi@gnus.org>

	* gnus.texi (Subscription Methods): Link to "Group Levels" to explain
	zombies.
	(Checking New Groups): Ditto (bug#8974).
	(Checking New Groups): Move the reference to the right place.

2011-07-03  Dave Abrahams  <dave@boostpro.com>  (tiny change)

	* gnus.texi (Startup Files): Clarify that we're talking about numbered
	backups, and not actual vc (bug#8975).

2011-07-03  Kevin Ryde  <user42@zip.com.au>

	* cl.texi (For Clauses): @items for hash-values and key-bindings
	to make them more visible when skimming.  Add examples of `using'
	clause to them, examples being clearer than a description in
	words (bug#6599).

2011-07-01  Alan Mackenzie  <acm@muc.de>

	* cc-mode.texi (Guessing the Style): New page.
	(Styles): Add a short introduction to above.

2011-06-28  Deniz Dogan  <deniz@dogan.se>

	* rcirc.texi (Configuration): Bug-fix:
	`rcirc-default-user-full-name' is now `rcirc-default-full-name'.
	Reported by Elias Pipping <pipping@exherbo.org>.

2011-06-26  Lars Magne Ingebrigtsen  <larsi@gnus.org>

	* gnus.texi (Summary Mail Commands):
	Document `gnus-summary-reply-to-list-with-original'.

2011-06-20  Stefan Monnier  <monnier@iro.umontreal.ca>

	* eshell.texi (Known problems): Fix typo.

2011-06-12  Michael Albinus  <michael.albinus@gmx.de>

	* tramp.texi (Customizing Completion): Mention authinfo-style files.
	(Password handling): `auth-source-debug' is good for debug messages.

2011-05-31  Teodor Zlatanov  <tzz@lifelogs.com>

	* gnus.texi (Store custom flags and keywords): Refer to
	`gnus-registry-article-marks-to-{chars,names}' instead of
	`gnus-registry-user-format-function-{M,M2}'.

2011-05-27  Paul Eggert  <eggert@cs.ucla.edu>

	* texinfo.tex: Merge from gnulib.

2011-05-18  Teodor Zlatanov  <tzz@lifelogs.com>

	* gnus.texi (Gnus Registry Setup): Rename from "Setup".
	(Store custom flags and keywords):
	Mention `gnus-registry-user-format-function-M' and
	`gnus-registry-user-format-function-M2'.

2011-05-17  Paul Eggert  <eggert@cs.ucla.edu>

	* texinfo.tex: Sync from gnulib, version 2011-05-11.16.

2011-05-17  Glenn Morris  <rgm@gnu.org>

	* gnus.texi (Face): Fix typo.

2011-05-14  Glenn Morris  <rgm@gnu.org>

	* dired-x.texi (Omitting Examples): Minor addition.

2011-05-10  Jim Meyering  <meyering@redhat.com>

	* ede.texi: Fix typo "or or -> or".

2011-05-03  Peter Münster  <pmlists@free.fr>  (tiny change)

	* gnus.texi (Summary Buffer Lines):
	gnus-summary-user-date-format-alist does not exist.
	(Sorting the Summary Buffer): More about sorting threads.

2011-04-25  Michael Albinus  <michael.albinus@gmx.de>

	* trampver.texi: Update release number.

2011-04-14  Michael Albinus  <michael.albinus@gmx.de>

	* tramp.texi (Frequently Asked Questions): New item for disabling
	Tramp in other packages.

2011-04-14  Teodor Zlatanov  <tzz@lifelogs.com>

	* gnus.texi (nnmairix caveats, Setup, Registry Article Refer Method)
	(Fancy splitting to parent, Store arbitrary data):
	Update gnus-registry docs.

2011-04-13  Juanma Barranquero  <lekktu@gmail.com>

	* ede.texi: Fix typos.

2011-04-12  Lars Magne Ingebrigtsen  <larsi@gnus.org>

	* gnus.texi (Window Layout): @itemize @code doesn't exist.
	It's @table @code.

2011-03-19  Antoine Levitt  <antoine.levitt@gmail.com>

	* gnus.texi (Listing Groups): Document gnus-group-list-ticked.

2011-03-17  Jay Belanger  <jay.p.belanger@gmail.com>

	* calc.texi (Logarithmic Units): Update the function names.

2011-03-15  Lars Magne Ingebrigtsen  <larsi@gnus.org>

	* message.texi (Various Commands): Document format specs in the
	ellipsis.

2011-03-15  Antoine Levitt  <antoine.levitt@gmail.com>

	* message.texi (Insertion Variables): Document message-cite-style.

2011-03-14  Michael Albinus  <michael.albinus@gmx.de>

	* tramp.texi (Remote processes): New subsection "Running shell on
	a remote host".

2011-03-12  Teodor Zlatanov  <tzz@lifelogs.com>

	* auth.texi (Help for developers): Update docs to explain that the
	:save-function will only run the first time.

2011-03-12  Glenn Morris  <rgm@gnu.org>

	* Makefile.in (emacs-faq.html): Fix some more cross-refs.
	(emacs-faq.text): New target.
	(clean): Add emacs-faq.

2011-03-12  Michael Albinus  <michael.albinus@gmx.de>

	Sync with Tramp 2.2.1.

	* trampver.texi: Update release number.

2011-03-11  Glenn Morris  <rgm@gnu.org>

	* Makefile.in (HTML_TARGETS): New.
	(clean): Delete $HTML_TARGETS.
	(emacs-faq.html): New, for use with the gnu.org Emacs webpage.

2011-03-08  Teodor Zlatanov  <tzz@lifelogs.com>

	* auth.texi (Help for developers): Show example of using
	`auth-source-search' with prompts and :save-function.

2011-03-07  Chong Yidong  <cyd@stupidchicken.com>

	* Version 23.3 released.

2011-03-07  Antoine Levitt  <antoine.levitt@gmail.com>

	* message.texi (Message Buffers): Update default value of
	message-generate-new-buffers.

2011-03-06  Jay Belanger  <jay.p.belanger@gmail.com>

	* calc.texi (Logarithmic Units): Rename calc-logunits-dblevel
	and calc-logunits-nplevel to calc-dblevel and calc-nplevel,
	respectively.
	(Musical Notes): New section.
	(Customizing Calc): Mention the customizable variable
	calc-note-threshold.

2011-03-03  Glenn Morris  <rgm@gnu.org>

	* url.texi (Dealing with HTTP documents): Remove reference to
	function url-decode-text-part; never seems to have existed.  (Bug#6038)
	(Configuration): Update url-configuration-directory description.

2011-03-02  Glenn Morris  <rgm@gnu.org>

	* dired-x.texi (Multiple Dired Directories): Remove mentions
	of dired-default-directory-alist and dired-default-directory.
	Move dired-smart-shell-command here...
	(Miscellaneous Commands): ... from here.

2011-03-02  Paul Eggert  <eggert@cs.ucla.edu>

	* texinfo.tex: Update to version 2011-02-24.09.

2011-03-02  Glenn Morris  <rgm@gnu.org>

	* dired-x.texi (Omitting Variables): Refer to add-dir-local-variable
	instead of the obsoleted dired-omit-here-always.

2011-02-28  Michael Albinus  <michael.albinus@gmx.de>

	* tramp.texi (Frequently Asked Questions): Add Emacs 24 to
	supported systems.

2011-02-28  Glenn Morris  <rgm@gnu.org>

	* dbus.texi (Type Conversion): Grammar fix.

2011-02-23  Michael Albinus  <michael.albinus@gmx.de>

	* tramp.texi: Use consistently "Emacs" (instead of "GNU Emacs") and
	"Debian GNU/Linux".

	* trampver.texi [xemacs]: Set emacsothername to "Emacs".

2011-02-23  Glenn Morris  <rgm@gnu.org>

	* dired-x.texi (Features): Minor rephrasing.
	(Local Variables): Fix typos.

	* edt.texi, erc.texi, gnus.texi, idlwave.texi, mh-e.texi:
	Standardize some Emacs/XEmacs terminology.

	* dired-x.texi (Features): Don't advertise obsolete local variables.
	Simplify layout.
	(Omitting Variables): Update local variables example.
	(Local Variables): Say this is obsolete.  Fix description of
	dired-enable-local-variables possible values.

2011-02-22  Teodor Zlatanov  <tzz@lifelogs.com>

	* auth.texi (Help for users): Mention ~/.netrc is also searched by
	default now.

2011-02-21  Lars Ingebrigtsen  <larsi@gnus.org>

	* gnus.texi (Article Date): Clarify gnus-article-update-date-headers.

2011-02-20  Lars Ingebrigtsen  <larsi@gnus.org>

	* gnus.texi (Window Layout): Document layout names.

2011-02-19  Eli Zaretskii  <eliz@gnu.org>

	* ada-mode.texi: Sync @dircategory with ../../info/dir.
	* auth.texi: Sync @dircategory with ../../info/dir.
	* autotype.texi: Sync @dircategory with ../../info/dir.
	* calc.texi: Sync @dircategory with ../../info/dir.
	* cc-mode.texi: Sync @dircategory with ../../info/dir.
	* cl.texi: Sync @dircategory with ../../info/dir.
	* dbus.texi: Sync @dircategory with ../../info/dir.
	* dired-x.texi: Sync @dircategory with ../../info/dir.
	* ebrowse.texi: Sync @dircategory with ../../info/dir.
	* ede.texi: Sync @dircategory with ../../info/dir.
	* ediff.texi: Sync @dircategory with ../../info/dir.
	* edt.texi: Sync @dircategory with ../../info/dir.
	* eieio.texi: Sync @dircategory with ../../info/dir.
	* emacs-mime.texi: Sync @dircategory with ../../info/dir.
	* epa.texi: Sync @dircategory with ../../info/dir.
	* erc.texi: Sync @dircategory with ../../info/dir.
	* eshell.texi: Sync @dircategory with ../../info/dir.
	* eudc.texi: Sync @dircategory with ../../info/dir.
	* flymake.texi: Sync @dircategory with ../../info/dir.
	* forms.texi: Sync @dircategory with ../../info/dir.
	* gnus.texi: Sync @dircategory with ../../info/dir.
	* idlwave.texi: Sync @dircategory with ../../info/dir.
	* mairix-el.texi: Sync @dircategory with ../../info/dir.
	* message.texi: Sync @dircategory with ../../info/dir.
	* mh-e.texi: Sync @dircategory with ../../info/dir.
	* newsticker.texi: Sync @dircategory with ../../info/dir.
	* nxml-mode.texi: Sync @dircategory with ../../info/dir.
	* org.texi: Sync @dircategory with ../../info/dir.
	* pcl-cvs.texi: Sync @dircategory with ../../info/dir.
	* pgg.texi: Sync @dircategory with ../../info/dir.
	* rcirc.texi: Sync @dircategory with ../../info/dir.
	* reftex.texi: Sync @dircategory with ../../info/dir.
	* remember.texi: Sync @dircategory with ../../info/dir.
	* sasl.texi: Sync @dircategory with ../../info/dir.
	* sc.texi: Sync @dircategory with ../../info/dir.
	* semantic.texi: Sync @dircategory with ../../info/dir.
	* ses.texi: Sync @dircategory with ../../info/dir.
	* sieve.texi: Sync @dircategory with ../../info/dir.
	* smtpmail.texi: Sync @dircategory with ../../info/dir.
	* speedbar.texi: Sync @dircategory with ../../info/dir.
	* trampver.texi [emacs]: Set emacsname to "Emacs".
	* tramp.texi: Sync @dircategory with ../../info/dir.
	* url.texi: Sync @dircategory with ../../info/dir.
	* vip.texi: Sync @dircategory with ../../info/dir.
	* viper.texi: Sync @dircategory with ../../info/dir.
	* widget.texi: Sync @dircategory with ../../info/dir.
	* woman.texi: Sync @dircategory with ../../info/dir.

2011-02-19  Glenn Morris  <rgm@gnu.org>

	* dired-x.texi (Technical Details): No longer redefines
	dired-add-entry, dired-initial-position, dired-clean-up-after-deletion,
	dired-read-shell-command, or dired-find-buffer-nocreate.

2013-02-18  Aidan Gauland  <aidalgol@no8wireless.co.nz>

	* eshell.texi (Input/Output):
	Document insert output redirection operator, >>>.

2011-02-18  Glenn Morris  <rgm@gnu.org>

	* dired-x.texi (Optional Installation File At Point): Simplify.

2011-02-17  Teodor Zlatanov  <tzz@lifelogs.com>

	* auth.texi (Help for users): Use :port instead of :protocol for all
	auth-source docs.
	(GnuPG and EasyPG Assistant Configuration): Mention the default now is
	to have two files in `auth-sources'.

2011-02-16  Glenn Morris  <rgm@gnu.org>

	* dired-x.texi: Use emacsver.texi to get Emacs version.
	* Makefile.in ($(infodir)/dired-x, dired-x.dvi, dired-x.pdf):
	Depend on emacsver.texi.

	* dired-x.texi: Drop meaningless version number.
	(Introduction): Remove old info.
	(Optional Installation Dired Jump): Autoload from dired-x.
	Remove incorrect info about loaddefs.el.
	(Bugs): Just refer to M-x report-emacs-bug.

	* dired-x.texi (Multiple Dired Directories): Update for rename of
	default-directory-alist.
	(Miscellaneous Commands): No longer mention very old VM version 4.

2011-02-15  Paul Eggert  <eggert@cs.ucla.edu>

	Merge from gnulib.
	* texinfo.tex: Update to version 2011-02-14.11.

2011-02-14  Teodor Zlatanov  <tzz@lifelogs.com>

	* auth.texi (Help for users):
	Login collection is "Login" and not "login".

2011-02-13  Michael Albinus  <michael.albinus@gmx.de>

	* tramp.texi (History): Remove IMAP support.
	(External methods, Frequently Asked Questions): Remove `imap' and
	`imaps' methods.
	(Password handling): Remove IMAP entries for ~/.authinfo.gpg.

	* trampver.texi: Remove default value of `emacsimap'.

2011-02-13  Glenn Morris  <rgm@gnu.org>

	* ada-mode.texi, dired-x.texi, ebrowse.texi, ediff.texi, eudc.texi:
	* idlwave.texi, reftex.texi, sc.texi, speedbar.texi: Add @top.

2011-02-12  Glenn Morris  <rgm@gnu.org>

	* sc.texi (Getting Connected): Remove old index entries.

2011-02-12  Ulrich Mueller  <ulm@gentoo.org>

	* url.texi: Remove duplicate @dircategory (Bug#7942).

2011-02-11  Teodor Zlatanov  <tzz@lifelogs.com>

	* auth.texi (Overview, Help for users, Help for developers):
	Update docs.
	(Help for users): Talk about spaces.

2011-02-09  Paul Eggert  <eggert@cs.ucla.edu>

	* texinfo.tex: Update to version 2011-02-07.16.

2011-02-07  Michael Albinus  <michael.albinus@gmx.de>

	* dbus.texi (Bus names): Adapt descriptions for
	dbus-list-activatable-names and dbus-list-known-names.

2011-02-07  Jay Belanger  <jay.p.belanger@gmail.com>

	* calc.texi (Logarithmic Units): New section.

2011-02-05  Teodor Zlatanov  <tzz@lifelogs.com>

	* gnus-overrides.texi: Renamed from overrides.texi and all the relevant
	manuals use it now.

	* Makefile.in (nowebhack): Fix to use -D flag instead of overrides.

2011-02-05  Katsumi Yamaoka  <yamaoka@jpl.org>

	* overrides.texi: Remove.

	* sieve.texi, sasl.texi, pgg.texi, message.texi, gnus.texi:
	* emacs-mime.texi, auth.texi, Makefile.in: Revert last changes.

2011-02-05  Michael Albinus  <michael.albinus@gmx.de>

	* tramp.texi (Frequently Asked Questions): Mention problems with
	WinSSHD.

	* trampver.texi: Update release number.

2011-02-05  Era Eriksson  <era+tramp@iki.fi>  (tiny change)

	* tramp.texi:
	Replace "delimet" with "delimit" globally.
	Replace "explicite" with "explicit" globally.
	Replace "instead of" with "instead" where there was nothing after "of".
	Audit use of comma before interrogative pronoun, "that", or "which".
	Minor word order, spelling, wording changes.

2011-02-04  Teodor Zlatanov  <tzz@lifelogs.com>

	* overrides.texi: New file to set or clear WEBHACKDEVEL.

	* sieve.texi: Use WEBHACKDEVEL.

	* sasl.texi: Use WEBHACKDEVEL.

	* pgg.texi: Use WEBHACKDEVEL.

	* message.texi: Use WEBHACKDEVEL.

	* gnus.texi: Use WEBHACKDEVEL.

	* emacs-mime.texi: Use WEBHACKDEVEL.

	* auth.texi: Use WEBHACKDEVEL.

	* Makefile.in (webhack, nowebhack): Hacks to produce for-the-web
	manuals.

2011-02-04  Lars Ingebrigtsen  <larsi@gnus.org>

	* gnus.texi: Add DEVEL header (suggested by Andreas Schwab).

2011-02-03  Paul Eggert  <eggert@cs.ucla.edu>

	* texinfo.tex: Update to version 2011-02-01.10 from gnulib,
	which in turn is copied from ftp://tug.org/tex/.

2011-02-03  Glenn Morris  <rgm@gnu.org>

	* faq.texi (Contacting the FSF): Mainly just refer to the web-site.
	(Binding combinations of modifiers and function keys):
	Let's assume people reading this are not using Emacs 18.

2011-02-03  Lars Ingebrigtsen  <larsi@gnus.org>

	* gnus.texi (Article Date): Remove mention of gnus-stop-date-timer,
	since it's run automatically.

2011-02-01  Lars Ingebrigtsen  <larsi@gnus.org>

	* gnus.texi (Customizing Articles): Fix typo.

2011-01-31  Lars Ingebrigtsen  <larsi@gnus.org>

	* gnus.texi (Customizing Articles): Document the new way of customizing
	the date headers(s).

2011-01-30  Lars Ingebrigtsen  <larsi@gnus.org>

	* gnus.texi (Client-Side IMAP Splitting): Add a complete nnimap fancy
	splitting example.

2011-01-29  Eli Zaretskii  <eliz@gnu.org>

	* makefile.w32-in (MAKEINFO): Remove options, leave only program name.
	(MAKEINFO_OPTS): New variable.
	(ENVADD, $(infodir)/emacs): Use $(MAKEINFO_OPTS).
	($(infodir)/info, $(infodir)/ccmode, $(infodir)/ada-mode)
	($(infodir)/pcl-cvs, $(infodir)/eshell, $(infodir)/cl)
	($(infodir)/dbus, $(infodir)/dired-x, $(infodir)/ediff)
	($(infodir)/flymake, $(infodir)/forms, $(infodir)/gnus)
	($(infodir)/message, $(infodir)/emacs-mime, $(infodir)/sieve)
	($(infodir)/pgg, $(infodir)/mh-e, $(infodir)/reftex)
	($(infodir)/remember, $(infodir)/sasl, $(infodir)/sc)
	($(infodir)/vip, $(infodir)/viper, $(infodir)/widget)
	($(infodir)/efaq, $(infodir)/autotype, $(infodir)/calc)
	($(infodir)/idlwave, $(infodir)/eudc, $(infodir)/ebrowse)
	($(infodir)/woman, $(infodir)/speedbar, $(infodir)/tramp)
	($(infodir)/ses, $(infodir)/smtpmail, $(infodir)/org)
	($(infodir)/url, $(infodir)/newsticker, $(infodir)/nxml-mode)
	($(infodir)/rcirc, $(infodir)/erc, $(infodir)/ert)
	($(infodir)/epa, $(infodir)/mairix-el, $(infodir)/auth)
	($(infodir)/eieio, $(infodir)/ede, $(infodir)/semantic)
	($(infodir)/edt): Use $(MAKEINFO_OPTS).

2011-01-26  Lars Ingebrigtsen  <larsi@gnus.org>

	* gnus.texi (Article Date): Document gnus-article-update-lapsed-header.

2011-01-24  Teodor Zlatanov  <tzz@lifelogs.com>

	* message.texi (IDNA): Explain what it is.

2011-01-24  Lars Ingebrigtsen  <larsi@gnus.org>

	* gnus.texi (The Empty Backend): Document nnnil (bug #7653).

2011-01-23  Werner Lemberg  <wl@gnu.org>

	* Makefile.in (MAKEINFO): Now controlled by `configure'.
	(MAKEINFO_OPTS): New variable.  Use it where appropriate.
	(ENVADD): Update.

2011-01-18  Glenn Morris  <rgm@gnu.org>

	* ert.texi: Relicense under GFDL 1.3+, and standardize license notice.

2011-01-14  Eduard Wiebe  <usenet@pusto.de>

	* nxml-mode.texi (Introduction): Fix file name typos.

2011-01-13  Christian Ohler  <ohler@gnu.org>

	* ert.texi: New file.

	* Makefile.in:
	* makefile.w32-in: Add ert.texi.

2011-01-10  Jan Moringen  <jan.moringen@uni-bielefeld.de>

	* dbus.texi (Receiving Method Calls): New function
	dbus-register-service.  Rearrange node.

2011-01-07  Paul Eggert  <eggert@cs.ucla.edu>

	* texinfo.tex: Update to version 2010-12-23.17 from gnulib,
	which in turn is copied from ftp://tug.org/tex/.

2011-01-04  Jan Moringen  <jan.moringen@uni-bielefeld.de>

	* dbus.texi (Receiving Method Calls): Describe new optional
	parameter dont-register-service of dbus-register-{method,property}.

2010-12-17  Daiki Ueno  <ueno@unixuser.org>

	* epa.texi (Encrypting/decrypting *.gpg files):
	Mention epa-file-select-keys.

2010-12-16  Lars Magne Ingebrigtsen  <larsi@gnus.org>

	* gnus.texi (Archived Messages): Remove outdated text.

2010-12-16  Teodor Zlatanov  <tzz@lifelogs.com>

	* gnus.texi (Foreign Groups): Add clarification of foreign groups.

2010-12-15  Andrew Cohen  <cohen@andy.bu.edu>

	* gnus.texi (The hyrex Engine): Say that this engine is obsolete.

2010-12-14  Andrew Cohen  <cohen@andy.bu.edu>

	* gnus.texi (The swish++ Engine): Add customizable parameters
	descriptions.
	(The swish-e Engine): Ditto.

2010-12-14  Michael Albinus  <michael.albinus@gmx.de>

	* tramp.texi (Inline methods): Add "ksu" method.
	(Remote processes): Add example with remote `default-directory'.

2010-12-14  Glenn Morris  <rgm@gnu.org>

	* faq.texi (Expanding aliases when sending mail):
	Now build-mail-aliases is interactive.

2010-12-13  Andrew Cohen  <cohen@andy.bu.edu>

	* gnus.texi: First pass at adding (rough) nnir documentation.

2010-12-13  Lars Magne Ingebrigtsen  <larsi@gnus.org>

	* gnus.texi (Filtering New Groups):
	Mention gnus-auto-subscribed-categories.
	(The First Time): Remove, since default-subscribed-newsgroups has been
	removed.

2010-12-13  Glenn Morris  <rgm@gnu.org>

	* cl.texi (For Clauses): Small fixes for frames and windows.

2010-12-11  Carsten Dominik  <carsten.dominik@gmail.com>

	* org.texi (Using capture): Document using prefix arguments for
	finalizing capture.
	(Agenda commands): Document prefix argument for the bulk scatter
	command.
	(Beamer class export): Document that also overlay arguments can be
	passed to the column environment.
	(Template elements): Document the new entry type.

2010-12-11  Puneeth Chaganti  <punchagan@gmail.com>

	* org.texi (Include files): Document :minlevel.

2010-12-11  Julien Danjou  <julien@danjou.info>

	* org.texi (Categories): Document category icons.

2010-12-11  Eric Schulte  <schulte.eric@gmail.com>

	* org.texi (noweb): Fix typo.

2010-12-06  Tassilo Horn  <tassilo@member.fsf.org>

	* gnus.texi (Server Commands): Point to the rest of the server
	commands.

2010-12-04  Lars Magne Ingebrigtsen  <larsi@gnus.org>

	* gnus.texi (Paging the Article): Note the reverse meanings of `C-u C-u
	g'.

2010-12-02  Julien Danjou  <julien@danjou.info>

	* gnus.texi (Archived Messages): Remove gnus-outgoing-message-group.

2010-11-28  Lars Magne Ingebrigtsen  <larsi@gnus.org>

	* gnus.texi (Customizing the IMAP Connection): Note the new defaults.
	(Direct Functions): Note the STARTTLS upgrade.

2010-11-27  Glenn Morris  <rgm@gnu.org>
	    James Clark  <none@example.com>

	* nxml-mode.texi (Introduction): New section.

2010-11-21  Lars Magne Ingebrigtsen  <larsi@gnus.org>

	* gnus.texi (Server Commands): Document gnus-server-show-server.

2010-11-20  Michael Albinus  <michael.albinus@gmx.de>

	Sync with Tramp 2.2.0.

	* trampver.texi: Update release number.

2010-11-19  Jay Belanger  <jay.p.belanger@gmail.com>

	* calc.texi (TeX and LaTeX Language Modes, Predefined Units):
	Mention that the TeX specific units won't use the `tex' prefix
	in TeX mode.

2010-11-18  Katsumi Yamaoka  <yamaoka@jpl.org>

	* gnus.texi (Misc Article): Document gnus-inhibit-images.

2010-11-17  Glenn Morris  <rgm@gnu.org>

	* edt.texi: Remove information about Emacs 19.

2010-11-17  Michael Albinus  <michael.albinus@gmx.de>

	* trampver.texi: Update release number.

2010-11-12  Katsumi Yamaoka  <yamaoka@jpl.org>

	* gnus.texi (Article Washing): Fix typo.

2010-11-11  Noorul Islam  <noorul@noorul.com>

	* org.texi: Fix typo.

2010-11-11  Carsten Dominik  <carsten.dominik@gmail.com>

	* org.texi (Using capture): Explain that refiling is
	sensitive to cursor position.

2010-11-11  Carsten Dominik  <carsten.dominik@gmail.com>

	* org.texi (Images and tables): Add cross reference to link section.

2010-11-11  Carsten Dominik  <carsten.dominik@gmail.com>

	* org.texi: Document the <c> cookie.

2010-11-11  Eric Schulte  <schulte.eric@gmail.com>

	* org.texi: Multi-line header arguments :PROPERTIES: :ID:
	b77c8857-6c76-4ea9-8a61-ddc2648d96c4 :END:.

2010-11-11  Carsten Dominik  <carsten.dominik@gmail.com>

	* org.texi (CSS support): Document :HTML_CONTAINER_CLASS: property.

2010-11-11  Carsten Dominik  <carsten.dominik@gmail.com>

	* org.texi (Project alist): Mention that this is a property list.

2010-11-11  Carsten Dominik  <carsten.dominik@gmail.com>

	* org.texi (Setting up the staging area): Document that
	file names remain visible when encrypting the MobileOrg files.

2010-11-11  Carsten Dominik  <carsten.dominik@gmail.com>

	* org.texi (Setting up the staging area): Document which
	versions are needed for encryption.

2010-11-11  Eric Schulte  <schulte.eric@gmail.com>

	* org.texi (noweb): Update :noweb documentation to
	reflect the new "tangle" argument.

2010-11-11  Eric Schulte  <schulte.eric@gmail.com>

	* org.texi (Batch execution): Improve tangling script in
	documentation.

2010-11-11  Carsten Dominik  <carsten.dominik@gmail.com>

	* org.texi (Handling links, In-buffer settings):
	Document inlining images on startup.

2010-11-11  Carsten Dominik  <carsten.dominik@gmail.com>

	* org.texi (Setting up the staging area): Document use of
	crypt password.

2010-11-11  David Maus  <dmaus@ictsoc.de>

	* org.texi (Template expansion): Add date related link type escapes.

2010-11-11  David Maus  <dmaus@ictsoc.de>

	* org.texi (Template expansion): Add mew in table for link type
	escapes.

2010-11-11  David Maus  <dmaus@ictsoc.de>

	* org.texi (Template expansion): Fix typo in link type escapes.

2010-11-11  Eric Schulte  <schulte.eric@gmail.com>

	* org.texi (Structure of code blocks): Another documentation tweak.

2010-11-11  Eric Schulte  <schulte.eric@gmail.com>

	* org.texi (Structure of code blocks): Documentation tweak.

2010-11-11  Eric Schulte  <schulte.eric@gmail.com>

	* org.texi (Structure of code blocks):
	Update documentation to mention inline code block syntax.

2010-11-11  Eric Schulte  <schulte.eric@gmail.com>

	* org.texi (comments): Improve wording.

2010-11-11  Eric Schulte  <schulte.eric@gmail.com>

	* org.texi (comments): Document the new :comments header arguments.

2010-11-11  Carsten Dominik  <carsten.dominik@gmail.com>

	* org.texi (Installation): Remove the special
	installation instructions for XEmacs.

2010-11-11  Jambunathan K  <kjambunathan@gmail.com>  (tiny change)

	* org.texi (Easy Templates): New section.  Documents quick
	insertion of empty structural elements.

2010-11-11  Noorul Islam  <noorul@noorul.com>

	* org.texi: Fix doc.

2010-11-11  Jambunathan K  <kjambunathan@gmail.com>  (tiny change)

	* org.texi (The date/time prompt): Document specification
	of time ranges.

2010-11-11  Carsten Dominik  <carsten.dominik@gmail.com>

	* org.texi (Internal links): Document the changes in
	internal links.

2010-11-11  Carsten Dominik  <carsten.dominik@gmail.com>

	* org.texi (Agenda commands): Document the limitation for
	the filter preset - it can only be used for an entire agenda
	view, not in an individual block in a block agenda.

2010-11-11  Eric S Fraga  <e.fraga@ucl.ac.uk>

	* org.texi (iCalendar export): Document alarm creation.

2010-11-10  Michael Albinus  <michael.albinus@gmx.de>

	* dbus.texi (Type Conversion): Introduce `:unix-fd' type mapping.

2010-11-09  Lars Magne Ingebrigtsen  <larsi@gnus.org>

	* gnus.texi (Article Washing): Document gnus-article-treat-non-ascii.

2010-11-09  Jay Belanger  <jay.p.belanger@gmail.com>

	* calc.texi: Use emacsver.texi to determine Emacs version.

2010-11-04  Lars Magne Ingebrigtsen  <larsi@gnus.org>

	* gnus.texi (Customizing the IMAP Connection): Remove nnir mention,
	since that works by default.

2010-11-03  Kan-Ru Chen  <kanru@kanru.info>  (tiny change)

	* gnus.texi (Customizing the IMAP Connection): Document
	`nnimap-expunge' and remove `nnimap-expunge-inbox' from example.

2010-11-04  Michael Albinus  <michael.albinus@gmx.de>

	* tramp.texi (Remote shell setup): New item "Interactive shell
	prompt".  Reported by Christian Millour <cm@abtela.com>.
	(Remote shell setup, Remote processes): Use @code{} for
	environment variables.

2010-11-03  Glenn Morris  <rgm@gnu.org>

	* ediff.texi (Quick Help Commands, Miscellaneous):
	* gnus.texi (Agent Variables, Configuring nnmairix): Spelling fix.

2010-10-31  Lars Magne Ingebrigtsen  <larsi@gnus.org>

	* gnus.texi (Paging the Article): Document C-u g/C-u C-u g.

2010-10-31  Glenn Morris  <rgm@gnu.org>

	* mh-e.texi (Preface, From Bill Wohler): Change 23 to past tense.

2010-10-31  Glenn Morris  <rgm@gnu.org>

	* cc-mode.texi: Remove reference to defunct viewcvs URL.

2010-10-29  Lars Magne Ingebrigtsen  <larsi@gnus.org>

	* gnus.texi (Client-Side IMAP Splitting):
	Mention nnimap-unsplittable-articles.

2010-10-29  Julien Danjou  <julien@danjou.info>

	* gnus.texi (Finding the News): Remove references to obsoletes
	variables `gnus-nntp-server' and `gnus-secondary-servers'.

2010-10-29  Eli Zaretskii  <eliz@gnu.org>

	* makefile.w32-in (MAKEINFO): Add -I$(emacsdir).
	(ENVADD): Remove extra -I$(emacsdir), included in $(MAKEINFO).
	($(infodir)/efaq): Remove -I$(emacsdir), included in $(MAKEINFO).
	($(infodir)/calc, calc.dvi): Depend on $(emacsdir)/emacsver.texi.

2010-10-28  Glenn Morris  <rgm@gnu.org>

	* Makefile.in (MAKEINFO, ENVADD): Add $emacsdir to include path.
	(($(infodir)/calc, calc.dvi, calc.pdf): Depend on emacsver.texi.
	($(infodir)/efaq): Remove -I option now in $MAKEINFO.

2010-10-25  Daiki Ueno  <ueno@unixuser.org>

	* epa.texi (Mail-mode integration): Add alternative key bindings
	for epa-mail commands; escape comma.
	Don't use the word "PGP", since it is a non-free program.

2010-10-24  Jay Belanger  <jay.p.belanger@gmail.com>

	* calc.texi: Use emacsver.texi to determine Emacs version.

2010-10-24  Juanma Barranquero  <lekktu@gmail.com>

	* gnus.texi (Group Parameters, Buttons): Fix typos.

2010-10-22  Tassilo Horn  <tassilo@member.fsf.org>

	* gnus.texi (Subscription Commands): Mention that you can also
	subscribe to new groups via the Server buffer, which is probably more
	convenient when subscribing to many groups.

2010-10-21  Julien Danjou  <julien@danjou.info>

	* message.texi (Message Headers): Allow message-default-headers to be a
	function.

2010-10-21  Lars Magne Ingebrigtsen  <larsi@gnus.org>

	* gnus-news.texi: Mention new archive defaults.

2010-10-21  Katsumi Yamaoka  <yamaoka@jpl.org>

	* gnus.texi (RSS): Remove nnrss-wash-html-in-text-plain-parts.

2010-10-20  Lars Magne Ingebrigtsen  <larsi@gnus.org>

	* gnus.texi (HTML): Document the function value of
	gnus-blocked-images.
	(Article Washing): shr and gnus-w3m, not the direct function names.

2010-10-20  Julien Danjou  <julien@danjou.info>

	* emacs-mime.texi (Flowed text): Add a note about mml-enable-flowed
	variable.

2010-10-19  Lars Magne Ingebrigtsen  <larsi@gnus.org>

	* gnus.texi (Customizing the IMAP Connection): The port strings are
	strings.
	(Document Groups): Mention git.

2010-10-18  Lars Magne Ingebrigtsen  <larsi@gnus.org>

	* gnus-coding.texi (Gnus Maintainance Guide): Update to mention Emacs
	bzr/Gnus git sync.

2010-10-15  Eli Zaretskii  <eliz@gnu.org>

	* auth.texi (GnuPG and EasyPG Assistant Configuration): Fix last
	change.

2010-10-13  Lars Magne Ingebrigtsen  <larsi@gnus.org>

	* auth.texi (GnuPG and EasyPG Assistant Configuration): Fix up the
	@item syntax for in-Emacs makeinfo.

2010-10-13  Teodor Zlatanov  <tzz@lifelogs.com>

	* auth.texi (GnuPG and EasyPG Assistant Configuration): Fix syntax and
	trim sentence.

2010-10-12  Daiki Ueno  <ueno@unixuser.org>

	* epa.texi (Caching Passphrases):
	* auth.texi (GnuPG and EasyPG Assistant Configuration):
	Clarify some configurations require to set up gpg-agent.

2010-10-11  Glenn Morris  <rgm@gnu.org>

	* Makefile.in (.texi.dvi): Remove unnecessary suffix rule.

2010-10-09  Lars Magne Ingebrigtsen  <larsi@gnus.org>

	* gnus.texi (Spam Package Introduction): Mention `$'.

2010-10-09  Eli Zaretskii  <eliz@gnu.org>

	* makefile.w32-in (emacsdir): New variable.
	($(infodir)/efaq, faq.dvi): Depend on emacsver.texi.
	(ENVADD, $(infodir)/efaq): Add -I$(emacsdir).

2010-10-09  Glenn Morris  <rgm@gnu.org>

	* Makefile.in (mostlyclean): Delete *.toc.

	* Makefile.in: Use $< in rules.

	* Makefile.in (maintainer-clean): Remove harmless, long-standing error.

	* Makefile.in ($(infodir)): Delete rule.
	(mkinfodir): New.  Use it in all the info rules, rather than depending
	on infodir.

2010-10-09  Glenn Morris  <rgm@gnu.org>

	* gnus.texi (Article Washing): Fix previous change.

	* Makefile.in (emacsdir): New variable.
	($(infodir)/efaq): Pass -I $(emacsdir) to makeinfo.
	Depend on emacsver.texi.

	* faq.texi (VER): Replace with EMACSVER from emacsver.texi.

	* Makefile.in (.PHONY): Declare info, dvi, pdf and the clean rules.

2010-10-08  Julien Danjou  <julien@danjou.info>

	* gnus.texi: Add mm-shr.

2010-10-08  Ludovic Courtès  <ludo@gnu.org>

	* gnus.texi (Finding the Parent, The Gnus Registry)
	(Registry Article Refer Method): Update docs for nnregistry.el.

2010-10-08  Daiki Ueno  <ueno@unixuser.org>

	* auth.texi (Help for users)
	(GnuPG and EasyPG Assistant Configuration): Update docs.

2010-10-08  Glenn Morris  <rgm@gnu.org>

	* cl.texi (Organization, Installation, Old CL Compatibility):
	Deprecate cl-compat for new code.
	(Usage, Installation): Remove outdated information.

	* eudc.texi (CCSO PH/QI, LDAP Requirements): Remove old information.

2010-10-07  Katsumi Yamaoka  <yamaoka@jpl.org>

	* gnus.texi (Gravatars): Document gnus-gravatar-too-ugly.

2010-10-06  Julien Danjou  <julien@danjou.info>

	* sieve.texi (Manage Sieve API): Document sieve-manage-authenticate.

	* message.texi (PGP Compatibility): Remove reference to gpg-2comp,
	broken link.

	* gnus-faq.texi (FAQ 8-3): Remove references to my.gnus.org.

	* gnus.texi (Comparing Mail Back Ends): Remove broken link and allusion
	to ReiserFS.

	* gnus-faq.texi (FAQ 5-5): Fix Flyspell URL.
	(FAQ 7-1): Fix getmail URL.

2010-10-06  Daiki Ueno  <ueno@unixuser.org>

	* epa.texi (Caching Passphrases): New section.

2010-10-06  Glenn Morris  <rgm@gnu.org>

	* Makefile.in (SHELL): Set it.
	(info): Move the mkdir dependency to the individual info files.
	(mostlyclean): Tidy up.
	(clean): Only delete the specific dvi and pdf files.
	(maintainer-clean): Be more restrictive in what we delete.
	($(infodir)): Add parallel build workaround.

2010-10-04  Lars Magne Ingebrigtsen  <larsi@gnus.org>

	* gnus.texi (Misc Article): Document gnus-widen-article-window.

2010-10-03  Julien Danjou  <julien@danjou.info>

	* emacs-mime.texi (Display Customization):
	Update mm-inline-large-images documentation and add documentation for
	mm-inline-large-images-proportion.

2010-10-03  Michael Albinus  <michael.albinus@gmx.de>

	* tramp.texi (Frequently Asked Questions):
	Mention remote-file-name-inhibit-cache.

2010-10-02  Lars Magne Ingebrigtsen  <larsi@gnus.org>

	* gnus.texi (Splitting Mail): Fix @xref syntax.
	(Splitting Mail): Really fix the @ref syntax.

2010-10-01  Lars Magne Ingebrigtsen  <larsi@gnus.org>

	* gnus.texi (Splitting Mail): Mention the new fancy splitting function.
	(Article Hiding): Add google banner example.
	Suggested by Benjamin Xu.

2010-09-30  Teodor Zlatanov  <tzz@lifelogs.com>

	* gnus.texi (Spam Package Configuration Examples, SpamOracle):
	Remove nnimap-split-rule from examples.

2010-09-30  Lars Magne Ingebrigtsen  <larsi@gnus.org>

	* gnus.texi (Mail Source Specifiers): Remove webmail.el mentions.
	(NNTP): Document nntp-server-list-active-group.  Suggested by Barry
	Fishman.
	(Client-Side IMAP Splitting): Add nnimap-split-fancy.

2010-09-30  Julien Danjou  <julien@danjou.info>

	* gnus.texi (Gravatars): Fix documentation about
	gnu-gravatar-properties.

2010-09-29  Daiki Ueno  <ueno@unixuser.org>

	* epa.texi (Bug Reports): New section.

2010-09-29  Glenn Morris  <rgm@gnu.org>

	* Makefile.in (top_srcdir): Remove unused variable.

2010-09-29  Lars Magne Ingebrigtsen  <larsi@gnus.org>

	* gnus.texi (Using IMAP): Remove the @acronyms from the headings.
	(Client-Side IMAP Splitting): Document 'default.

2010-09-27  Lars Magne Ingebrigtsen  <larsi@gnus.org>

	* gnus.texi (Customizing the IMAP Connection):
	Document nnimap-fetch-partial-articles.

2010-09-26  Lars Magne Ingebrigtsen  <larsi@gnus.org>

	* gnus-news.texi: Mention nnimap-inbox.

	* gnus.texi (Picons): Document gnus-picon-inhibit-top-level-domains.

2010-09-26  Julien Danjou  <julien@danjou.info>

	* gnus.texi (Oort Gnus): Remove mention of ssl.el.

2010-09-26  Lars Magne Ingebrigtsen  <larsi@gnus.org>

	* gnus.texi (Security): Remove gpg.el mention.

2010-09-26  Andreas Seltenreich  <seltenreich@gmx.de>

	* gnus.texi (Browse Foreign Server): New variable
	gnus-browse-subscribe-newsgroup-method.

	* gnus-news.texi: Mention it.

2010-09-26  Lars Magne Ingebrigtsen  <larsi@gnus.org>

	* gnus.texi (NoCeM): Remove.
	(Startup Variables): No jingle.

2010-09-25  Ulrich Mueller  <ulm@gentoo.org>

	* woman.texi (Interface Options): xz compression is now supported.

2010-09-25  Lars Magne Ingebrigtsen  <larsi@gnus.org>

	* gnus.texi (Article Commands): Document gnus-fetch-partial-articles.
	(Unavailable Servers): Document gnus-server-copy-server.
	(Using IMAP): Document the new nnimap.

2010-09-25  Julien Danjou  <julien@danjou.info>

	* gnus.texi (Customizing Articles): Remove gnus-treat-translate.

2010-09-24  Glenn Morris  <rgm@gnu.org>

	* url.texi (Disk Caching): Tweak previous change.

2010-09-24  Julien Danjou  <julien@danjou.info>

	* url.texi (Disk Caching): Mention url-cache-expire-time,
	url-cache-expired, and url-fetch-from-cache.

2010-09-24  Julien Danjou  <julien@danjou.info>

	* gnus.texi: Add Gravatars.

2010-09-23  Lars Magne Ingebrigtsen  <larsi@gnus.org>

	* gnus.texi (Startup Variables): Mention gnus-use-backend-marks.

2010-09-21  Lars Magne Ingebrigtsen  <larsi@gnus.org>

	* gnus.texi (Expunging mailboxes): Update name of the expunging
	command.

2010-09-20  Katsumi Yamaoka  <yamaoka@jpl.org>

	* emacs-mime.texi (rfc2047): Update description for
	rfc2047-encode-parameter.

2010-09-13  Michael Albinus  <michael.albinus@gmx.de>

	* tramp.texi (Inline methods): Remove "ssh1_old", "ssh2_old" and
	"fish" methods.
	(External methods): Remove "scp1_old" and "scp2_old" methods.

2010-09-09  Michael Albinus  <michael.albinus@gmx.de>

	* tramp.texi: Remove Japanese manual.  Fix typo.

	* trampver.texi: Update release number.  Remove japanesemanual.

2010-09-09  Glenn Morris  <rgm@gnu.org>

	* org.texi: Restore clobbered changes (copyright years, untabify).

2010-09-04  Julien Danjou  <julien@danjou.info>  (tiny change)

	* gnus.texi (Adaptive Scoring): Fix typo.

2010-09-03  Lars Magne Ingebrigtsen  <larsi@gnus.org>

	* gnus.texi (Article Display): Document gnus-html-show-images.

2010-09-02  Jan Djärv  <jan.h.d@swipnet.se>

	* cl.texi (Basic Setf): Remove x-get-cut-buffer and x-get-cutbuffer.

2010-09-01  Lars Magne Ingebrigtsen  <larsi@gnus.org>

	* gnus.texi (HTML): Document gnus-max-image-proportion.

2010-08-31  Lars Magne Ingebrigtsen  <larsi@gnus.org>

	* gnus.texi (HTML): Document gnus-blocked-images.

	* message.texi (Wide Reply): Document message-prune-recipient-rules.

2010-08-30  Lars Magne Ingebrigtsen  <larsi@gnus.org>

	* gnus.texi (Summary Mail Commands): Note that only the addresses from
	the first message are used for wide replies.
	(Changing Servers): Remove documentation on gnus-change-server and
	friends, since it's been removed.

2010-08-29  Lars Magne Ingebrigtsen  <larsi@gnus.org>

	* gnus.texi (Drafts): Mention B DEL.

2010-08-29  Tim Landscheidt  <tim@tim-landscheidt.de>  (tiny change)

	* gnus.texi (Delayed Articles): Mention that the Date header is the
	original one, even if you delay.

2010-08-29  Lars Magne Ingebrigtsen  <larsi@gnus.org>

	* gnus.texi (Asynchronous Fetching):
	Document gnus-async-post-fetch-function.
	(HTML): Made into its own section.

2010-08-26  Michael Albinus  <michael.albinus@gmx.de>

	Sync with Tramp 2.1.19.

	* tramp.texi (Inline methods, Default Method):
	Mention `tramp-inline-compress-start-size'.  Remove "kludgy" phrase.
	Remove remark about doubled "-t" argument.
	(Auto-save and Backup): Remove reference to Emacs 21.
	(Filename Syntax): Describe port numbers.
	(Frequently Asked Questions): Adapt supported (X)Emacs versions.  Adapt
	supported MS Windows versions.  Remove obsolete URL.  Recommend "sshx"
	and "scpx" for echoing shells.  Use the $() syntax, texi2dvi reports
	errors with the backquotes.
	(External packages): File attributes cache flushing for asynchronous
	processes.
	(Traces and Profiles): Describe verbose level 9.

	* trampver.texi: Update release number.

2010-08-23  Michael Albinus  <michael.albinus@gmx.de>

	* dbus.texi (Alternative Buses): New chapter.

2010-08-12  Stefan Monnier  <monnier@iro.umontreal.ca>

	* cl.texi (Mapping over Sequences): Rename mapc => cl-mapc.

2010-08-09  Jay Belanger  <jay.p.belanger@gmail.com>

	* calc.texi (Customizing Calc): Rearrange description of new
	variables to match the presentation of other variables.

2010-08-08  Juanma Barranquero  <lekktu@gmail.com>

	* org.texi (Footnotes, Tables in HTML export): Fix typos.

2010-08-08  Jay Belanger  <jay.p.belanger@gmail.com>

	* calc.texi (Making Selections, Selecting Subformulas)
	(Customizing Calc): Mention how to use faces to emphasize selected
	sub-formulas.

2010-08-05  Michael Albinus  <michael.albinus@gmx.de>

	* tramp.texi (External packages): File attributes cache flushing
	for asynchronous processes.

2010-08-01  Alan Mackenzie  <acm@muc.de>

	Enhance the manual for the latest Java Mode.

	* cc-mode.texi (Syntactic Symbols): New symbols annotation-top-cont and
	annotation-var-cont.
	(Java Symbols): Page renamed from Anonymous Class Symbol.  Document the
	two new symbols.

2010-07-28  Michael Albinus  <michael.albinus@gmx.de>

	* tramp.texi (Traces and Profiles): Describe verbose level 9.

2010-07-27  Chong Yidong  <cyd@stupidchicken.com>

	* nxml-mode.texi (Limitations): Remove obsolete discussion (Bug#6708).

2010-07-19  Juanma Barranquero  <lekktu@gmail.com>

	* org.texi: Fix typo in previous change (2010-07-19T09:47:27Z!carsten.dominik@gmail.com).

2010-07-19  Carsten Dominik  <carsten.dominik@gmail.com>

	* org.texi: Add macros to get plain quotes in PDF output.
	List additional contributors.
	(Capture): New section, replaces the section about remember.
	(Working With Source Code): New chapter, focused on documenting Org
	Babel.
	(Code evaluation security): New section.
	(MobileOrg): Document DropBox support.
	(TaskJuggler export): Document taskjuggler and Gantt chart support.
	(Special symbols): Show how to display UTF8 characters for entities.
	(Global TODO list): Clarify the use of the "M" key and the differences
	to the "m" key.
	(RSS Feeds): Mention Atom feeds as well.
	(Setting tags): Remove paragraph about
	`org-complete-tags-always-offer-all-agenda-tags'.

2010-07-17  Michael Albinus  <michael.albinus@gmx.de>

	* tramp.texi (Inline methods): Remove remark about doubled "-t"
	argument.
	(Frequently Asked Questions): Recommend "sshx" and "scpx" for
	echoing shells.

2010-07-10  Michael Albinus  <michael.albinus@gmx.de>

	* tramp.texi (Inline methods): Remove "kludgy" phrase.
	(Filename Syntax): Describe port numbers.

2010-07-09  Michael Albinus  <michael.albinus@gmx.de>

	* dbus.texi (Top): Introduce Index.  Emphasize "nil" whereever
	forgotten.
	(Type Conversion): Precise conversion of natural numbers.
	(Errors and Events): Add "debugging" to concept index.  Add variable
	`dbus-debug'.

2010-07-04  Michael Albinus  <michael.albinus@gmx.de>

	* dbus.texi (Receiving Method Calls): Add optional argument
	EMITS-SIGNAL to `dbus-register-property'.

2010-06-27  Alex Schroeder  <alex@gnu.org>

	* nxml-mode.texi (Commands for locating a schema): Fix typo.

2010-06-24  Glenn Morris  <rgm@gnu.org>

	* ada-mode.texi, auth.texi, autotype.texi, calc.texi, cc-mode.texi:
	* dired-x.texi, ebrowse.texi, ede.texi, edt.texi, eieio.texi:
	* emacs-mime.texi, epa.texi, erc.texi, eshell.texi, eudc.texi:
	* flymake.texi, gnus.texi, info.texi, mairix-el.texi, message.texi:
	* newsticker.texi, org.texi, pgg.texi, rcirc.texi, reftex.texi:
	* remember.texi, sasl.texi, semantic.texi, ses.texi, smtpmail.texi:
	* speedbar.texi, tramp.texi, url.texi, viper.texi, widget.texi:
	* woman.texi: Start direntry descriptions in column 32, per Texinfo
	convention.   Make them end with a period.

2010-06-23  Glenn Morris  <rgm@gnu.org>

	* autotype.texi, cl.texi, dired-x.texi, ebrowse.texi, ede.texi:
	* eieio.texi, epa.texi, faq.texi, flymake.texi, forms.texi:
	* gnus-faq.texi, idlwave.texi, mh-e.texi, nxml-mode.texi, org.texi:
	* pcl-cvs.texi, pgg.texi, reftex.texi, sasl.texi, sc.texi,
	* sem-user.texi, semantic.texi, sieve.texi, smtpmail.texi,
	* speedbar.texi, vip.texi, viper.texi, widget.texi: Untabify.

2010-06-10  Glenn Morris  <rgm@gnu.org>

	* idlwave.texi (Load-Path Shadows):
	* org.texi (Handling links): Fix typos.

2010-06-07  Teodor Zlatanov  <tzz@lifelogs.com>

	* gnus.texi (Interactive): Explain effect of gnus-expert-user better.

2010-05-26  Michael Albinus  <michael.albinus@gmx.de>

	* eshell.texi (Built-ins): Describe, how to disable a built-in command
	by an alias.  (Bug#6226)

2010-05-16  Jay Belanger  <jay.p.belanger@gmail.com>

	* calc.texi (Manipulating Vectors): Mention that vectors can
	be used to determine bins for `calc-histogram'.

2010-05-13  Jay Belanger  <jay.p.belanger@gmail.com>

	* calc.texi: Remove "\turnoffactive" commands throughout.

2010-05-08  Štěpán Němec  <stepnem@gmail.com>  (tiny change)

	* url.texi (HTTP language/coding, Customization):
	* message.texi (Header Commands, Responses):
	* cl.texi (Argument Lists): Fix typos.

2010-05-08  Chong Yidong  <cyd@stupidchicken.com>

	* ede.texi (EDE Mode): Refer to init file rather than `.emacs'.
	Note that Development menu is always available.
	(Creating a project): Fix terminology.
	(Add/Remove files): Fix typo.

2010-05-07  Chong Yidong  <cyd@stupidchicken.com>

	* Version 23.2 released.

2010-05-01  Daniel E. Doherty  <ddoherty03@gmail.com>  (tiny change)

	* calc.texi (Tutorial): Use "^{\prime}" to indicate primes.

2010-05-01  Michael Albinus  <michael.albinus@gmx.de>

	* tramp.texi (Inline methods, Default Method):
	Mention `tramp-inline-compress-start-size'.

2010-04-18  Teodor Zlatanov  <tzz@lifelogs.com>

	* gnus.texi (Gnus Versions, Oort Gnus): Mention the Git repo instead of
	the CVS repo.  Put the Git repo in the news section.

	* gnus-coding.texi (Gnus Maintainance Guide): Fix title typo.
	Removed some mentions of CVS.  Mention the new Git repo.

2010-04-18  Andreas Seltenreich  <seltenreich@gmx.de>

	* gnus.texi (Score File Format): Fix typo.  Reported by Štěpán Němec.
	(Mail Group Commands): Add index entry.

2010-04-18  Glenn Morris  <rgm@gnu.org>

	* info.texi (Search Index): Mention Emacs's Info-virtual-index.

2010-04-18  Jay Belanger  <jay.p.belanger@gmail.com>

	* calc.texi (Radix modes): Mention that the option prefix will
	turn on twos-complement mode.
	(Inverse and Hyperbolic Flags): Mention the Option flag.

2010-04-15  Carsten Dominik  <carsten.dominik@gmail.com>

	* org.texi (LaTeX and PDF export): Add a footnote about xetex.
	(LaTeX/PDF export commands): Rename and Move section.
	(Sectioning structure): Update.
	(References): New use case for field coordinates.
	(The export dispatcher): Rename from ASCII export.
	(Setting up the staging area): Document the availability of
	encryption for MobileOrg.
	(Images and tables): Document how to reference labels.
	(Index entries): New section.
	(Generating an index): New section.
	(Column width and alignment): Document that <N> now
	means a fixed width, not a maximum width.
	(Publishing options): Document the :email option.
	(Beamer class export): Fix bug in the BEAMER example.
	(Refiling notes): Document refile logging.
	(In-buffer settings): Document refile logging keywords.
	(Drawers): Document `C-c C-z' command.
	(Agenda commands): Mention the alternative key `C-c C-z'.
	(Special properties): Document the BLOCKED property.
	(The spreadsheet): Mention the formula editor.
	(References): Document field coordinates.
	(Publishing action): Correct the documentation for the
	publishing function.
	(The date/time prompt): Document that we accept dates
	like month/day/year.
	(Cooperation): Document the changes in table.el support.
	(Faces for TODO keywords, Faces for TODO keywords)
	(Priorities): Document the easy colors.
	(Visibility cycling): Document the new double prefix
	arg for `org-reveal'.
	(Cooperation): Remember.el is part of Emacs.
	(Clean view): Mention that `wrap-prefix' is also set by
	org-indent-mode.
	(Agenda commands): Add information about prefix args to
	scheduling and deadline commands.
	(Search view): Point to the docstring of
	`org-search-view' for more details.
	(Agenda commands): Document that `>' prompts for a date.
	(Setting tags): Document variable
	org-complete-tags-always-offer-all-agenda-tags.
	(Column attributes): Cross-reference special properties.

2010-04-10  Michael Albinus  <michael.albinus@gmx.de>

	Synchronize with Tramp repository.

	* tramp.texi (Auto-save and Backup): Remove reference to Emacs 21.
	(Frequently Asked Questions): Adapt supported (X)Emacs versions.
	Adapt supported MS Windows versions.  Remove obsolete URL.  Use the $()
	syntax, texi2dvi reports errors with the backquotes.

	* trampver.texi: Update release number.

2010-04-01  Teodor Zlatanov  <tzz@lifelogs.com>

	* gnus.texi (Finding the News): Add pointers to the Server buffer
	because it's essential.

2010-03-31  Katsumi Yamaoka  <yamaoka@jpl.org>

	* gnus.texi (MIME Commands): Update description of
	gnus-article-browse-html-article.

2010-03-27  Teodor Zlatanov  <tzz@lifelogs.com>

	* auth.texi (Secret Service API): Add TODO node.
	(Help for users): Explain the new source options for `auth-sources'.

2010-03-24  Michael Albinus  <michael.albinus@gmx.de>

	* trampver.texi: Update release number.

2010-03-10  Chong Yidong  <cyd@stupidchicken.com>

	* Branch for 23.2.

2010-03-03  Chong Yidong  <cyd@stupidchicken.com>

	* faq.texi (Escape sequences in shell output): Note that ansi-color is
	now enabled by default.

2010-02-28  Michael Albinus  <michael.albinus@gmx.de>

	* dbus.texi (Errors and Events): D-Bus messages are retrieved only,
	when Emacs runs in interactive mode.  (Bug#5645)

2010-02-16  Glenn Morris  <rgm@gnu.org>

	* nxml-mode.texi (Commands for locating a schema): Fix keybinding.

2010-02-05  Mark A. Hershberger  <mah@everybody.org>

	* ede.texi, eieio.texi, semantic.texi: Use standard direntry format.

2010-01-21  Katsumi Yamaoka  <yamaoka@jpl.org>

	* gnus.texi (Score File Format): Fix typo.

2010-01-19  Mark A. Hershberger  <mah@everybody.org>

	* cc-mode.texi: Replace references to obsolete c-subword-mode.

2010-01-18  Juanma Barranquero  <lekktu@gmail.com>

	* ada-mode.texi (Project File Overview): Fix typo.

2010-01-17  Chong Yidong  <cyd@stupidchicken.com>

	* semantic.texi: Add Richard Y. Kim credit.

	* eieio.texi (Making New Objects): Fix typo (Bug#5406).

2010-01-17  Michael Albinus  <michael.albinus@gmx.de>

	* tramp.texi (Frequently Asked Questions): Add GNU Emacs 23 and
	SXEmacs 22 to the supported systems.  New item for hung ssh sessions.

2010-01-17  Glenn Morris  <rgm@gnu.org>

	* calc.texi (Reporting Bugs): Don't mention format of repository.

	* woman.texi (Bugs): Make "Emacs repository" less specific,
	and the URL for same more specific.

	* faq.texi (Latest version of Emacs): The repository is now Bazaar.

2010-01-17  Juanma Barranquero  <lekktu@gmail.com>

	* ede.texi (ede-step-project, ede-proj-target):
	* tramp.texi (Remote processes): Fix typos.

2010-01-16  Mario Lang  <mlang@delysid.org>

	* ede.texi (ede-target):
	* org.texi (Refiling notes): Remove duplicated words.

2010-01-04  Stefan Monnier  <monnier@iro.umontreal.ca>

	* gnus.texi (Posting Styles): Use with-current-buffer.
	* calc.texi (Defining Simple Commands): Prefer save-current-buffer.

2010-01-02  Kevin Ryde  <user42@zip.com.au>

	* eieio.texi (Naming Conventions): Correction to xref on elisp
	coding conventions, is "Tips" node not "Standards".

2009-12-24  Chong Yidong  <cyd@stupidchicken.com>

	* calc.texi (General Mode Commands): Calc file should be in .emacs.d.

	* faq.texi (New in Emacs 22): Max buffer size is now 512 MB.

2009-12-18  Katsumi Yamaoka  <yamaoka@jpl.org>

	* gnus.texi (Direct Functions): Add missing port number to tls method.

2009-12-15  Juanma Barranquero  <lekktu@gmail.com>

	* makefile.w32-in (INFO_TARGETS, DVI_TARGETS, clean): Add edt.
	($(infodir)/edt, edt.dvi): New targets.

2009-12-15  Glenn Morris  <rgm@gnu.org>

	* Makefile.in (INFO_TARGETS, DVI_TARGETS): Add edt.
	(edt, $(infodir)/edt, edt.dvi): New targets.
	* edt.texi: New file (etc/edt-user.doc converted to Texinfo).

	* Makefile.in (PDF_TARGETS, pdf): New.
	(clean): Add *.pdf.
	Add pdf rules for all manuals.

2009-12-15  Jay Belanger  <jay.p.belanger@gmail.com>

	* calc.texi (Radix Modes): Clarify two's complement notation.

2009-12-14  Chong Yidong  <cyd@stupidchicken.com>

	* sem-user.texi (Semantic mode, Idle Scheduler, Smart Completion)
	(Smart Jump, Analyzer Debug): Copyedits.
	(Semantic mode user commands): Link to new nodes.
	(Speedbar, SymRef, MRU Bookmarks, Sticky Func Mode)
	(Highlight Func Mode, Tag Decoration Mode): New nodes, from the
	upstream Semantic manual.

	* semantic.texi (Introduction): Minor fix to diagram.

2009-12-09  Michael Albinus  <michael.albinus@gmx.de>

	* eshell.texi (History): Add the other built-in variables.
	(Built-ins): Explain built-ins, and how to apply the external commands.
	Add `history', `su' and `sudo'.

	* tramp.texi (Remote processes): Add missing <RET> in the example.

2009-12-01  Bill Wohler  <wohler@newt.com>

	* mh-e.texi (Searching): Use mh vfolder_format and fix typo in database
	path for mairix example.  Specify -q in namazu example since namazu is
	excessively garrulous.

2009-11-29  Michael Albinus  <michael.albinus@gmx.de>

	* tramp.texi (Remote processes): Improve eshell example with "su"
	and "sudo" commands.

2009-11-28  Chong Yidong  <cyd@stupidchicken.com>

	* semantic.texi (Analyzer Internals): Rename from Analyzer.

	* sem-user.texi (Semantic mode user commands): Fix key syntax.
	Document semantic-complete-analyze-inline.
	(Semanticdb search debugging commands): Minor clarification.
	(Analyzer, Smart Completion, Smart Summary, Smart Jump)
	(Analyzer Debug): New nodes, adapted from the upstream Semantic user
	manual.
	(Semantic mode): Link to Idle Scheduler.

2009-11-28  Kevin Ryde  <user42@zip.com.au>

	* cl.texi (Porting Common Lisp): Update EIEIO dead ftp link to a
	@pxref, now EIEIO is in Emacs.

	* erc.texi (Development): Correction to git tutorial url.

2009-11-26  Glenn Morris  <rgm@gnu.org>

	* faq.texi (Latest version of Emacs): Mention stability of development
	version.
	(Problems with very large files): Max buffer size increase in 23.2.
	(VM): VM has moved house again.

2009-11-22  Jay Belanger  <jay.p.belanger@gmail.com>

	* calc.texi (Radix modes): Discuss alternate bases for two's complement
	notations.

2009-11-20  Carsten Dominik  <dominik@u016822.science.uva.nl>

	* org.texi (Column attributes): Fix documentation of new operators.

2009-11-20  Chong Yidong  <cyd@stupidchicken.com>

	* sem-user.texi (Semanticdb Search Configuration): Rearrange nodes.
	(Search Throttle, Semanticdb Roots, Include paths, Idle Scheduler)
	(Idle Completions Mode): Numerous copyedits.

2009-11-17  Juanma Barranquero  <lekktu@gmail.com>

	* semantic.texi (Semantic Internals, Glossary):
	* sem-user.texi (Semantic mode, Include paths, Idle Scheduler)
	(Semanticdb search debugging commands): Fix typos.

2009-11-16  Jay Belanger  <jay.p.belanger@gmail.com>

	* calc.texi (Radix modes): Mention twos-complement notation.

2009-11-16  Juanma Barranquero  <lekktu@gmail.com>

	* makefile.w32-in (INFO_TARGETS, DVI_TARGETS, clean): Add semantic.
	($(infodir)/semantic, semantic.dvi): New targets.

2009-11-16  Chong Yidong  <cyd@stupidchicken.com>

	* Makefile.in: Build the Semantic manual.

	* semantic.texi, sem-user.texi: New files, adapted from the Semantic
	repository.

2009-11-16  Michael Albinus  <michael.albinus@gmx.de>

	* dbus.texi (Receiving Method Calls): New defun
	`dbus-unregister-service'.

2009-11-15  Carsten Dominik  <carsten.dominik@gmail.com>

	* org.texi (Speed keys): New section.

2009-11-13  Michael Albinus  <michael.albinus@gmx.de>

	* dbus.texi (Type Conversion): Fix typo.
	(Asynchronous Methods): Rename `dbus-registered-functions-table' to
	`dbus-registered-objects-table'.
	(Receiving Method Calls): New defun `dbus-register-property'.
	Move `dbus-unregister-object' here.

2009-11-13  Carsten Dominik  <carsten.dominik@gmail.com>

	* org.texi: Removed @Ie, @ie, @Eg, @eg macros.

2009-11-13  James TD Smith  <ahktenzero@mohorovi.cc>

	* org.texi (Column attributes): Add the new age summary operators.
	Also, mention the fact you can only use one summary operator per
	property.

2009-11-13  John Wiegley  <johnw@newartisans.com>

	* org.texi (Tracking your habits): Add a new section in the
	manual about how to track habits.
	(Resolving idle time): Add a section on how idle and
	dangling clocks are resolved.

2009-11-13  Carsten Dominik  <carsten.dominik@gmail.com>

	* org.texi (Agenda commands): Document the new `i' command.
	(Inserting deadline/schedule): Document logging changes
	of scheduling and deadline times stamps.
	(In-buffer settings): Document the in-buffer keywords for logging
	changes of scheduling and deadline times stamps.
	(Structure editing, Plain lists): Document indentation
	cycling in empty entries with TAB.
	(Archiving): Document the default archiving command.
	(Moving subtrees): Document the new keys for archiving.
	(Internal archiving): Fix incorrect key.
	(Agenda commands): Document the TODO set switching commands.
	(Agenda commands): Document the new archiving keys.
	(Clocking work time): Better description on how to save
	and restore a clock.
	(Resolving idle time): Mention the x11idle program to get true
	idleness also under X11.
	(Resolving idle time): Use @kbd instead of @key for normal
	letters, because this is how he rest of the manual does this.
	(Pushing to MobileOrg): Mention that `org-directory'
	should be set.
	(Agenda commands): Document that SPC is a filter for
	any tag.
	(Search view): Rename from "Keyword search".
	(Capure): New chapter.
	(Markup): New chapter.
	(Links in HTML export, Images in HTML export):
	Extend the section titles.
	(Images in HTML export): Document the align option.
	(Text areas in HTML export): Extend the section title.
	(Images in LaTeX export): Explain image placement in LaTeX.

2009-11-10  Glenn Morris  <rgm@gnu.org>

	* sc.texi (Hints to MUA Authors): MUA should do any decoding.

2009-11-08  Michael Albinus  <michael.albinus@gmx.de>

	* tramp.texi (Auto-save and Backup): Disable backups just for a
	method.

	* trampver.texi: Update release number.

2009-11-07  Michael Albinus  <michael.albinus@gmx.de>

	Sync with Tramp 2.1.17.

	* trampver.texi: Update release number.

2009-10-29  Glenn Morris  <rgm@gnu.org>

	* texinfo.tex: Update to version 2009-08-14.15 from ftp://tug.org/tex/.

2009-10-23  Michael Albinus  <michael.albinus@gmx.de>

	* tramp.texi (External methods): Temporary files are kept for
	`rsync' and `rsyncc' methods.

2009-10-09  Juanma Barranquero  <lekktu@gmail.com>

	* eieio.texi: Fix typos.

2009-10-07  Chong Yidong  <cyd@stupidchicken.com>

	* cl.texi (Argument Lists): Clarify explicit keyword arguments.

2009-10-07  Juanma Barranquero  <lekktu@gmail.com>

	* makefile.w32-in (INFO_TARGETS, DVI_TARGETS, clean): Add eieio, ede.
	($(infodir)/eieio, eieio.dvi, $(infodir)/ede, ede.dvi): New targets.

2009-10-07  Chong Yidong  <cyd@stupidchicken.com>

	* Makefile.in: Build EIEIO and EDE manuals.

2009-10-07  Eric Ludlam  <zappo@gnu.org>

	* eieio.texi:
	* ede.texi: New files.

2009-10-05  Michael Albinus  <michael.albinus@gmx.de>

	* tramp.texi (Remote processes): Association of a pty is not supported.

2009-10-01  Carsten Dominik  <carsten.dominik@gmail.com>

	* org.texi (Pushing to MobileOrg): Document `org-mobile-files'.
	(Processing LaTeX fragments): Document that the size of images can be
	changes using the variable `org-format-latex-options'.
	(The date/time prompt, Timestamps): Be more accurate over ISO format
	dates and times.
	(Visibility cycling): Document showeverything keyword.
	(In-buffer settings): Document showeverything keyword.
	(Setting up the staging area): Fix the example.
	(MobileOrg): New section.
	(Agenda commands, Exporting Agenda Views): Document exporting the
	agenda view to Org files.

2009-09-28  Michael Albinus  <michael.albinus@gmx.de>

	* tramp.texi (History): Add IMAP support.
	(External methods): Add `imap' and `imaps' methods.
	(GVFS based methods): Add indices for `davs'.
	(Password handling): Rename anchors.  Add IMAP entries for
	~/.authinfo.gpg.

	* trampver.texi: Set default value of `emacsimap'.

2009-09-22  Daiki Ueno  <ueno@unixuser.org>

	* gnus.texi (Security): Document mm-sign-option and mm-encrypt-option.

2009-09-13  Chong Yidong  <cyd@stupidchicken.com>

	* dired-x.texi (Technical Details):
	Delete dired-up-directory (Bug#4292).

2009-09-03  Michael Albinus  <michael.albinus@gmx.de>

	* tramp.texi (Frequently Asked Questions): New item for emacsclient.

2009-09-02  Carsten Dominik  <carsten.dominik@gmail.com>

	* org.texi (Effort estimates): Document new effort setting commands.
	(Agenda commands): Document the new keys fro agenda time motion.
	Document entry text mode.  Improve documentation of the keys to include
	inactive time stamps into the agenda view.
	(Feedback): Document the new bug report command.
	(Structure editing): Add an index entry for the sorting of subtrees.

2009-09-02  Teodor Zlatanov  <tzz@lifelogs.com>

	* auth.texi (Help for users): Corrected markup.

2009-09-02  Glenn Morris  <rgm@gnu.org>

	* emacs-mime.texi (time-date): Mention float-time.

2009-08-30  Jay Belanger  <jay.p.belanger@gmail.com>

	* calc.texi (Simplifying Formulas): Improve the wording.

2009-08-29  Teodor Zlatanov  <tzz@lifelogs.com>

	* auth.texi: Rewritten for coverage and clarity.

2009-08-29  Katsumi Yamaoka  <yamaoka@jpl.org>

	* gnus.texi (Expiring Mail):
	Mention gnus-mark-copied-or-moved-articles-as-expirable.
	(Various Various): Mention gnus-safe-html-newsgroups.

	* gnus-news.texi: Mention
	gnus-mark-copied-or-moved-articles-as-expirable.

	* emacs-mime.texi (Display Customization): Add xref to
	gnus-safe-html-newsgroups.

2009-08-28  Michael Albinus  <michael.albinus@gmx.de>

	* tramp.texi (Version Control): Remove.
	(Obtaining Tramp): Update cvs checkout command.  Remove nightly tarballs
	reference.
	(External methods): Correct `scpc' concept index entries.  New method
	`rsyncc'.
	(External packages): New subsections "Filename completion" and "File
	attributes cache".

2009-08-27  Jay Belanger  <jay.p.belanger@gmail.com>

	* calc.texi (Rewrite Rules): Improve the example.
	(Simplifying Formulas): Explain use of the I and H flags for
	simplification.

2009-08-25  Michael Albinus  <michael.albinus@gmx.de>

	* dbus.texi (Bus names): Add optional parameter TIMEOUT to dbus-ping.
	Describe autostart behavior of dbus-ping.
	(Synchronous Methods, Asynchronous Methods): Use English numeric format
	for timeout values.
	(Top): Remove footnote saying D-Bus is not enabled by
	default.  (Bug#4256)

2009-08-23  Daiki Ueno  <ueno@unixuser.org>

	* epa.texi (Quick start): Don't refer to nonexistent epa-mode.
	Reported by Jari Aalto (Bug#4211).
	(Mail-mode integration): Mention epa-mail-mode and
	epa-global-mail-mode.
	(Encrypting/decrypting *.gpg files): Don't refer to nonexistent
	epa-setup.

2009-08-16  Michael Albinus  <michael.albinus@gmx.de>

	* dbus.texi (Asynchronous Methods): Allow nil handler.

2009-08-15  Michael Kifer  <kifer@cs.stonybrook.edu>

	* ediff.texi (ediff-current-file): Add information about this new function.

	* viper.texi: Add information about C-s in viper's search command.

2009-08-09  Colin Williams  <lackita@gmail.com>  (tiny change)

	* calc.texi (Date Forms): Fix typos.

2009-08-08  Glenn Morris  <rgm@gnu.org>

	* org.texi (Agenda commands): Restore clobbered change.

2009-08-07  Eli Zaretskii  <eliz@gnu.org>

	* calc.texi (Graphics, Devices): Update with the peculiarities of
	operation on MS-Windows.

2009-08-06  Carsten Dominik  <carsten.dominik@gmail.com>

	* org.texi (Publishing action): Improve documentation of file
	names when publishing to the source directory.
	(Clean view): Document `org-indent-mode'.
	(Clocking work time): Add documentation for the
	new :timetamp option when creating a clock report.
	(Paragraphs): Fix many typos.
	(Plain lists): Remove duplicate explanation about the
	`C-c *' command.
	(Literal examples): Update to reflect the new behavior
	of the -n -r -k switches when exporting source code examples.
	(Structure editing): Add information about `C-c *',
	converting a plain list into a list of Org items.
	(Remember): Small rephrasing of the paragraph
	describing remember.el.  Also mentioned that remember.el is part
	of Emacs 23, not Emacs 22.
	(Clocking work time): Add documentation about
	displaying the current clocking time against the effort estimate.
	Also add a footnote about using `org-clock-in-prepare-hook' to add
	an effort estimate on the fly, just before clocking it.
	(Footnotes): Document automatic renumbering and
	sorting.
	(Agenda commands): Document new bulk commands.
	(Plain lists): Document new behavior of
	`org-cycle-include-plain-lists'.
	Hyphenation only in TeX.
	(Clocking work time): Document the key to update effort
	estimates.
	(Clocking work time): Document the clock time display.
	(Structure editing, TODO basics): Document new
	variables.
	(Column attributes): Document new colciew operators.
	(Publishing options): Document :xml-declaration.
	(Tracking TODO state changes): Document the
	LOG_INTO_DRAWER property.
	(Literal examples): Document the new implementation for
	editing source code.
	(Publishing action): Mention the new publishing
	function, to publish an Org source file.
	(Publishing links): Mention how to link to an Org source file.
	(Macro replacement): Document new macros.
	(Handling links): Document type-specific completion
	when inserting links.
	(Structure editing, Plain lists): Improve documentation
	on sorting.
	(Internal links): Document custom ids for links.
	(Handling links): Document custom ids for links.
	(CSS support): Document new class.
	(Refiling notes): Document the possibility to create new nodes
	during refiling.
	(Agenda commands): Document the "?" operator to find
	tasks without effort setting.
	(Exporting agenda information): Section moved.
	(RSS Feeds): New section.
	(Built-in table editor): Document M-e and M-a navigate
	inside table field.
	(Stuck projects): Docment that projects identified as
	un-stuck will still be searchd for stuck sub-projects.
	(Paragraphs): Document centering.
	(Creating timestamps, Agenda commands): Document new
	behavior when changing time stamps.
	(Structure editing): Document the new command
	`org-clone-subtree-with-time-shift'.
	(Publishing): Refresh this chapter.
	(Export options, Export options, In-buffer settings):
	Document the new keywords.
	(Matching tags and properties): Collect all
	documentation about tags/property matches here.
	(Setting tags): Document `org-tag-persistent-alist'.
	(Weekly/daily agenda): New section.
	(Orgstruct mode): Describe `orgstruct++-mode'.
	(Drawers): Mention the LOGBOOK drawer.
	(Export options, Sectioning structure): Document the
	#+LEATEX_HEADER in-buffer setting.
	(Bugs): Section removed.
	(Hooks): New section.
	(Add-on packages): Move here from old location.
	(Context-sensitive commands): New section.
	(Setting tags): Document newline option.
	(Global TODO list, Matching tags and properties):
	Mention more variables.
	(Checkboxes): Update to changed command behavior.

2009-08-02  Eric Yu  <sucode@gmail.com>  (tiny change)

	* speedbar.texi (Basic Key Bindings): Fix typo.

2009-07-30  Jay Belanger  <jay.p.belanger@gmail.com>

	* calc.texi (Vector/Matrix Functions): Add index entries for both
	"v" and "V" key bindings.  Mention that `calc-matrix-brackets' only
	affects matrices with more than one row.
	(Help Commands): Add index entries for "prefix ?" key bindings.

2009-07-29  Jay Belanger  <jay.p.belanger@gmail.com>

	* calc.texi (Stack Manipulation Commands): Add documentation for
	`calc-transpose-lines'.

2009-07-27  Michael Albinus  <michael.albinus@gmx.de>

	* dbus.texi (Receiving Method Calls): Describe special return value
	`:ignore'.

2009-07-24  Alan Mackenzie  <acm@muc.de>

	* cc-mode.texi (Config Basics, File Styles): Document that at mode
	initialization, any individual variable setting now takes precedence
	over one done via c-file-style/c-file-offsets.

2009-07-21  Jay Belanger  <jay.p.belanger@gmail.com>

	* calc.texi (Undoing Mistakes): Mention that the undo list will be
	truncated when Calc is quit.
	(Customizing Calc): Document `calc-undo-length'.

2009-07-20  Chong Yidong  <cyd@stupidchicken.com>

	* calc.texi (About This Manual): Don't mention chapter numbers in text.

2009-07-11  Kevin Ryde  <user42@zip.com.au>

	* pcl-cvs.texi (About PCL-CVS):
	* widget.texi (Basic Types):
	Fix cross-references.

2009-07-01  Andreas Schwab  <aschwab@redhat.com>

	* dbus.texi (Type Conversion): Don't use literal control character.

2009-07-01  Michael Albinus  <michael.albinus@gmx.de>

	* tramp.texi (GVFS based methods): New section.
	(Remote processes): Processes for GVFS based methods run locally.

2009-06-30  Michael Albinus  <michael.albinus@gmx.de>

	* tramp.texi (Inline methods, External methods, Gateway methods):
	Avoid the words "kludge" and hack".
	(External methods): Add `synce' method.

	* trampver.texi: Update release number.

2009-06-22  Michael Albinus  <michael.albinus@gmx.de>

	Sync with Tramp 2.1.16.

	* tramp.texi (History): Add GVFS support.
	(External methods): Precise `rsync' description.  Add `dav', `davs' and
	`obex' methods.  Add 'tramp-gvfs-methods' option.
	(Multi-hops): Cells of `tramp-default-proxies-alist' can also be Lisp
	forms.
	(Remote Programs): Introduce `tramp-own-remote-path'.
	(Remote processes): New subsection "Running remote programs that create
	local X11 windows".
	(Frequently Asked Questions): Improve code for disabling vc.

	* trampver.texi: Update release number.  Set default value of
	`emacsgvfs'.

2009-06-21  Chong Yidong  <cyd@stupidchicken.com>

	* Branch for 23.1.

2009-06-17  Glenn Morris  <rgm@gnu.org>

	* faq.texi (Obtaining the FAQ): Add reference to Savannah.
	(Latest version of Emacs): Mention source code repository.

2009-06-16  Glenn Morris  <rgm@gnu.org>

	* faq.texi (Top): Language tweak.
	(Extended commands): Most people have arrow keys.
	(Emacs manual): Say how to follow info links.
	(File-name conventions): Change title a bit.  Explain about source
	versus installed.  Condense etc description.
	(Guidelines for newsgroup postings): Mention Savannah list page.
	(Newsgroup archives): Simplify.
	(Contacting the FSF): Add contact URL.
	(Emacs Lisp documentation): Printed version not always available.
	(Installing Texinfo documentation): Explain how by hand installation is
	not normally needed.  Use add-to-list.  Remove duplicate reference.
	(Informational files for Emacs): Move info on Help menu here from
	"File-name conventions".
	(Help installing Emacs): Tweak uref.
	(Obtaining the FAQ): Mention repository.
	(Origin of the term Emacs): Explain "ITS".
	(Changing load-path): Use add-to-list.
	(Automatic indentation): Clarify this is for Text mode.
	Don't mention Indented Text mode.
	(Finding Emacs on the Internet): The FSF does not seem to offer a
	deluxe distribution on CD anymore.

2009-06-16  Glenn Morris  <rgm@gnu.org>

	* faq.texi (Top): Mention which Emacs version this FAQ is about.
	Recommend the latest release.  Mention how to get older FAQs.
	Recommend the Emacs manual.
	(Guidelines for newsgroup postings): Discourage cross-posts.
	(Underlining paragraphs): Remove.
	(Editing MS-DOS files): Remove pre-Emacs 20 information.
	(Bugs and problems): Update key-binding.
	(Problems with very large files): Mention 64-bit.
	(Shell process exits abnormally): Remove.
	(Problems with Shell Mode): Rename and update.
	(Spontaneous entry into isearch-mode)
	(Problems talking to certain hosts): Remove.  This is old information,
	in etc/PROBLEMS if needed.
	(Emacs takes a long time to visit files, Updating Emacs): Remove.
	(Dired claims that no file is on this line): Update.
	(Installing Emacs, Problems building Emacs): Simplify.
	(Emacs for MS-DOS): Refer to msdos/INSTALL rather than duplicating
	information.
	(Emacs for MS-Windows): Rename from "Emacs for Windows".  Simplify.
	(Emacs for Mac OS X): Rename from "Emacs for Apple computers".
	(JDEE): "JDEE", not "JDE".
	(Handling C-s and C-q with flow control, Binding C-s and C-q):
	Remove.  This is old information, in etc/PROBLEMS if needed.
	(stty and Backspace key, Kanji and Chinese characters): Remove.
	(Right-to-left alphabets): Update section.
	(Changing the included text prefix): Gnus uses message-yank-prefix.
	Add cross-reference to Supercite manual.
	(Saving a copy of outgoing mail): Simplify output file description.
	(Expanding aliases when sending mail): Refer to Emacs manual.
	Remove old info about RFC822.
	Correct description of how to rebuild aliases.
	(Rmail writes to /var/spool/mail): Update location from /usr/spool/mail.
	(MIME with Emacs mail packages)
	(Viewing articles with embedded underlining)
	(Saving a multi-part Gnus posting, Gnus hangs for a long time):
	Remove old sections.
	(Killing based on nonstandard headers): Remove.  Scoring is preferable,
	and is well-documented in the Gnus manual.
	(Reading news with Emacs): Merge "Learning more about Gnus" into here.
	(Making Gnus faster): Rename from "Starting Gnus faster".
	Merge "Catch-up is slow in Gnus" into here.

2009-06-14  Glenn Morris  <rgm@gnu.org>

	* faq.texi (Status of Emacs): Re-order with most recent releases first.
	(New in Emacs 23): New section.
	(Handling C-s and C-q with flow control): Add xref.

2009-06-13  Glenn Morris  <rgm@gnu.org>

	* faq.texi (Setting up a customization file): Grammar fix.
	Customize is no longer "new".
	(Displaying the current line or column): Line-number mode is on by
	default.  Don't mention `column' package.  Mention linum.el.
	(Turning on abbrevs by default): Explain how to do it for buffers,
	modes, and everywhere.
	(Associating modes with files): Use add-to-list.  Don't mention Emacs
	19.
	(Highlighting a region): On by default since 23.1.
	(Replacing highlighted text): Update doc quote.
	(Working with unprintable characters): Don't mention search-quote-char.
	(Using an already running Emacs process): Gnuclient is probably not an
	enhancement these days.
	(Indenting switch statements): Remove mention of pre-Emacs 20.
	(Horizontal scrolling): Abbreviate Emacs 20 description.
	(Replacing text across multiple files): Fix name of dired command.
	(Disabling backups): Use require not load.
	(Learning more about Gnus): Add cross-refs to Gnus manual and FAQ.

2009-06-13  Bill Wohler  <wohler@newt.com>

	Release MH-E manual version 8.2.

	* mh-e.texi (VERSION, EDITION, UPDATED, UPDATE-MONTH): Update for
	release 8.2.

2009-06-13  Glenn Morris  <rgm@gnu.org>

	* faq.texi: Remove the term "on-line" (meaning "Info") throughout, since
	in this day and age the common meaning is "on the web".
	(copying): Use @copyright in all cases.
	(Basic keys): Remove reference to deleted manual node "Text Characters".
	(File-name conventions): Use GNU as an example rather than SERVICE.
	default.el lives in site-lisp.  Update Info directory location.
	(Real meaning of copyleft): GPL actions have been brought, but all
	settled out of court.
	(Guidelines for newsgroup postings): Shorten section title.
	Simplify comp.emacs description.
	(Newsgroup archives): Change Google URL.  Describe Gmane.
	(Unsubscribing from Emacs lists): Remove discussion of "distribution
	points".  Mention List-Unsubscribe header.
	(Contacting the FSF): Update email and URLs.
	(Basic editing): Mention F1 for help.
	(Installing Texinfo documentation): Refer to Texinfo website rather
	than ftp server.
	(Printing a Texinfo file): Mention texi2pdf.
	(Informational files for Emacs): Don't describe FTP or SERVICE, they
	are just stubs nowadays.
	(Latest version of Emacs): Explain version numbers.
	(Spell-checkers, Checking TeX and *roff documents): Remove sections.
	(Turning on syntax highlighting): No need to mention hilit19 any more.
	(Finding Emacs on the Internet): Refer to URLs rather than DISTRIB, FTP.
	(Modes for various languages): Remove section.
	(Major packages and programs): Remove most version and maintainer
	information - it's hard to keep up-to-date, and adds nothing.
	Similarly with direct links to mailing lists.
	(Spell-checkers): Rename node from Ispell.  Mention Aspell and Hunspell.
	(Mailcrypt): Remove section - mailcrypt has not been updated in mnay
	years, and Emacs comes with tools for this now.
	(Patch): Remove section - this is a standard tool.
	(Using function keys under X): Remove section.

2009-06-12  Glenn Morris  <rgm@gnu.org>

	* faq.texi (Viewing Info files outside of Emacs): Xinfo is no more.
	(Help installing Emacs): Remove reference to deleted X11 node.
	(Associating modes with files): Interpreter-mode-alist is no longer
	subservient to auto-mode-alist.
	(Installing Emacs): Change future Emacs version.
	(Linking with -lX11 fails): Remove old section.
	(Packages that do not come with Emacs): Update ELL location.
	Emacs Lisp archive is dead.
	(Emacs for Windows): Remove reference to old CE port.
	(Emacs for OS/2, Emacs for Atari ST, Emacs for the Amiga)
	(Emacs for VMS and DECwindows): Remove old ports.
	(Emacs for GNUstep): Rename from "Emacs for NeXTSTEP" and update.
	(Removing flashing messages): Remove section about non-existent Gnus
	option.

	* faq.texi (Top): Add @top command.
	Remove the optional arguments from all @node commands: makeinfo can
	generate these automatically, and it is easier to edit and rearrange
	nodes without them.

2009-06-11  Glenn Morris  <rgm@gnu.org>

	* faq.texi (Common acronyms): Remove no-longer-existing OSF.
	(The LPF): Make the updated URL the sole reference point.
	(Learning how to do something): Update refcard price and format.
	(Getting a printed manual): Sources in doc/emacs/, not man/.
	Also available in PDF format.  Since the page count varies, be less
	precise.
	(Informational files for Emacs): Remove references to deleted files
	LPF and SUN-SUPPORT, and to UUCP.
	(Obtaining the FAQ): Refer to the service web-page rather than SERVICE.
	Remove many obsolete ways to get the FAQ, which now seems only to be
	distributed with Emacs.
	(Mail and news): Remove sections about Rmail Babyl that no longer apply.

2009-06-09  Chong Yidong  <cyd@stupidchicken.com>

	* org.texi (Org Plot): Fix tags (Bug#3507).
	(Workflow states, Agenda commands): Fix tags (Bug#3508).

	* ada-mode.texi (Installation, Compile commands)
	(Project File Overview, No project files, Set compiler options)
	(Use GNAT project file, Use multiple GNAT project files)
	(Identifier completion): Use @samp for menu items, and @kbd for key
	sequences (Bug#3504).

2009-06-04  Daiki Ueno  <ueno@unixuser.org>

	* gnus.texi (Security): Fix wording; add a link to epa.info.

2009-06-04  Ryan Yeske  <rcyeske@gmail.com>

	* message.texi (Header Commands): Fix descriptions to match
	keybindings.

2009-04-22  Daiki Ueno  <ueno@unixuser.org>

	* gnus.texi (Security): Mention that EasyPG is the current default.

2009-04-13  Chong Yidong  <cyd@stupidchicken.com>

	* ediff.texi (Session Commands): Fix typo.

2009-04-05  Reiner Steib  <Reiner.Steib@gmx.de>

	* gnus-faq.texi (FAQ 8-4): Fix wrong group name of
	news.software.readers.  Reported by Florian Rehnisch.

2009-04-02  Glenn Morris  <rgm@gnu.org>

	* auth.texi: Capitalize direntry.

	* mairix-el.texi: Copy the direntry from ../../info/dir, and avoid
	using a period in the entry name.  (Bug#2797)

2009-03-03  Juanma Barranquero  <lekktu@gmail.com>

	* makefile.w32-in (INFO_TARGETS, DVI_TARGETS, clean): Add auth.
	($(infodir)/auth, auth.dvi): New targets.

2009-03-03  Glenn Morris  <rgm@gnu.org>

	* auth.texi: Fix @setfilename.

	* Makefile.in (INFO_TARGETS, DVI_TARGETS): Add auth.
	(auth, $(infodir)/auth, auth.dvi): New rules.

2009-02-25  Glenn Morris  <rgm@gnu.org>

	* faq.texi (Emacs for minimalists): New node.  (Bug#2452)

2009-02-23  Katsumi Yamaoka  <yamaoka@jpl.org>

	* gnus.texi (NoCeM): Fix description of gnus-use-nocem.

2009-02-23  Katsumi Yamaoka  <yamaoka@jpl.org>

	* gnus.texi (NoCeM): Update default values for gnus-nocem-groups,
	gnus-nocem-issuers, and gnus-nocem-verifyer.

2009-02-20  Juanma Barranquero  <lekktu@gmail.com>

	* ada-mode.texi (Project files, Automatic Casing):
	* dbus.texi (Signals):
	* gnus.texi (Selecting a Group, Filtering Incoming Mail):
	* mh-e.texi (HTML):
	* nxml-mode.texi (Locating a schema)
	(Using the document's URI to locate a schema):
	* org.texi (Footnotes, Using the mapping API):
	* rcirc.texi (Channels): Remove duplicate words.

2009-02-20  Glenn Morris  <rgm@gnu.org>

	* dired-x.texi (Miscellaneous Commands):
	* gnus.texi: Minor updates for mbox Rmail.

2009-02-16  Karl Berry  <karl@gnu.org>

	* ada-mode.texi, auth.texi, autotype.texi, calc.texi, cc-mode.texi:
	* cl.texi, dbus.texi, dired-x.texi, ebrowse.texi, ediff.texi:
	* emacs-mime.texi, epa.texi, erc.texi, eshell.texi, eudc.texi:
	* faq.texi, flymake.texi, forms.texi, gnus-coding.texi, gnus.texi:
	* idlwave.texi, info.texi, mairix-el.texi, message.texi, mh-e.texi:
	* newsticker.texi, nxml-mode.texi, org.texi, pcl-cvs.texi:
	* pgg.texi, rcirc.texi, reftex.texi, remember.texi, sasl.texi:
	* sc.texi, ses.texi, sieve.texi, smtpmail.texi, speedbar.texi:
	* tramp.texi, url.texi, vip.texi, viper.texi, widget.texi, woman.texi:
	Consistently use @insertcopying in the Top node,
	@contents at the front (after @end titlepage),
	and @direntry after @copying.  (Bug#1988)

2009-02-13  Teodor Zlatanov  <tzz@lifelogs.com>

	* auth.texi: New file documenting auth-source.

2009-02-13  Carsten Dominik  <dominik@science.uva.nl>

	* org.texi (Org Plot): Fix link.

2009-02-09  Daiki Ueno  <ueno@unixuser.org>

	* epa.texi (Mail-mode integration): Mention the way to do
	"encrypt-to-self".  (Bug#1807)

2009-02-05  Arni Magnusson  <arnima@hafro.is>  (tiny change)

	* ada-mode.texi (No project files): Fix typo.  (Bug#2214)

2009-02-04  Reiner Steib  <Reiner.Steib@gmx.de>

	* gnus-news.texi: Print version about Incoming*.

2009-02-02  Carsten Dominik  <dominik@science.uva.nl>

	* org.texi (Structure editing, Handling links)
	(Fast access to TODO states, Javascript support): Make standard docs
	correctly reflect default variable settings.

2009-02-02  Glenn Morris  <rgm@gnu.org>

	* org.texi: Fix typos.

2009-02-01  Michael Albinus  <michael.albinus@gmx.de>

	Sync with Tramp 2.1.15.

	* trampver.texi: Update release number.

2009-01-31  Carsten Dominik  <carsten.dominik@gmail.com>

	* org.texi (TODO dependencies): Document TODO dependencies on
	checkboxes.

2009-01-30  Carsten Dominik  <dominik@science.uva.nl>

	* org.texi (TODO dependencies): Document key binding for toggling
	ORDERED property.

2009-01-28  Michael Albinus  <michael.albinus@gmx.de>

	* dbus.texi (Errors and Events): Fix typos.  Describe second parameter
	of hook functions.

2009-01-28  Carsten Dominik  <dominik@science.uva.nl>

	* org.texi (TODO dependencies): New section.

2009-01-27  Carsten Dominik  <dominik@science.uva.nl>

	* org.texi (Plain lists, TODO basics, Priorities)
	(Multiple sets in one file, Conflicts): Document interaction with
	`shift-selection-mode'.

2009-01-27  Jay Belanger  <jay.p.belanger@gmail.com>

	* calc.texi (Embedded Mode, Algebraic-Style Calculations):
	Make Calc the subject of sentences.
	(Rearranging Formulas using Selections): Discuss new options
	for `j *'.

2009-01-26  Michael Albinus  <michael.albinus@gmx.de>

	* dbus.texi (Errors and Events): New variable dbus-event-error-hooks.

2009-01-26  Glenn Morris  <rgm@gnu.org>

	* org.texi: Fix typos.

2009-01-26  Bill Wohler  <wohler@newt.com>

	* mh-e.texi (EDITION, UPDATED): Update.

2009-01-25  Carsten Dominik  <dominik@science.uva.nl>

	* org.texi (References): Add information about remote references.
	(Built-in table editor): Document `C-c RET' in tables.
	(Math symbols, Quoting LaTeX code): Mention that simple
	LaTeX macros survive LaTeX export.
	(Images in LaTeX export): Show how to create a reference to a
	figure.
	(Sectioning structure): Document that the LaTeX class can be
	specified in a property.
	(Text areas in HTML export): New section.
	(External links): Add examples for text search and ID links.
	(Built-in table editor): Remove the descriptio of `C-c
	C-q', it not longer works.
	(Literal examples): Document that a space must follow
	the colon in short examples.
	(Relative timer): Document `org-timer-stop'.
	(Footnotes): New section.
	(Footnote markup): Shorten section and refer to new Footnote
	section.
	(Literal examples): Add documentation for line
	numbering in and references to code examples.
	(CSS support): Fix the description of default CSS styles.
	(Capturing column view): Document
	"file:path/to/file.org" as an allowed value for the ID property of
	a dynamic block copying column view.

2009-01-23  Stephen Eglen  <stephen@gnu.org>

	* mh-e.texi (Getting Started): Describe $MH.

2009-01-21  Michael Albinus  <michael.albinus@gmx.de>

	* tramp.texi (all): Harmonize usage of "external method",
	"external transfer method" and "out-of-band method".
	(Connection types): Precise the differences of inline and external
	methods.  Written by Adrian Phillips <a.phillips@met.no>.

2009-01-19  Reiner Steib  <Reiner.Steib@gmx.de>

	* gnus.texi (Limiting): `/ N' and `/ o' are not really limiting
	commands as described at the top.  Reported by Allan Gottlieb
	<gottlieb@nyu.edu>.

2009-01-19  Katsumi Yamaoka  <yamaoka@jpl.org>

	* gnus.texi (Non-ASCII Group Names, RSS): Update description of
	nnmail-pathname-coding-system.

2009-01-17  Peter Tury  <tury.peter@gmail.com>  (tiny change)

	* org.texi (Relative timer): Fix typo.

2009-01-15  Juanma Barranquero  <lekktu@gmail.com>

	* org.texi (Clocking work time): Fix typo.
	Reported by Peter Tury <tury.peter@gmail.com>.  (Bug#1925)

2009-01-13  Glenn Morris  <rgm@gnu.org>

	* org.texi: Fix some more typos.

2009-01-13  Peter Tury  <tury.peter@gmail.com>  (tiny change)

	* org.texi: Fix some typos.

2009-01-09  Katsumi Yamaoka  <yamaoka@jpl.org>

	* gnus.texi (Group Parameters): Add note for local variables.

2009-01-09  Reiner Steib  <Reiner.Steib@gmx.de>

	* gnus.texi (Converting Kill Files): Fix URL.
	Include gnus-kill-to-score.el in contrib directory.

2009-01-09  Reiner Steib  <Reiner.Steib@gmx.de>

	* gnus.texi (Startup Variables): Fix gnus-before-startup-hook.
	Reported by Leo <sdl.web@gmail.com>.  (Bug#1660)
	(Paging the Article): Add index entry.

2009-01-03  Stephen Leake  <stephen_leake@member.fsf.org>

	* ada-mode.texi (Examples): Delete redundant text.

2009-01-03  Michael Albinus  <michael.albinus@gmx.de>

	* trampver.texi (top): Declare ipv6prefix and ipv6postfix.

	* tramp.texi (Filename Syntax, Filename completion): Handle IPv6
	addresses.

2009-01-03  Bill Wohler  <wohler@newt.com>

	* mh-e.texi (Scan Line Formats): Indicate that first column should be
	kept empty.

2008-12-20  Carsten Dominik  <dominik@science.uva.nl>

	* org.texi (Activation, Exporting, ASCII export, HTML export)
	(HTML Export commands, LaTeX/PDF export commands):
	Improve documentation about transient-mark-mode.
	(References): Document the use of special names like $LR1 to reference
	to fields in the last table row.

2008-12-19  Juri Linkov  <juri@jurta.org>

	* info.texi (Search Text): Remove mention of removed key binding M-s.

2008-12-18  Carsten Dominik  <dominik@science.uva.nl>

	* org.texi (References): Remove mentioning of @0 as reference for the
	last line, this has been reverted in the Lisp sources.

2008-12-17  Juanma Barranquero  <lekktu@gmail.com>

	* makefile.w32-in (INFO_TARGETS, clean): Add sasl.
	(DVI_TARGETS): Remove duplicates.  Add sasl.
	($(infodir)/sasl, sasl.dvi): New targets.

2008-12-17  Carsten Dominik  <dominik@science.uva.nl>

	* org.texi: Version number pushed to 6.15d.

2008-12-16  Carsten Dominik  <dominik@science.uva.nl>

	* org.texi (Tables in LaTeX export): New section.
	(Images in LaTeX export): New section.
	(Inlined images, Images in HTML export): Sections renamed.

2008-12-08  Reiner Steib  <Reiner.Steib@gmx.de>

	* message.texi (Insertion Variables): Don't advertise sc-cite-original.

2008-12-04  David Engster  <dengste@eml.cc>

	* gnus.texi (nnmairix): Mention mairix.el.  Point out the importance
	of nnml-get-new-mail.  Change URL for mairix patch.

2008-12-02  Carsten Dominik  <carsten.dominik@gmail.com>

	* org.texi (Using the mapping API): Fix bug in mapping example.
	(Publishing options): Make the list of properties complete again, in
	correspondence to the variable `org-export-plist-vars'.
	(Property searches): Document new special values for time comparisons.
	(Tag inheritance): Refine the description of tag inheritance.
	(Project alist): Add info about the publishing sequence of components.
	(Effort estimates): Document the new relative timer.

2008-12-01  Jay Belanger  <jay.p.belanger@gmail.com>

	* calc.texi (About This Manual): Clarify behavior of `C-x * t'.
	(Using Calc): Clarify use of `C-x * o'.
	(Embedded Mode (Overview)): Clarify use of `C-x * e'.

2008-11-28  Richard M Stallman  <rms@gnu.org>

	* dbus.texi (Receiving Method Calls): Clean up previous change.

2008-11-26  Michael Albinus  <michael.albinus@gmx.de>

	* dbus.texi (Type Conversion): New defuns `dbus-string-to-byte-array',
	`dbus-escape-as-identifier', `dbus-byte-array-to-string' and
	`dbus-unescape-from-identifier'.
	(Receiving Method Calls): New constants `dbus-service-emacs' and
	`dbus-path-emacs'.  Precise return values of `dbus-register-method'.
	(Signals): Use the constants in the example.

2008-11-24  Carsten Dominik  <dominik@science.uva.nl>

	* org.texi: Re-apply change to FDL 1.3.

2008-11-23  Carsten Dominik  <dominik@science.uva.nl>

	* org.texi (Setting up Remember): Document `org-remember-mode'.
	(External links): Document that bbdb links can use a regular
	expression.
	(External links): Document that elisp links can contain interactive
	commands.

2008-11-22  Michael Kifer  <kifer@cs.stonybrook.edu>

	* viper.texi (viper-translate-all-ESC-keysequences):
	Description removed.

2008-11-19  Glenn Morris  <rgm@gnu.org>

	* doclicense.texi: Change to FDL 1.3.
	Relicense all texi files under FDL 1.3 or later.

2008-11-17  Jay Belanger  <jay.p.belanger@gmail.com>

	* calc.texi (Tutorial): Clarify how to set up the on-line tutorial.

2008-11-16  Michael Kifer  <kifer@cs.stonybrook.edu>

	* viper.texi (viper-ESC-keyseq-timeout, viper-ESC-key): Remove.

	* ediff.texi: Version/date change.

2008-11-14  Chong Yidong  <cyd@stupidchicken.com>

	* ns-emacs.texi: Moved into macos.texi in the main Emacs manual.

2008-11-14  Jay Belanger  <jay.p.belanger@gmail.com>

	* calc.texi (About This Manual): Comment out a mention of
	marginal notes.

2008-11-12  Carsten Dominik  <dominik@science.uva.nl>

	* org.texi (Clocking work time): Document the :formula property of
	clock tables.
	(Structure editing, Refiling notes): Document refiling regions.
	(Agenda commands): Document the double-prefix version
	of the `l' command in the agenda.
	(Handling links): Explain the effect of a double prefix
	arg to `C-c C-o'.
	(TODO basics): Add documentation for tag triggers.

2008-10-23  Glenn Morris  <rgm@gnu.org>

	* cl.texi (Function Bindings): Mention `flet' fails to deal with
	byte-compiling things like `+'.

	* ns-emacs.texi: Merge copyright years of author now with assignment
	into FSF years.
	(VER): Use it for easier automatic updating.  Use Emacs version rather
	than standalone Emacs.app version.

2008-10-12  Carsten Dominik  <dominik@science.uva.nl>

	* org.texi: Lots of minor fixes.
	(Capture): New chapter.
	(Org Plot): New section.

2008-09-30  Magnus Henoch  <mange@freemail.hu>

	* cl.texi (Porting Common Lisp): Fix parenthesis order in example.

2008-09-30  Jay Belanger  <jay.p.belanger@gmail.com>

	* calc.texi (User Defined Units): Mention how to enter optional display
	string.

2008-09-25  Teodor Zlatanov  <tzz@lifelogs.com>

	* message.texi (Sending Variables): Fix variable documentation to
	avoid the "y/n" wording.

2008-09-24  Teodor Zlatanov  <tzz@lifelogs.com>

	* message.texi (Sending Variables): Add `message-confirm-send' doc.

2008-09-24  Katsumi Yamaoka  <yamaoka@jpl.org>

	* gnus.texi (The Gnus Registry): Don't give argument to @item used in
	@enumerate section so as to be able to be formatted with MAKEINFO=no.

2008-09-22  Bill Wohler  <wohler@newt.com>

	Release MH-E manual version 8.1.

	* mh-e.texi (VERSION, EDITION, UPDATED, UPDATE-MONTH): Update for
	release 8.1.

	* mh-e.texi: Retain dual license as agreed to by the FSF.
	However, bump GPL to Version 3.
	Use @include for license text.

2008-09-19  Katsumi Yamaoka  <yamaoka@jpl.org>

	* gnus.texi (Top, Setup, Fancy splitting to parent)
	(Store custom flags and keywords, Store arbitrary data):
	Clean up markup.

2008-09-16  Teodor Zlatanov  <tzz@lifelogs.com>

	* gnus.texi (The Gnus Registry): Document it.

2008-09-08  David Engster  <dengste@eml.cc>

	* gnus.texi (nnmairix): Point out that nnml uses MH format.
	Clarify section about choosing back end servers.

2008-08-23  Glenn Morris  <rgm@gnu.org>

	* dired-x.texi (Shell Command Guessing):
	Mention dired-guess-shell-case-fold-search.  (Bug#417)

2008-08-22  Michael Albinus  <michael.albinus@gmx.de>

	* trampver.texi: Update release number.

2008-08-18  Brian Cully  <bjc@kublai.com>  (tiny change)

	* ns-emacs.texi: Update version.
	(Introduction): Correct menu location for options save.
	(Customization): Note that defaults are stored under org.gnu.Emacs.

2008-08-11  Bill Wohler  <wohler@newt.com>

	* mh-e.texi (Getting Started): Rename variant mu-mh to gnu-mh and be
	explicit about GNU mailutils MH elsewhere (with thanks to Darel
	Henman) (closes SF #1768928).

2008-08-10  Glenn Morris  <rgm@gnu.org>

	* ns-emacs.texi: Use @copying.  Change copyright of authors with
	assignment to FSF.  Change license to GFDL.
	(Top): Remove outdated references.

2008-08-07  Reiner Steib  <Reiner.Steib@gmx.de>

	* gnus.texi (Sorting the Summary Buffer, Summary Sorting):
	Add gnus-summary-sort-by-most-recent-number and
	gnus-summary-sort-by-most-recent-date.
	(Summary Sorting): Explain prefix argument.

2008-08-07  Katsumi Yamaoka  <yamaoka@jpl.org>

	* gnus.texi (Saving Articles): Mention symbolic prefix `r' for
	gnus-summary-pipe-output.

2008-08-03  Michael Albinus  <michael.albinus@gmx.de>

	* dbus.texi (Receiving Method Calls): Document error handling of own
	D-Bus methods.

2008-08-01  Bill Wohler  <wohler@newt.com>

	* mh-e.texi (Reading Mail)
	(Viewing Attachments): Describe new function
	mh-show-preferred-alternative.
	(Sending Mail, Redistributing, Sending Message): Describe new hook
	mh-annotate-msg-hook.

2008-07-31  Michael Albinus  <michael.albinus@gmx.de>

	* dbus.texi (Arguments and Signatures): Fix example.
	(Synchronous Methods): New defun `dbus-call-method-non-blocking'.
	(Asynchronous Methods): New node.
	(Errors and Events): Describe extended layout of `dbus-event'.
	New defun `dbus-event-message-type'.

2008-07-31  Dan Nicolaescu  <dann@ics.uci.edu>

	* ediff.texi: Remove VMS support.

2008-07-29  Juanma Barranquero  <lekktu@gmail.com>

	* makefile.w32-in (INFO_TARGETS, DVI_TARGETS, clean): Add mairix-el.
	($(infodir)/mairix-el), mairix-el.dvi): New targets.

2008-07-29  Chong Yidong  <cyd@stupidchicken.com>

	* Makefile.in: Add mairix-el targets.

2008-07-29  David Engster  <deng@randomsample.de>

	* mairix-el.texi: New file.

2008-07-28  Stephen Leake  <stephen_leake@stephe-leake.org>

	* ada-mode.texi: Document using GNAT project files as Emacs Ada mode
	project files.  Delete 'main_unit' project variable; not needed.  Allow
	process environment variables wherever project variables are allowed.
	Add tutorial section on multiple GNAT project files.

2008-07-27  Michael Albinus  <michael.albinus@gmx.de>

	Sync with Tramp 2.1.14.

	* trampver.texi: Update release number.

2008-07-27  Dan Nicolaescu  <dann@ics.uci.edu>

	* ns-emacs.texi:
	* faq.texi: Remove mentions of Mac Carbon.

2008-07-24  Katsumi Yamaoka  <yamaoka@jpl.org>

	* gnus.texi (Saving Articles): Describe the 2nd argument of
	gnus-summary-save-in-pipe.
	(SpamAssassin): Use it.

2008-07-22  Katsumi Yamaoka  <yamaoka@jpl.org>

	* gnus.texi (SpamAssassin): Fix gnus-summary-save-in-pipe usage.

2008-07-25  Carsten Dominik  <dominik@science.uva.nl>

	* org.texi (Export options): Document the use of the creator flag.

2008-07-24  Carsten Dominik  <dominik@science.uva.nl>

	* org.texi: New version 6.06a.

2008-07-23  Juanma Barranquero  <lekktu@gmail.com>

	* makefile.w32-in (INFO_TARGETS, DVI_TARGETS, clean): Add ns-emacs.
	($(infodir)/ns-emacs, ns-emacs.dvi): New targets.

2008-07-23  Vincent Belaïche  <vincent.b.1@hotmail.fr>

	* calc.texi (Editing Stack Entries, Algebraic Entry):
	Rewrite introductory sentences so it can be used by
	Calc's help functions.  Mention fixing typos.
	(Customizing Calc): Fix typo.

2008-07-23  Jay Belanger  <jay.p.belanger@gmail.com>

	* calc.texi (summarykey): New macro.  Use to correctly format keys in
	the summary.

2008-07-20  Adrian Robert  <adrian.b.robert@gmail.com>

	* ns-emacs.texi (Customization): Corrected documentation on color
	specification formats.

2008-07-19  Andreas Schwab  <schwab@suse.de>

	* ns-emacs.texi: Moved from ../emacs.  Add @direntry.

	* Makefile.in (INFO_TARGETS, DVI_TARGETS): Add ns-emacs.
	(ns-emacs, $(infodir)/ns-emacs, ns-emacs.dvi): New rules.

2008-07-18  Michael Albinus  <michael.albinus@gmx.de>

	* dbus.texi (Inspection): Rework, introduce submenus.
	(Bus names, Introspection, Nodes and Interfaces, Methods and Signal)
	(Properties and Annotations, Arguments and Signatures): New nodes.

2008-07-13  Michael Albinus  <michael.albinus@gmx.de>

	* dbus.texi (Receiving Method Calls): Fix description of
	`dbus-register-method'.
	(Signals): Allow also signal arguments for filtering in
	`dbus-register-signal'.

2008-07-13  Vincent Belaïche  <vincent.b.1@hotmail.fr>

	* calc.texi (Manipulating Vectors): Clarify definition of `rnorm' and
	`cnorm'.
	(Arithmetic Tutorial): Simplify the verification of prime factors.

2008-07-02  Katsumi Yamaoka  <yamaoka@jpl.org>

	* gnus.texi (Saving Articles): Mention
	gnus-summary-pipe-output-default-command and gnus-summary-save-in-pipe.

2008-06-29  Jay Belanger  <jay.p.belanger@gmail.com>

	* calc.texi: Adjust mode line throughout.

2008-06-28  Juanma Barranquero  <lekktu@gmail.com>

	* sasl.texi (Mechanisms): Fix typos.

2008-06-24  Jay Belanger  <jay.p.belanger@gmail.com>

	* calc.texi (Killing from the stack): Mention using normal Emacs
	copying.

2008-06-21  Michael Albinus  <michael.albinus@gmx.de>

	* tramp.texi (Password handling): Rename from "Password caching".
	Add `auth-source' mechanism.
	(Connection caching): Tramp reopens the connection automatically,
	when the operating system on the remote host has been changed.

2008-06-20  Eli Zaretskii  <eliz@gnu.org>

	* makefile.w32-in (distclean): Remove makefile.

2008-06-17  Carsten Dominik  <dominik@science.uva.nl>

	* org.texi (Using the mapping API): New section.
	(Agenda column view): New section.
	(Moving subtrees): Document archiving to the archive sibling.
	(Agenda commands): Document columns view in the agenda.
	(Using the property API): Document the API for multi-valued properties.

2008-06-17  Jason Riedy  <jason@acm.org>

	* org.texi (A LaTeX example): Note that fmt may be a one-argument
	function, and efmt may be a two-argument function.
	(Radio tables): Document multiple destinations.

2008-06-16  Glenn Morris  <rgm@gnu.org>

	* epa.texi, erc.texi, pgg.texi, remember.texi, sasl.texi, url.texi:
	Add Cover-Texts.

2008-06-15  Glenn Morris  <rgm@gnu.org>

	* faq.texi (VER): Update to 23.0.60.

	* mh-e.texi: Remove option of licensing under GPL.
	Add Cover-Texts to GFDL permissions notice.
	(GPL): Remove section.
	(GFDL): Include doclicense.texi rather than the actual text.

	* Makefile.in (INFO_TARGETS, DVI_TARGETS): Add sasl.
	(sasl, $(infodir)/sasl, sasl.dvi): New rules.

	* sasl.texi: Fix output file name.

	* epa.texi, sasl.texi: Refer to license in Emacs manual.

	* gnus-coding.texi: Refer to license in Gnus manual.

	* idlwave.texi, sasl.texi: Use @copying.

	* org.texi: Change to GFDL 1.2.  Refer to license in Emacs manual.

	* speedbar.texi: Update Back-Cover Text as per maintain.info.

	* url.texi: Use @copying, @title, @subtitle, @author.

	* ada-mode.texi, autotype.texi, cc-mode.texi, cl.texi, dbus.texi:
	* dired-x.texi, ebrowse.texi, ediff.texi, emacs-mime.texi:
	* erc.texi, eshell.texi, eudc.texi, flymake.texi, forms.texi, gnus.texi:
	* idlwave.texi, message.texi, newsticker.texi, pcl-cvs.texi:
	* rcirc.texi, reftex.texi, sc.texi, ses.texi, sieve.texi:
	* smtpmail.texi, speedbar.texi, tramp.texi, vip.texi, viper.texi:
	* widget.texi, woman.texi:
	Remove references to external license, since doclicense is included.

	* ada-mode.texi, autotype.texi, cc-mode.texi, dired-x.texi:
	* pcl-cvs.texi, speedbar.texi, url.texi, widget.texi:
	Remove references to non-existent Invariant Sections.

2008-06-14  Glenn Morris  <rgm@gnu.org>

	* faq.texi (Major packages and programs): Remove references to external
	Supercite, Calc, VIPER, since they have been included for some time.
	Update VM, AUCTeX, BBDB entries.

2008-06-14  Ulf Jasper  <ulf.jasper@web.de>

	* newsticker.texi: Updated to match latest newsticker changes.

2008-06-13  Glenn Morris  <rgm@gnu.org>

	* ada-mode.texi, autotype.texi, calc.texi, cc-mode.texi, cl.texi
	* dbus.texi, dired-x.texi, ebrowse.texi, ediff.texi, emacs-mime.texi
	* eshell.texi, eudc.texi, flymake.texi, forms.texi, gnus-coding.texi
	* gnus.texi, idlwave.texi, info.texi, message.texi, newsticker.texi
	* nxml-mode.texi, org.texi, pcl-cvs.texi, rcirc.texi, reftex.texi
	* sc.texi, sieve.texi, smtpmail.texi, vip.texi, viper.texi, widget.texi
	* woman.texi:
	Update Back-Cover Text as per maintain.info.

2008-06-15  Reiner Steib  <Reiner.Steib@gmx.de>

	* gnus-faq.texi: Generate.  Change node names to "FAQ N-M".

	* Makefile.in (gnus-faq-clean): Don't remove gnus-faq.texi.
	(gnus-faq.xml): Update repository host.

	* gnus-faq.texi: Generate from gnus-faq.xml (sourceforge.net).

2008-06-15  Frank Schmitt  <ich@frank-schmitt.net>

	* gnus-faq.texi ([5.12]): Add entry about message-kill-buffer-on-exit.
	Fix a typo.

2008-06-15  Reiner Steib  <Reiner.Steib@gmx.de>

	* gnus.texi (Mail Source Customization): Correct values of
	`mail-source-delete-incoming'.  Reported by Tassilo Horn.
	(Oort Gnus): Fix version comment for mml-dnd-protocol-alist.

2008-06-14  Reiner Steib  <Reiner.Steib@gmx.de>

	* gnus.texi (nnmairix): Eliminate wrong use of `path', cf. the GNU
	coding standards.

2008-06-14  David Engster  <dengste@eml.cc>

	* gnus.texi (nnmairix): Markup fixes.

2008-06-05  Reiner Steib  <Reiner.Steib@gmx.de>

	* gnus.texi (nnmairix): Markup and other minor fixes.

2008-06-05  David Engster  <dengste@eml.cc>

	* gnus.texi (nnmairix): New nodes describing nnmairix.el.

2008-06-05  Reiner Steib  <Reiner.Steib@gmx.de>

	* gnus.texi (Group Parameters): Change ~/.gnus to ~/.gnus.el.
	(Searching, nnir, nnmairix): New stub nodes.

2008-05-30  Felix Lee  <felix.1@canids.net>

	* cl.texi (Iteration Clauses): Fix incorrect "identical" examples.

2008-05-24  Reiner Steib  <Reiner.Steib@gmx.de>

	* gnus.texi (Filling In Threads): Additions to gnus-fetch-old-headers.

2008-05-15  Reiner Steib  <Reiner.Steib@gmx.de>

	* gnus.texi (Scoring On Other Headers): Fix typo.  Rearrange.

2008-05-15  Jonathan Yavner  <jyavner@member.fsf.org>

	* ses.texi (Acknowledgements): Add Shigeru Fukaya.

2008-05-06  Juanma Barranquero  <lekktu@gmail.com>

	* info.texi (Top): Fix typo in xref.

2008-05-05  Karl Berry  <karl@gnu.org>

	* info.texi (Top): @xref to stand-alone manual.

2008-05-01  Lars Magne Ingebrigtsen  <larsi@gnus.org>

	* gnus.texi (Various Summary Stuff): Add gnus-propagate-marks.
	(Various Summary Stuff): Fix typo in last xref.

2008-05-02  Juanma Barranquero  <lekktu@gmail.com>

	* org.texi (Moving subtrees): Fix typo.

2008-04-28  Michael Albinus  <michael.albinus@gmx.de>

	* tramp.texi (Frequently Asked Questions): Explain, how to disable
	Tramp via `tramp-mode'.

2008-04-27  Carsten Dominik  <dominik@sam.science.uva.nl>

	* org.texi: Massive changes, in many parts of the file.

2008-04-27  Jason Riedy  <jason@acm.org>

	* org.texi (A LaTeX example): Note that fmt may be a
	one-argument function, and efmt may be a two-argument function.
	(Radio tables): Document multiple destinations.

2008-04-13  Reiner Steib  <Reiner.Steib@gmx.de>

	* gnus.texi (Oort Gnus): Add message-fill-column.

2008-04-12  Adrian Aichner  <adrian@xemacs.org>

	* gnus.texi (Mail Source Specifiers): Typo fix.

2008-04-12  Reiner Steib  <Reiner.Steib@gmx.de>

	* gnus.texi (Diary Headers Generation): Update key binding for
	`gnus-diary-check-message'.

2008-04-10  Reiner Steib  <Reiner.Steib@gmx.de>

	* gnus.texi (Emacsen): Addition.

2008-04-10  Reiner Steib  <Reiner.Steib@gmx.de>

	* gnus.texi (Emacsen): Give recommendations for Emacs 22 and Emacs 23.

2008-04-09  Reiner Steib  <Reiner.Steib@gmx.de>

	* gnus.texi (Oort Gnus): Mention customizing of tool bars.

2008-04-09  Reiner Steib  <Reiner.Steib@gmx.de>

	* gnus-news.texi: Update tool bar item.

2008-04-09  Sven Joachim  <svenjoac@gmx.de>

	* gnus-news.texi: Fix typos.

2008-04-11  Jay Belanger  <jay.p.belanger@gmail.com>

	* calc.texi (Vector and Matrix Arithmetic, Calc Summary):
	Add mention of `kron'.

2008-04-01  Daiki Ueno  <ueno@unixuser.org>

	* epa.texi (Encrypting/decrypting *.gpg files):
	Document epa-file-name-regexp.

2008-03-31  Katsumi Yamaoka  <yamaoka@jpl.org>

	* gnus.texi (Example Methods): Fix description about ssh-agent.
	(Indirect Functions): Fix the default value of nntp-telnet-command;
	remove link to connect.html.

2008-03-30  Michael Albinus  <michael.albinus@gmx.de>

	* dbus.texi (Synchronous Methods): New parameter TIMEOUT for
	dbus-call-method.
	(Receiving Method Calls): The timeout can be set by the calling client.

	* trampver.texi: Update release number.

2008-03-29  Reiner Steib  <Reiner.Steib@gmx.de>

	* gnus.texi (Top): Fix version.  Add SASL.

2008-03-29  Michael Albinus  <michael.albinus@gmx.de>

	Sync with Tramp 2.1.13.

	* trampver.texi: Update release number.

2008-03-29  Chong Yidong  <cyd@stupidchicken.com>

	* org.texi: Update to new org-mode website.

2008-03-29  Stefan Monnier  <monnier@iro.umontreal.ca>

	* cl.texi (For Clauses): Fix loop over key-seq to match code.

2008-03-22  Reiner Steib  <Reiner.Steib@gmx.de>

	* gnus.texi (Foreign Groups): Add gnus-read-ephemeral-gmane-group,
	gnus-read-ephemeral-gmane-group-url,
	gnus-read-ephemeral-emacs-bug-group,
	gnus-read-ephemeral-debian-bug-group.

2008-03-21  Reiner Steib  <Reiner.Steib@gmx.de>

	* gnus.texi (MIME Commands): Add gnus-article-browse-html-article.

	* gnus-news.texi: Add EasyPG.  Add gnus-article-browse-html-article.
	Add FIXMEs for Bookmarks and gnus-registry-marks.

2008-03-16  Reiner Steib  <Reiner.Steib@gmx.de>

	* gnus.texi (Smileys): Document `smiley-style'.

2008-03-21  Reiner Steib  <Reiner.Steib@gmx.de>

	* gnus.texi (Gnus Development): Clarify difference between ding and
	gnu.emacs.gnus.
	(MIME Commands, Using MIME, RSS): Fix markup.

	* gnus-faq.texi ([8.4]): Ditto.

2008-03-20  Reiner Steib  <Reiner.Steib@gmx.de>

	* gnus.texi (Emacsen): Remove obsolete stuff.

2008-03-19  Reiner Steib  <Reiner.Steib@gmx.de>

	* gnus.texi (Oort Gnus): Add version info WRT
	`mail-source-delete-incoming'.

2008-03-16  Reiner Steib  <Reiner.Steib@gmx.de>

	* gnus.texi (Top): Add "Other related manuals" and version info in
	`iftex' output.
	(Formatting Fonts): Add index entries for gnus-mouse-face, gnus-face-0,
	gnus-balloon-face-0 and the corresponding format specifiers.

2008-03-26  Michael Albinus  <michael.albinus@gmx.de>

	* tramp.texi (Filename completion): Remove footnote about let-bind
	of `partial-completion-mode'.  It doesn't work this way.

2008-03-26  Stefan Monnier  <monnier@iro.umontreal.ca>

	* pcl-cvs.texi (Contributors): Update my email.

2008-03-21  Michael Albinus  <michael.albinus@gmx.de>

	* dbus.texi (Receiving Method Calls): Mention default D-Bus timeout.

2008-03-17  Bill Wohler  <wohler@newt.com>

	* mh-e.texi (Viewing): Update URL for adding header fields to
	mh-invisible-header-fields-default.

2008-03-16  Bill Wohler  <wohler@newt.com>

	* mh-e.texi (Preface): Add Gnus to requirements.
	(Forwarding): Note that forwarded MIME messages are now inline.

2008-03-14  Stefan Monnier  <monnier@iro.umontreal.ca>

	* gnus.texi (Example Methods, Direct Functions, Indirect Functions)
	(Common Variables): Give precedence to the netcat methods over the
	telnet methods, and mention that they are more reliable.

2008-03-13  Carsten Dominik  <dominik@science.uva.nl>

	* org.texi (Exporting Agenda Views): Document agenda export to
	iCalendar.
	(Progress logging): Document the new progress logging stuff.

2008-03-10  Reiner Steib  <Reiner.Steib@gmx.de>

	* gnus.texi (Mail Source Customization, Gnus Development, Oort Gnus):
	Update for change of `mail-source-delete-incoming'.

	* gnus-news.texi: Ditto.

2008-03-10  Reiner Steib  <Reiner.Steib@gmx.de>

	* gnus-coding.texi (Gnus Maintainance Guide): Update conventions for
	custom versions.

2008-03-07  Alan Mackenzie  <acm@muc.de>

	* cc-mode.texi (Limitations and Known Bugs): State that the number of
	parens/brackets in a k&r region is limited.

2008-02-27  Reiner Steib  <Reiner.Steib@gmx.de>

	* gnus-news.texi: Mention problem with coding system `utf-8-emacs' when
	using different Emacs versions.

2008-02-27  Glenn Morris  <rgm@gnu.org>

	* sc.texi: Remove a lot of old and obsolete info.
	(titlepage): Simplify.
	(Emacs 19 MUAs, Emacs 18 MUAs, MH-E with any Emacsen)
	(VM with any Emacsen, GNEWS with any Emacsen)
	(Overloading for Non-conforming MUAs, Version 3 Changes)
	(The Supercite Mailing List): Delete nodes.
	(Introduction): Remove info about old packages.
	(Getting Connected): Simplify.  Remove info about old packages.
	(Citing Commands): Delete Emacs 19 info.
	(Hints to MUA Authors): Simplify.
	(Thanks and History): Merge in some info from the deleted node
	"Version 3 Changes".

2008-02-05  Juanma Barranquero  <lekktu@gmail.com>

	* org.texi (Setting tags, In-buffer settings):
	* rcirc.texi (rcirc commands): Replace `legal' with `valid'.

2008-02-24  Katsumi Yamaoka  <yamaoka@jpl.org>

	* gnus-news.texi: Mention that spaces and tabs are allowed in the
	installation directory name.

2008-02-12  Romain Francoise  <romain@orebokech.com>

	* epa.texi (Overview): Fix typo.

2008-02-11  Daiki Ueno  <ueno@unixuser.org>

	* epa.texi (Quick start): Remove the .emacs setting.

2008-02-10  Daiki Ueno  <ueno@unixuser.org>

	* epa.texi (Quick start): Use the command `epa-enable' instead of
	loading `epa-setup'.

2008-02-08  Juanma Barranquero  <lekktu@gmail.com>

	* makefile.w32-in (INFO_TARGETS, DVI_TARGETS, clean): Add epa.
	($(infodir)/epa, epa.dvi): New targets.

2008-02-08  Daiki Ueno  <ueno@unixuser.org>

	* Makefile.in: Add rules to build EasyPG Assistant User's Manual.

	* epa.texi: New manual documenting the EasyPG Assistant.

2008-02-06  Michael Albinus  <michael.albinus@gmx.de>

	* dbus.texi (all): Wrap Lisp code examples with @lisp ... @end lisp.
	(Inspection): New function dbus-ping.

2008-02-05  Michael Albinus  <michael.albinus@gmx.de>

	* tramp.texi (Remote processes): Add `shell-command'.

2008-02-02  Michael Albinus  <michael.albinus@gmx.de>

	* tramp.texi: Use new FSF's Back-Cover Text.

2008-01-28  Michael Sperber  <sperber@deinprogramm.de>

	* gnus.texi (Mail Source Specifiers): Document `group' specifier.
	(Group Parameters): Document `mail-source' parameter.

2008-01-27  Michael Albinus  <michael.albinus@gmx.de>

	* tramp.texi (Inline methods): The hostname of the su(do)? methods
	must be a local host.

2008-01-26  Michael Olson  <mwolson@gnu.org>

	* erc.texi: Update version for ERC 5.3 release.
	(Obtaining ERC): Update extras URLs for 5.3.
	(Development): Write instructions for git, and remove those for Arch.
	(History): Mention the switch to git.

2008-01-24  Karl Berry  <karl@gnu.org>

	* info.texi (Search Index, Search Text): Mention the command
	character in the section name, a la the (Go to node) node.

2008-01-21  Michael Albinus  <michael.albinus@gmx.de>

	* dbus.texi (Errors and Events): New macro dbus-ignore-errors.

2008-01-18  Katsumi Yamaoka  <yamaoka@jpl.org>

	* gnus-news.texi: Mention gnus-article-describe-bindings.

2008-01-18  Katsumi Yamaoka  <yamaoka@jpl.org>

	* gnus-news.texi: Mention gnus-article-wide-reply-with-original.

2008-01-18  Carsten Dominik  <dominik@science.uva.nl>

	* org.texi (Property inheritance): New section.
	(Conventions): New section.
	(Structure editing): Document C-RET, the prefix arg to the cut/copy
	commands, and the new bindings for refiling.
	(Sparse trees): Document the new special command for sparse trees.
	(References): Be more clear about the counting of hilines.
	(Handling links): Document M-p/n for accessing links.
	(Fast access to TODO states): New section.
	(Per file keywords): New section.
	(Property inheritance): New section.
	(Column attributes): New summary types.
	(Capturing Column View): New section.
	(The date/time prompt): Cover the new features in the date/time prompt.
	Compactify the table of keys for the calendar remote control.
	(Clocking work time): Document the new :scope parameter.
	(Remember): Promoted to chapter.
	(Quoted examples): New section.
	(Enhancing text): New verbatim environments.

2008-01-14  Michael Albinus  <michael.albinus@gmx.de>

	* trampver.texi: Update release number.

2008-01-09  Katsumi Yamaoka  <yamaoka@jpl.org>

	* gnus.texi (Article Keymap):
	Add gnus-article-wide-reply-with-original; fix descriptions of
	gnus-article-reply-with-original and
	gnus-article-followup-with-original.

2008-01-09  Glenn Morris  <rgm@gnu.org>

	* nxml-mode.texi: Add @copying section.

2008-01-05  Reiner Steib  <Reiner.Steib@gmx.de>

	* message.texi (Mail Variables): Add some text from "(gnus)Posting
	Server".  Add `message-send-mail-with-mailclient'.

	* gnus.texi (Posting Server): Move some text to "(message)Mail
	Variables" and add a reference here.

2008-01-04  Michael Albinus  <michael.albinus@gmx.de>

	* dbus.texi (Receiving Method Calls): New chapter.
	(Errors and Events): Add serial number to events.  Replace "signal" by
	"message".  Introduce dbus-event-serial-number.

2008-01-03  Michael Albinus  <michael.albinus@gmx.de>

	* dbus.texi (Type Conversion): Explain the type specification for empty
	arrays.  Use another example.

2007-12-30  Michael Albinus  <michael.albinus@gmx.de>

	* dbus.texi (all): Replace "..." by @dots{}.
	(Type Conversion): Precise the value range for :byte types.
	(Signals): Rename dbus-unregister-signal to dbus-unregister-object.
	Mention its return value.
	(Errors and Events): There is no D-Bus error propagation during event
	processing.

2007-12-29  Jay Belanger  <jay.p.belanger@gmail.com>

	* calc.texi (Yacas Language, Maxima Language, Giac Language):
	New sections.

2007-12-29  Reiner Steib  <Reiner.Steib@gmx.de>

	* gnus.texi (Group Parameters): Reorder the text and add a note about
	`gnus-parameters' near the beginning of the node.

2007-12-29  IRIE Tetsuya  <irie@t.email.ne.jp>  (tiny change)

	* gnus.texi (Score File Editing): Fix function name.

2007-12-23  Michael Albinus  <michael.albinus@gmx.de>

	Sync with Tramp 2.1.12.

	* trampver.texi: Update release number.

2007-12-22  Richard Stallman  <rms@gnu.org>

	* cc-mode.texi (Getting Started): Change @ref to @pxref.

2007-12-22  Michael Albinus  <michael.albinus@gmx.de>

	* dbus.texi (Type Conversion): Correct input parameters mapping.

2007-12-21  Michael Albinus  <michael.albinus@gmx.de>

	* dbus.texi (Type Conversion): Extend for D-Bus compound types.
	(Errors and Events): Mention wrong-type-argument error.

2007-12-21  Alex Schroeder  <alex@gnu.org>

	* rcirc.texi: Changed single spaces after sentence end to double
	spaces.  Fixed some typos.
	(Internet Relay Chat): Explain relay.
	(Getting started with rcirc): Change items to reflect prompts.
	Add more explanation to rcirc-track-minor-mode and added a comment to
	warn future maintainers that this section is a copy.
	(People): Change /ignore example.
	(Keywords): Not keywords.

2007-12-20  Alex Schroeder  <alex@gnu.org>

	* rcirc.texi (Top): Fighting Information Overload chapter added.
	(Getting started with rcirc): Add notice of rcirc-track-minor-mode.
	(rcirc commands): Move /ignore command to the new chapter.
	(Fighting Information Overload): New chapter documenting /keyword,
	/bright, /dim, channel ignore, and low priority channels.
	(Configuration): Document rcirc-server-alist, remove
	rcirc-startup-channels-alist and rcirc-default-server.

2007-12-16  Michael Albinus  <michael.albinus@gmx.de>

	* dbus.texi (Signals): Fix example in dbus-register-signal.

2007-12-14  Sven Joachim  <svenjoac@gmx.de>

	* gnus.texi (Score Variables): Fix typo.

2007-12-07  Michael Albinus  <michael.albinus@gmx.de>

	* dbus.texi (Synchronous Methods): Adapt dbus-call-method.
	(Signals): Adapt dbus-send-signal and dbus-register-signal.
	(Errors and Events): Adapt dbus-event.

2007-12-03  Lars Magne Ingebrigtsen  <larsi@gnus.org>

	* gnus.texi (Other Files): Add the yenc command.

2007-11-30  Reiner Steib  <Reiner.Steib@gmx.de>

	* gnus.texi (MIME Commands): Default of gnus-article-loose-mime is t
	since 2004-08-06.

2007-11-28  Katsumi Yamaoka  <yamaoka@jpl.org>

	* gnus.texi (Fancy Mail Splitting): Fix description of splitting based
	on body.

2007-11-27  Katsumi Yamaoka  <yamaoka@jpl.org>

	* emacs-mime.texi (rfc2047): Mention rfc2047-encoded-word-regexp-loose
	and rfc2047-allow-irregular-q-encoded-words; fix description of
	rfc2047-encode-encoded-words.

2007-11-24  Reiner Steib  <Reiner.Steib@gmx.de>

	* gnus.texi (Fetching Mail): Remove obsoleted `nnmail-spool-file'.

2007-12-05  Michael Olson  <mwolson@gnu.org>

	* remember.texi (Diary): Remove "require" line for remember-diary.el.
	Update documentation for `remember-diary-file'.

2007-12-04  Michael Albinus  <michael.albinus@gmx.de>

	* dbus.texi (Signals): Precise `dbus-register-signal'.
	(Errors and Events): Rework events part, the internal structure of
	dbus-event has changed.

2007-12-03  Juanma Barranquero  <lekktu@gmail.com>

	* makefile.w32-in (INFO_TARGETS, DVI_TARGETS, clean): Add dbus.
	($(infodir)/dbus, dbus.dvi): New targets.

2007-12-03  Michael Albinus  <michael.albinus@gmx.de>

	* Makefile.in (INFO_TARGETS, DVI_TARGETS): Apply dbus and dbus.dvi
	unconditionally.

	* dbus.texi (Synchronous Methods): Show the result of the "lshal"
	emulation with @print{}.

2007-12-02  Richard Stallman  <rms@gnu.org>

	* dbus.texi (Overview): Minor cleanup.

2007-12-02  Michael Albinus  <michael.albinus@gmx.de>

	* Makefile.in (INFO_TARGETS): Add dbus.
	(DVI_TARGETS): Add dbus.dvi.
	(dbus, dbus.dvi): New targets.

	* dbus.texi: New file.

2007-11-24  Romain Francoise  <romain@orebokech.com>

	* nxml-mode.texi: Add description in @direntry.
	Fix file name to match @setfilename.

2007-11-23  Mark A. Hershberger  <mah@everybody.org>

	* Makefile.in (INFO_TARGETS, DVI_TARGETS): Add nxml-mode.
	($(infodir)/nxml-mode): New rule.

	* makefile.w32-in (INFO_TARGETS, DVI_TARGETS): Add nxml-mode.
	($(infodir)/nxml-mode): New rule.
	(clean): Add nxml-mode*.

	* nxml-mode.texi: New file with nxml manual.

2007-11-18  Richard Stallman  <rms@gnu.org>

	* flymake.texi (Example -- Configuring a tool called directly):
	Update example.

2007-11-18  Michael Albinus  <michael.albinus@gmx.de>

	* tramp.texi (Filename completion): Simplify explanation of
	double-slash behavior.  Explain directory contents flushing.

2007-11-16  Jay Belanger  <jay.p.belanger@gmail.com>

	* calc.texi (TeX and LaTeX Language Modes): Put in
	missing braces.

2007-11-15  Richard Stallman  <rms@gnu.org>

	* cl.texi (Equality Predicates): Delete `eql'.
	(Predicates, Naming Conventions, Top): Delete `eql'.
	(Common Lisp Compatibility): Delete `eql'.
	(Porting Common Lisp): Delete obsolete backquote info.
	Minor clarification about character constants.
	(Sequence Basics): Minor clarification.

2007-11-15  Juanma Barranquero  <lekktu@gmail.com>

	* cc-mode.texi (Electric Keys, Custom Macros):
	* tramp.texi (Filename completion): Fix typos.

2007-11-15  Jay Belanger  <jay.p.belanger@gmail.com>

	* calc.texi (Basic commands): Mention the menu.

2007-11-12  Michael Albinus  <michael.albinus@gmx.de>

	* tramp.texi (Connection caching): Tramp flushes connection
	properties when remote operating system has been changed.

2007-11-09  Reiner Steib  <Reiner.Steib@gmx.de>

	* gnus-news.texi: Fix spelling.
	`message-insert-formatted-citation-line', not
	`message-insert-formated-citation-line'.

	* gnus.texi, gnus-faq.texi, message.texi: Bump version to 5.10.9.

2007-11-07  Michael Albinus  <michael.albinus@gmx.de>

	* tramp.texi (Overview): Mention also the PuTTY integration under
	w32.  Remove paragraphs about Tramp's experimental status.
	(Frequently Asked Questions): Add code example for highlighting the
	mode line.

2007-11-03  Michael Olson  <mwolson@gnu.org>

	* remember.texi: Change mentions of remember-buffer to
	remember-finalize throughout.

2007-10-30  Michael Olson  <mwolson@gnu.org>

	* remember.texi (Copying): Remove.
	(Mailbox): Update with non-BBDB instructions.
	(Diary, Org): Add.
	(Bibliography, Planner Page): Remove.

2007-10-30  Juanma Barranquero  <lekktu@gmail.com>

	* makefile.w32-in (INFO_TARGETS): Add remember.
	(DVI_TARGETS): Add remember.dvi.
	($(infodir)/remember): New rule.
	(clean): Add remember*.

2007-10-30  Michael Olson  <mwolson@gnu.org>

	* Makefile.in (INFO_TARGETS, DVI_TARGETS): Add remember.
	($(infodir)/remember): New rule that builds the Remember Manual.

	* remember.texi: New file containing the Remember Mode Manual.
	Shuffle chapters around after initial import.
	(Function Reference): Split Keystrokes into separate chapter.
	(Keystrokes): Document C-c C-k.
	(Introduction): Fix typographical issue with "---".

2007-10-29  Richard Stallman  <rms@gnu.org>

	* widget.texi (Introduction): Delete discussion of implementation
	internals.

2007-10-29  Michael Albinus  <michael.albinus@gmx.de>

	* tramp.texi (Connection caching): Host names must be different
	when tunneling.

2007-10-28  Reiner Steib  <Reiner.Steib@gmx.de>

	* gnus.texi, gnus-faq.texi, message.texi: Bump version to
	Gnus v5.13.

2007-10-28  Miles Bader  <miles@gnu.org>

	* gnus-news.texi, gnus-coding.texi, sasl.texi: New files.

2007-10-28  Reiner Steib  <Reiner.Steib@gmx.de>

	* gnus.texi (Sorting the Summary Buffer):
	Remove gnus-article-sort-by-date-reverse.

2007-10-28  Katsumi Yamaoka  <yamaoka@jpl.org>

	* gnus.texi (Non-ASCII Group Names): New node.
	(Misc Group Stuff): Move gnus-group-name-charset-method-alist and
	gnus-group-name-charset-group-alist to Non-ASCII Group Names node.

2007-10-28  Michaël Cadilhac  <michael@cadilhac.name>

	* gnus.texi (Mail Source Specifiers, IMAP): Add a notice on the need to
	clean the output of the program `imap-shell-program'.

2007-10-28  Katsumi Yamaoka  <yamaoka@jpl.org>

	* gnus.texi (IMAP): Mention nnimap-logout-timeout.

2007-10-28  Tassilo Horn  <tassilo@member.fsf.org>

	* gnus.texi (Sticky Articles): Documentation for sticky article
	buffers.

2007-10-28  Michaël Cadilhac  <michael@cadilhac.name>

	* gnus.texi (RSS): Document nnrss-ignore-article-fields.

2007-10-28  Katsumi Yamaoka  <yamaoka@jpl.org>

	* gnus.texi (Various Various): Mention gnus-add-timestamp-to-message.

2007-10-28  Katsumi Yamaoka  <yamaoka@jpl.org>

	* gnus.texi (Archived Messages):
	Document gnus-update-message-archive-method.

2007-10-28  Katsumi Yamaoka  <yamaoka@jpl.org>

	* gnus.texi (Limiting): Document gnus-summary-limit-to-address.

2007-10-28  Michaël Cadilhac  <michael@cadilhac.name>

	* gnus.texi (Group Maneuvering):
	Document `gnus-summary-next-group-on-exit'.

2007-10-28  Katsumi Yamaoka  <yamaoka@jpl.org>

	* gnus.texi (Really Various Summary Commands):
	Mention gnus-auto-select-on-ephemeral-exit.

2007-10-28  Reiner Steib  <Reiner.Steib@gmx.de>

	* gnus.texi, message.texi: Bump version number.

2007-10-28  Katsumi Yamaoka  <yamaoka@jpl.org>

	* gnus.texi (Group Line Specification, Misc Group Stuff)
	(Server Commands): Parenthesize @pxref{Mail Spool}.

2007-10-28  Didier Verna  <didier@xemacs.org>

	New user option: message-signature-directory.
	* message.texi (Insertion Variables): Document it.
	* gnus.texi (Posting Styles): Ditto.

2007-10-28  Didier Verna  <didier@xemacs.org>

	* gnus.texi (Group Line Specification):
	* gnus.texi (Misc Group Stuff):
	* gnus.texi (Server Commands): Document the group compaction feature.

2007-10-28  Reiner Steib  <Reiner.Steib@gmx.de>

	* gnus-faq.texi ([5.2]): Adjust for message-fill-column.

	* message.texi (Various Message Variables): Add message-fill-column.

2007-10-28  Katsumi Yamaoka  <yamaoka@jpl.org>

	* gnus.texi: Untabify.

2007-10-28  Didier Verna  <didier@xemacs.org>

	* gnus.texi (Group Parameters): Document the posting-style merging
	process in topic-mode.

2007-10-28  Reiner Steib  <Reiner.Steib@gmx.de>

	* gnus.texi (Scoring On Other Headers): Add gnus-inhibit-slow-scoring.

2007-10-28  Romain Francoise  <romain@orebokech.com>

	* gnus.texi (Mail Spool): Fix typo.
	Update copyright.

2007-10-28  Lars Magne Ingebrigtsen  <larsi@gnus.org>

	* gnus.texi (Limiting): Add gnus-summary-limit-to-singletons.

2007-10-28  Andreas Seltenreich  <uwi7@rz.uni-karlsruhe.de>

	* gnus.texi (Summary Generation Commands):
	Add gnus-summary-insert-ticked-articles.

2007-10-28  Reiner Steib  <Reiner.Steib@gmx.de>

	* gnus.texi (SpamAssassin back end): Rename spam-spamassassin-path
	to spam-spamassassin-program.

2007-10-28  Reiner Steib  <Reiner.Steib@gmx.de>

	* gnus.texi (Mail and Post): Add gnus-message-highlight-citation.

2007-10-28  Lars Magne Ingebrigtsen  <larsi@gnus.org>

	* gnus.texi (Limiting): Add gnus-summary-limit-to-headers.

2007-10-28  Lars Magne Ingebrigtsen  <larsi@gnus.org>

	* message.texi (Mail Headers): Document `opportunistic'.

2007-10-28  Reiner Steib  <Reiner.Steib@gmx.de>

	* emacs-mime.texi (Encoding Customization): Explain how to set
	mm-coding-system-priorities per hierarchy.

2007-10-28  Reiner Steib  <Reiner.Steib@gmx.de>

	* gnus.texi (Washing Mail): Add nnmail-ignore-broken-references and
	nnmail-broken-references-mailers instead of nnmail-fix-eudora-headers.

2007-10-28  Didier Verna  <didier@xemacs.org>

	* message.texi (Wide Reply): Update documentation of
	message-dont-reply-to-names (now allowing a list of regexps).

2007-10-28  Lars Magne Ingebrigtsen  <larsi@gnus.org>

	* gnus.texi (Spam Package Introduction): Fix spam menu and links.

2007-10-28  Lars Magne Ingebrigtsen  <larsi@gnus.org>

	* gnus.texi (SpamAssassin back end): Fix typo.

	* sieve.texi (Examples): Fix grammar.

2007-10-28  Lars Magne Ingebrigtsen  <larsi@gnus.org>

	* gnus.texi (Searching for Articles): Document M-S and M-R.
	(Limiting): Document / b.

2007-10-28  Lars Magne Ingebrigtsen  <larsi@gnus.org>

	* gnus.texi (Thread Commands): T M-^.

2007-10-28  Lars Magne Ingebrigtsen  <larsi@gnus.org>

	* message.texi (Mail Aliases): Document ecomplete.
	(Mail Aliases): Fix typo.

2007-10-28  Katsumi Yamaoka  <yamaoka@jpl.org>

	* gnus.texi (Face): Restore xref to gnus-face-properties-alist;
	fix typo.

2007-10-28  Romain Francoise  <romain@orebokech.com>

	* gnus.texi (Mail Spool): Grammar fix.

2007-10-28  Reiner Steib  <Reiner.Steib@gmx.de>

	* gnus.texi (Mail Spool): nnml-use-compressed-files can be a
	string.

2007-10-28  Katsumi Yamaoka  <yamaoka@jpl.org>

	* gnus.texi (Group Parameters): Fix description.

2007-10-28  Reiner Steib  <Reiner.Steib@gmx.de>

	* gnus.texi (Gmane Spam Reporting):
	Fix spam-report-gmane-use-article-number.
	Add spam-report-user-mail-address.

2007-10-28  Katsumi Yamaoka  <yamaoka@jpl.org>

	* emacs-mime.texi (Non-MIME): x-gnus-verbatim -> x-verbatim.

2007-10-28  Reiner Steib  <Reiner.Steib@gmx.de>

	* gnus.texi (Group Parameters): Add simplified sorting example based on
	example for `Sorting the Summary Buffer' from Jari Aalto
	<jari.aalto@cante.net>.
	(Example Methods): Add example for an indirect connection.

2007-10-28  Kevin Greiner  <kevin.greiner@compsol.cc>

	* gnus.texi (nntp-open-via-telnet-and-telnet): Fix grammar.
	(Agent Parameters): Update parameter names to match code.
	(Group Agent Commands): Corrected 'gnus-agent-fetch-series' as
	'gnus-agent-summary-fetch-series'.
	(Agent and flags): New section providing a generalized discussion
	of flag handling.
	(Agent and IMAP): Remove flag discussion.
	(Agent Variables): Add 'gnus-agent-synchronize-flags'.

2007-10-28  Romain Francoise  <romain@orebokech.com>

	* gnus.texi (Exiting the Summary Buffer): Add new function
	`gnus-summary-catchup-and-goto-prev-group', bound to `Z p'.

2007-10-28  Reiner Steib  <Reiner.Steib@gmx.de>

	* gnus.texi (Conformity): Fix typo.
	(Customizing Articles): Document `first'.

2007-10-28  Jari Aalto  <jari.aalto@cante.net>

	* gnus.texi (Sorting the Summary Buffer):
	Add `gnus-thread-sort-by-date-reverse'.  Add example
	host to different sorting in NNTP and RSS groups.

2007-10-28  Reiner Steib  <Reiner.Steib@gmx.de>

	* message.texi (Insertion): Describe prefix for
	message-mark-inserted-region and message-mark-insert-file.

2007-10-28  Reiner Steib  <Reiner.Steib@gmx.de>

	* emacs-mime.texi (Non-MIME): Add Slrn-style verbatim marks and
	LaTeX documents.  Describe "text/x-gnus-verbatim".

2007-10-28  Teodor Zlatanov  <tzz@lifelogs.com>

	* gnus.texi (Blacklists and Whitelists, BBDB Whitelists)
	(Gmane Spam Reporting, Bogofilter, spam-stat spam filtering)
	(spam-stat spam filtering, SpamOracle)
	(Extending the Spam ELisp package): Remove extra quote symbol for
	clarity.

2007-10-28  Reiner Steib  <Reiner.Steib@gmx.de>

	* gnus.texi (MIME Commands): Add gnus-article-save-part-and-strip,
	gnus-article-delete-part and gnus-article-replace-part.
	(Using MIME): Add gnus-mime-replace-part.

2007-10-28  Romain Francoise  <romain@orebokech.com>

	* gnus.texi (Mail Spool): Mention that `nnml-use-compressed-files'
	requires `auto-compression-mode' to be enabled.  Add new nnml
	variable `nnml-compressed-files-size-threshold'.

2007-10-28  Reiner Steib  <Reiner.Steib@gmx.de>

	* gnus.texi (Sorting the Summary Buffer):
	Add gnus-thread-sort-by-recipient.

2007-10-28  Romain Francoise  <romain@orebokech.com>

	* message.texi (Insertion Variables): Mention new variable
	`message-yank-empty-prefix'.  Change `message-yank-cited-prefix'
	documentation accordingly.

2007-10-28  Romain Francoise  <romain@orebokech.com>

	* gnus.texi (To From Newsgroups): Mention new variables
	`gnus-summary-to-prefix' and `gnus-summary-newsgroup-prefix'.

2007-10-28  Katsumi Yamaoka  <yamaoka@jpl.org>

	* gnus.texi (Using MIME): gnus-mime-copy-part supports the charset
	stuff; gnus-mime-inline-part does the automatic decompression.

2007-10-28  Teodor Zlatanov  <tzz@lifelogs.com>

	* gnus.texi (Spam ELisp Package Configuration Examples):
	"training.ham" should be "training.spam".

2007-10-28  Katsumi Yamaoka  <yamaoka@jpl.org>

	* message.texi (Mail Variables): Fix the default value for
	message-send-mail-function.

2007-10-28  Katsumi Yamaoka  <yamaoka@jpl.org>

	* gnus.texi (Optional Back End Functions): nntp-request-update-info
	always returns nil exceptionally.

2007-10-28  Simon Josefsson  <jas@extundo.com>

	* gnus.texi (Article Washing): Add libidn URL.
	Suggested by Michael Cook <michael@waxrat.com>.

2007-10-28  Lars Magne Ingebrigtsen  <larsi@gnus.org>

	* gnus.texi (Topic Commands): Fix next/previous.

2007-10-28  Simon Josefsson  <jas@extundo.com>

	* gnus.texi (Article Washing): Mention `W i'.

2007-10-28  Jochen Küpper  <jochen@fhi-berlin.mpg.de>

	* gnus.texi (Group Parameters): Slight extension of sieve
	parameter description.

2007-10-28  Reiner Steib  <Reiner.Steib@gmx.de>

	* gnus.texi (Score Decays): `gnus-decay-scores' can be a regexp
	matching score files as well.
	(Picons): Describe `gnus-picon-style'.

2007-10-28  Romain Francoise  <romain@orebokech.com>

	* message.texi (Message Headers): Mention that headers are hidden
	using narrowing, and how to expose them.
	Update copyright.

2007-10-28  Reiner Steib  <Reiner.Steib@gmx.de>

	* gnus.texi: Mention `gnus-summary-limit-to-recipient' and
	`gnus-summary-sort-by-recipient'.

2007-10-28  Romain Francoise  <romain@orebokech.com>

	* gnus.texi (NNTP marks): New node.
	(NNTP): Move NNTP marks variables to the new node.

2007-10-28  Jesper Harder  <harder@ifa.au.dk>

	* gnus.texi, gnus-news.texi, pgg.texi, sasl.texi: backend -> back end.

	* gnus.texi (MIME Commands, Hashcash): Markup fix.

2007-10-28  Teodor Zlatanov  <tzz@lifelogs.com>

	* gnus.texi: Replaced @file{spam.el} with @code{spam.el}
	everywhere for consistency.
	(Filtering Spam Using The Spam ELisp Package): Admonish again.
	(Spam ELisp Package Sequence of Events): This is Gnus, say so.
	Say "regular expression" instead of "regex."  Admonish.
	Pick other words to sound better (s/so/thus/).
	(Spam ELisp Package Filtering of Incoming Mail):
	Mention statistical filters.  Remove old TODO.
	(Spam ELisp Package Sorting and Score Display in Summary Buffer):
	New section on sorting and displaying the spam score.
	(BBDB Whitelists): Mention spam-use-BBDB-exclusive is not a
	backend but an alias to spam-use-BBDB.
	(Extending the Spam ELisp package): Rewrite the example using the
	new backend functionality.

2007-10-28  Simon Josefsson  <jas@extundo.com>

	* gnus.texi (NNTP): Mention nntp-marks-is-evil and
	nntp-marks-directory, from Romain Francoise
	<romain@orebokech.com>.

2007-10-28  Magnus Henoch  <mange@freemail.hu>

	* gnus.texi (Hashcash): New default value of
	hashcash-default-payment.

2007-10-28  Simon Josefsson  <jas@extundo.com>

	* gnus.texi (Hashcash): Fix URL.  Add pref to spam section.
	(Anti-spam Hashcash Payments): No need to load hashcash.el now.

2007-10-28  Reiner Steib  <Reiner.Steib@gmx.de>

	* gnus.texi (Adaptive Scoring): Add gnus-adaptive-pretty-print.

2007-10-28  Simon Josefsson  <jas@extundo.com>

	* gnus.texi (documentencoding): Add, to avoid warnings.

2007-10-28  Simon Josefsson  <jas@extundo.com>

	* message.texi (Mail Headers): Add.

	* gnus.texi (Hashcash): Fix.

2007-10-28  Teodor Zlatanov  <tzz@lifelogs.com>

	* gnus.texi (Hashcash): Change location of library, also mention
	that payments can be verified and fix the name of the
	hashcash-path variable.

2007-10-28  Reiner Steib  <Reiner.Steib@gmx.de>

	* gnus.texi (Article Display): Add `gnus-picon-style'.

2007-10-28  Katsumi Yamaoka  <yamaoka@jpl.org>

	* gnus.texi (SpamAssassin backend): Add it to the detailmenu.

2007-10-28  Teodor Zlatanov  <tzz@lifelogs.com>

	* gnus.texi (Blacklists and Whitelists, BBDB Whitelists)
	(Bogofilter, spam-stat spam filtering, SpamOracle): Old incorrect
	warning about ham processors in spam groups removed.

2007-10-28  Teodor Zlatanov  <tzz@lifelogs.com>

	* gnus.texi (SpamAssassin backend): Add new node about SpamAssassin.
	From Hubert Chan <hubert@uhoreg.ca>.

2007-10-28  Jesper Harder  <harder@ifa.au.dk>

	* gnus.texi (Spam ELisp Package Sequence of Events): Index.
	(Mailing List): Typo.
	(Customizing Articles): Add gnus-treat-ansi-sequences.
	(Article Washing): Index.

	* message.texi: Use m-dash consistently.

2007-10-28  Jesper Harder  <harder@ifa.au.dk>

	* gnus.texi (GroupLens): Remove.

2007-10-28  Kevin Greiner  <kgreiner@xpediantsolutions.com>

	* gnus.texi (Outgoing Messages, Agent Variables):
	Add gnus-agent-queue-mail and gnus-agent-prompt-send-queue.
	Suggested by Gaute Strokkenes <gs234@srcf.ucam.org>

2007-10-28  Jesper Harder  <harder@ifa.au.dk>

	* gnus.texi (Limiting): Add gnus-summary-limit-to-replied.

2007-10-28  Reiner Steib  <Reiner.Steib@gmx.de>

	* gnus.texi (Article Washing): Add `gnus-article-treat-ansi-sequences'.

	* gnus.texi (No Gnus): New node.  Includes `gnus-news.texi'.

2007-10-28  Simon Josefsson  <jas@extundo.com>

	* gnus.texi (Top): Add SASL.

2007-10-27  Emanuele Giaquinta  <e.giaquinta@glauco.it>  (tiny change)

	* gnus-faq.texi ([5.12]): Remove reference to discontinued service.

2007-10-27  Reiner Steib  <Reiner.Steib@gmx.de>

	* gnus.texi (Troubleshooting): Adjust Gnus version number.

2007-10-27  Jay Belanger  <jay.p.belanger@gmail.com>

	* calc.texi (Formulas, Composition Basics): Lower the
	precedence of negation.

2007-10-25  Jonathan Yavner  <jyavner@member.fsf.org>

	* ses.texi (The Basics): Mention how to create a new spreadsheet.
	Mention the new three-letter column identifiers.
	(More on cell printing): Calculate-cell and truncate-cell are now `c'
	and `t' rather than `C-c C-c' and `C-c C-t'.  Mention the stupid error
	message when using `c' on an empty default with default printer.
	(Buffer-local variables in spreadsheets): `symbolic-formulas' was
	renamed to `ses--symbolic-formulas' some time ago.

2007-10-25  Jay Belanger  <jay.p.belanger@gmail.com>

	* calc.texi (Default Simplifications, Making Selections)
	(Customizing Calc): Clarify associativity of multiplication.

2007-10-23  Michael Albinus  <michael.albinus@gmx.de>

	* tramp.texi (Traces and Profiles): Simplify loop over
	`trace-function-background'.

2007-10-22  Juri Linkov  <juri@jurta.org>

	* dired-x.texi (Shell Command Guessing): Default values are now
	available by typing M-n instead of M-p.

2007-10-21  Michael Albinus  <michael.albinus@gmx.de>

	* tramp.texi (Cleanup remote connections): New section.
	(Password caching): Remove `tramp-clear-passwd'.
	It's not a command anymore.
	(Bug Reports): Add `tramp-bug' to function index.
	(Function Index, Variable Index): New nodes.
	(Remote shell setup): Describe `tramp-password-prompt-regexp'.

	* trampver.texi: Update release number.

2007-10-20  Jay Belanger  <jay.p.belanger@gmail.com>

	* calc.texi (History and Acknowledgements): Turn comment
	about integer size into past tense.
	(Time Zones): Remove pointer to Calc author's address.
	(Trigonometric and Hyperbolic Functions): Mention cotangent
	and hyperbolic cotangent.  Fix typo.

2007-10-10  Michael Albinus  <michael.albinus@gmx.de>

	Sync with Tramp 2.1.11.

	* trampver.texi: Update release number.

2007-10-06  Michael Albinus  <michael.albinus@gmx.de>

	* tramp.texi (External packages): New section.

2007-09-29  Juri Linkov  <juri@jurta.org>

	* info.texi (Help-Int): Document `L' (`Info-history').

2007-09-26  Carsten Dominik  <dominik@science.uva.nl>

	* org.texi: Change links to webpage and maintained email.
	(Remember): Promote to Chapter, significant changes.
	(Fast access to TODO states): New section.
	(Faces for TODO keywords): New section.
	(Export options): Example for #+DATE.
	(Progress logging): Section moved.

2007-09-26  Bill Wohler  <wohler@newt.com>

	* mh-e.texi (HTML): Mention binding of S-mouse-2 to
	browse-url-at-mouse.

2007-09-20  Eduard Wiebe  <usenet@pusto.de>  (tiny change)

	* flymake.texi (Customizable variables): Face names don't end in -face.
	Fix flymake-err-line-patterns template.
	(Example -- Configuring a tool called directly): Fix init-function.
	(Highlighting erroneous lines): Face names don't end in -face.

2007-09-18  Exal de Jesus Garcia Carrillo  <exal@gmx.de>  (tiny change)

	* erc.texi (Special-Features): Fix small typo.

2007-09-14  Michael Albinus  <michael.albinus@gmx.de>

	* tramp.texi (Filename Syntax): Provide links to "Inline methods"
	and "External transfer methods".

2007-09-13  Jay Belanger  <jay.p.belanger@gmail.com>

	* calc.texi (Predefined Units): Add some history.

2007-09-08  Michael Olson  <mwolson@gnu.org>

	* erc.texi (Copying): New section included from gpl.texi.
	This matches the look of the upstream ERC manual.

2007-09-07  Jay Belanger  <jay.p.belanger@gmail.com>

	* calc.texi (History and Acknowledgements): Adjust the "thanks".
	(Random Numbers): Clarify the distribution of `random'.

2007-09-06  Glenn Morris  <rgm@gnu.org>

	Move manual sources from man/ to subdirectories of doc/.
	Split into the Emacs manual in emacs/, and other manuals in misc/.
	Change all setfilename commands to use ../../info.
	* Makefile.in: Move the parts of the old man/Makefile.in that do not
	refer to the Emacs manual here.
	(infodir): New variable.
	(INFO_TARGETS, info): Use infodir.  Also used by all info targets.
	(cc-mode.texi, faq.texi): Update references to source file locations.
	* makefile.w32-in: Move the parts of the old man/makefile.w32-in that
	do not refer to the Emacs manual here.
	(infodir, MULTI_INSTALL_INFO, ENVADD): Go up one more level.

	* Makefile.in: Add `basename' versions of all info targets, for
	convenience when rebuilding just one manual.
	(../etc/GNU): Delete obsolete target.
	(.SUFFIXES): Use $(TEXI2DVI) rather than texi2dvi.
	(mostlyclean): Add *.op, *.ops.  Move *.aux *.cps *.fns *.kys *.pgs
	*.vrs *.toc here...
	(maintainer-clean): ...from here.

	* makefile.w32-in (../etc/GNU): Delete obsolete target.

2007-09-01  Jay Belanger  <jay.p.belanger@gmail.com>

	* calc.texi (Date Conversions): Clarify definition of
	Julian day numbering.
	(Date Forms): Clarify definition of Julian day numbering;
	add some history.

2007-08-30  Carsten Dominik  <dominik@science.uva.nl>

	* org.texi: Version 5.07.

2007-08-24  IRIE Tetsuya  <irie@t.email.ne.jp>  (tiny change)

	* message.texi (MIME): Replace mml-attach with mml-attach-file.

2007-08-22  Carsten Dominik  <dominik@science.uva.nl>

	* org.texi (Adding hyperlink types): New section.
	(Embedded LaTeX): Chapter updated because of LaTeX export.
	(LaTeX export): New section.
	(Using links out): New section.

2007-08-22  Glenn Morris  <rgm@gnu.org>

	* faq.texi (Learning how to do something): Refcards now in
	etc/refcards/ directory.

2007-08-22  Michael Albinus  <michael.albinus@gmx.de>

	* tramp.texi (Remote Programs): Persistency file must be cleared when
	changing `tramp-remote-path'.
	(Filename Syntax): Don't use @var{} constructs inside the @trampfn
	macro.

2007-08-17  Jay Belanger  <jay.p.belanger@gmail.com>

	* calc.texi: Move contents to beginning of file.
	(Algebraic Entry): Fix the formatting of an example.

2007-08-15  Jay Belanger  <jay.p.belanger@gmail.com>

	* calc.texi (Basic Operations on Units): Mention exact versus
	inexact conversions.

2007-08-14  Jay Belanger  <jay.p.belanger@gmail.com>

	* calc.texi (Basic Operations on Units): Mention default
	values for new units.
	(Quick Calculator Mode): Mention that binary format will
	be displayed.

2007-08-14  Katsumi Yamaoka  <yamaoka@jpl.org>

	* gnus.texi (Selecting a Group): Mention gnus-maximum-newsgroup.

2007-08-10  Katsumi Yamaoka  <yamaoka@jpl.org>

	* gnus.texi (NNTP): Mention nntp-xref-number-is-evil.

2007-08-08  Glenn Morris  <rgm@gnu.org>

	* gnus.texi, sieve.texi: Replace `iff'.

2007-08-03  Jay Belanger  <jay.p.belanger@gmail.com>

	* calc.texi (Basic Graphics): Mention the graphing of error
	forms.
	(Graphics Options): Mention how `g s' handles error forms.
	(Curve Fitting): Mention plotting the curves.
	(Standard Nonlinear Models): Add additional models.
	(Curve Fitting Details): Mention the Levenberg-Marquardt method.
	(Linear Fits): Correct result.

2007-08-01  Alan Mackenzie  <acm@muc.de>

	* cc-mode.texi (Mailing Lists and Bug Reports): Correct "-no-site-file"
	to "--no-site-file".

2007-07-29  Michael Albinus  <michael.albinus@gmx.de>

	* tramp.texi (Frequently Asked Questions): Point to mode line
	extension in Emacs 23.1.

	* trampver.texi: Update release number.

2007-07-27  Glenn Morris  <rgm@gnu.org>

	* calc.texi (Copying): Include license text from gpl.texi, rather than
	in-line.

2007-07-25  Glenn Morris  <rgm@gnu.org>

	* calc.texi (Copying): Replace license with GPLv3.

	* Relicense all FSF files to GPLv3 or later.

2007-07-22  Michael Albinus  <michael.albinus@gmx.de>

	Sync with Tramp 2.1.10.

	* tramp.texi (trampfn): Expand macro implementation in order to handle
	empty arguments.
	(trampfnmhl, trampfnuhl, trampfnhl): Remove macros.  Replace all
	occurrences by trampfn.
	(Frequently Asked Questions): Extend example code for host
	identification in the modeline.  Add bbdb to approaches shortening Tramp
	file names to be typed.

	* trampver.texi: Update release number.

2007-07-17  Michael Albinus  <michael.albinus@gmx.de>

	* tramp.texi: Move @setfilename ../info/tramp up, outside the header
	section.  Reported by <poti@potis.org>.
	(Remote processes): Arguments of the program to be debugged are taken
	literally.
	(Frequently Asked Questions): Simplify recentf example.

2007-07-14  Karl Berry  <karl@gnu.org>

	* info.texi (@copying): New Back-Cover Text.

	* info.texi (Quitting Info): Move to proper place in source.
	(Reported by Benno Schulenberg.)

2007-07-13  Eli Zaretskii  <eliz@gnu.org>

	* Makefile.in (../info/emacs-mime): Use --enable-encoding.

	* makefile.w32-in ($(infodir)/emacs-mime): Ditto.

	* emacs-mime.texi: Add @documentencoding directive.

2007-07-12  Nick Roberts  <nickrob@snap.net.nz>

	* tramp.texi (Remote processes): Add an anchor to the subsection
	"Running a debugger on a remote host".

2007-07-12  Michael Albinus  <michael.albinus@gmx.de>

	* tramp.texi (Remote processes): Don't call it "experimental" any
	longer.  Add subsection about running a debugger on a remote host.

2007-07-10  Carsten Dominik  <dominik@science.uva.nl>

	* org.texi (Properties and columns): Chapter rewritten.

2007-07-08  Michael Albinus  <michael.albinus@gmx.de>

	* tramp.texi:
	* trampver.texi: Migrate to Tramp 2.1.

2007-07-02  Carsten Dominik  <dominik@science.uva.nl>

	* org.texi (Properties): New chapter.

2007-07-02  Reiner Steib  <Reiner.Steib@gmx.de>

	* gnus-faq.texi ([3.2]): Fix locating of environment variables in the
	Control Panel.

	* gnus.texi (Misc Article): Add index entry for
	gnus-single-article-buffer.

2007-06-27  Andreas Seltenreich  <andreas@gate450.dyndns.org>

	* gnus.texi (Starting Up): Fix typo.

2007-06-25  Katsumi Yamaoka  <yamaoka@jpl.org>

	* gnus.texi (Asynchronous Fetching): Fix typo.

2007-06-20  Jay Belanger  <jay.p.belanger@gmail.com>

	* calc.texi:Change ifinfo to ifnottex (as appropriate) throughout.
	(About This Manual): Remove redundant information.
	(Getting Started): Mention author.
	(Basic Arithmetic, Customizing Calc): Make description of the
	variable `calc-multiplication-has-precedence' match its new effect.

2007-06-19  Jay Belanger  <jay.p.belanger@gmail.com>

	* calc.texi (Basic Arithmetic, Customizing Calc):
	Mention the variable `calc-multiplication-has-precedence'.

2007-06-19  Carsten Dominik  <dominik@science.uva.nl>

	* org.texi (Tag): Section swapped with node Timestamps.
	(Formula syntax for Lisp): Document new `L' flag.

2007-06-06  Andreas Seltenreich  <andreas@gate450.dyndns.org>

	* gnus.texi (Misc Group Stuff, Summary Buffer)
	(Server Commands, Article Keymap): Fix typo.  s/function/command/.

2007-06-06  Juanma Barranquero  <lekktu@gmail.com>

	* cc-mode.texi (Comment Commands, Getting Started, Style Variables):
	* gnus.texi (Article Buttons, Mail Source Customization)
	(Sending or Not Sending, Customizing NNDiary):
	* message.texi (Message Headers):
	* mh-e.texi (HTML): Fix typos.

2007-06-07  Michael Albinus  <michael.albinus@gmx.de>

	Sync with Tramp 2.0.56.

	* tramp.texi (Frequently Asked Questions): Improve ~/.zshrc
	settings.  Reported by Ted Zlatanov <tzz@lifelogs.com>.

2007-06-02  Chong Yidong  <cyd@stupidchicken.com>

	* Version 22.1 released.

2007-05-26  Michael Olson  <mwolson@gnu.org>

	* erc.texi (Modules): Fix references to completion modules.

2007-05-09  Reiner Steib  <Reiner.Steib@gmx.de>

	* gnus.texi (Running NNDiary): Use ~/.gnus.el instead of gnusrc.

2007-05-09  Didier Verna  <didier@xemacs.org>

	* gnus.texi (Email Based Diary): New.  Proper documentation for the
	nndiary back end and the gnus-diary library.

2007-05-03  Karl Berry  <karl@gnu.org>

	* .cvsignore (*.pdf): New entry.

	* texinfo.tex: Update from current version for better pdf generation.

2007-04-30  Reiner Steib  <Reiner.Steib@gmx.de>

	* gnus.texi (Article Highlighting): Clarify gnus-cite-parse-max-size.

2007-04-28  Glenn Morris  <rgm@gnu.org>

	* faq.texi (New in Emacs 22): Restore mention of python.el pending
	consideration of legal status.

2007-04-27  J.D. Smith  <jdsmith@as.arizona.edu>

	* idlwave.texi: Minor updates for IDLWAVE 6.1.

2007-04-24  Chong Yidong  <cyd@stupidchicken.com>

	* faq.texi (New in Emacs 22): python.el removed.

2007-04-23  Jay Belanger  <jay.p.belanger@gmail.com>

	* calc.texi (Reporting bugs): Update maintainer's address.

2007-04-22  Chong Yidong  <cyd@stupidchicken.com>

	* faq.texi (New in Emacs 22): Rename "tumme" to "image-dired".

2007-04-15  Jay Belanger  <belanger@truman.edu>

	* calc.texi (Title page): Remove the date.
	(Basic Arithmetic): Emphasize that / binds less strongly than *.
	(The Standard Calc Interface): Change trail title.
	(Floats): Mention that when non-decimal floats are entered, only
	approximations are stored.
	(Copying): Move to the appendices.
	(GNU Free Documentation License): Add as an appendix.

2007-04-15  Chong Yidong  <cyd@stupidchicken.com>

	* ada-mode.texi, autotype.texi, cc-mode.texi, cl.texi:
	* dired-x.texi, ebrowse.texi, ediff.texi:
	* emacs-mime.texi, erc.texi, eshell.texi:
	* eudc.texi, flymake.texi, forms.texi, gnus.texi:
	* idlwave.texi, message.texi, newsticker.texi, org.texi:
	* pcl-cvs.texi, pgg.texi, rcirc.texi, reftex.texi, sc.texi:
	* ses.texi, sieve.texi, smtpmail.texi, speedbar.texi:
	* tramp.texi, url.texi, vip.texi, viper.texi, widget.texi:
	* woman.texi: Include GFDL.

	* doclicense.texi: Remove node heading, so that it can be included by
	other files.

	* dired-x.texi: Relicence under GFDL.  Remove date from title page.

	* calc.texi (Algebraic Tutorial): Emphasize that / binds less strongly
	than *.

2007-04-14  Carsten Dominik  <dominik@science.uva.nl>

	* org.texi (Formula syntax for Calc): Emphasize the operator precedence
	in Calc.

2007-04-09  Romain Francoise  <romain@orebokech.com>

	* faq.texi (New in Emacs 22): Mention improvements to the Windows and
	Mac OS ports.  Make it clear that mouse-1 complements and doesn't
	replace mouse-2.

2007-04-08  Chong Yidong  <cyd@stupidchicken.com>

	* woman.texi (Word at point, Interface Options): woman-topic-at-point
	renamed to woman-use-topic-at-point.  Document new behavior.

2007-04-08  Richard Stallman  <rms@gnu.org>

	* url.texi: Fix some indexing.
	(Disk Caching): Drop discussion of old/other Emacs versions.

2007-04-07  Chong Yidong  <cyd@stupidchicken.com>

	* url.texi (Disk Caching): Say Emacs 21 "and later".

	* cc-mode.texi (Font Locking Preliminaries): Link to Emacs manual node
	on Font locking which now mentions JIT lock.

2007-04-01  Michael Olson  <mwolson@gnu.org>

	* erc.texi: Update for the ERC 5.2 release.

2007-03-31  David Kastrup  <dak@gnu.org>

	* woman.texi (Topic, Interface Options): Explain changes semantics of
	woman-manpath in order to consider MANPATH_MAP entries.

2007-03-31  Eli Zaretskii  <eliz@gnu.org>

	* emacs-mime.texi (Non-MIME): Postscript -> PostScript.

2007-03-26  Richard Stallman  <rms@gnu.org>

	* pgg.texi (Caching passphrase): Clean up previous change.

2007-03-25  Thien-Thi Nguyen  <ttn@gnu.org>

	* gnus.texi (Setting Process Marks): Fix typo.

2007-03-25  Romain Francoise  <romain@orebokech.com>

	* faq.texi (New in Emacs 22): Reorganize using an itemized list for
	readability, and include various fixes by Daniel Brockman, Nick Roberts
	and Dieter Wilhelm.

2007-03-24  Thien-Thi Nguyen  <ttn@gnu.org>

	* gnus.texi (Splitting Mail): Reword "splitting"-as-adj to be -as-noun.

	* gnus.texi (Mail Source Specifiers): Fix typo.

2007-03-22  Ralf Angeli  <angeli@caeruleus.net>

	* reftex.texi (Imprint): Update maintainer information.

2007-03-15  Katsumi Yamaoka  <yamaoka@jpl.org>

	* message.texi (Message Buffers): Update documentation for
	message-generate-new-buffers.

2007-03-15  Daiki Ueno  <ueno@unixuser.org>

	* pgg.texi (Caching passphrase): Describe pgg-passphrase-coding-system.

2007-03-21  Glenn Morris  <rgm@gnu.org>

	* eshell.texi (Known problems): Emacs 22 comes with eshell 2.4.2.

2007-03-19  Chong Yidong  <cyd@stupidchicken.com>

	* eshell.texi (Known problems): Emacs 21 -> 22.

	* cc-mode.texi (Performance Issues): Update note about 21.3 to 22.1.

2007-03-18  Jay Belanger  <belanger@truman.edu>

	* calc.texi (Time Zones): Mention that the DST rules changed in 2007.

2007-03-12  Glenn Morris  <rgm@gnu.org>

	* calc.texi (Time Zones): Switch to new North America DST rule.

	* calc.texi: Replace "daylight savings" with "daylight
	saving" in text throughout.

2007-03-11  Andreas Seltenreich  <uwi7@rz.uni-karlsruhe.de>

	* gnus.texi (Mail and Post): Update documentation for gnus-user-agent.
	The variable now uses a list of symbols instead of just a symbol.
	Reported by Christoph Conrad <christoph.conrad@gmx.de>.

2007-03-06  Romain Francoise  <romain@orebokech.com>

	* faq.texi (New in Emacs 22): Don't say "now" too much.  Add MH-E to
	new packages, and mention Gnus update.

2007-02-27  Katsumi Yamaoka  <yamaoka@jpl.org>

	* gnus.texi (NNTP): Mention nntp-never-echoes-commands and
	nntp-open-connection-functions-never-echo-commands.

2007-02-27  Chong Yidong  <cyd@stupidchicken.com>

	* pgg.texi (Caching passphrase): Document gpg-agent usage, gpg-agent
	problems on the console, and security risk in not using gpg-agent.

2007-02-25  Carsten Dominik  <dominik@science.uva.nl>

	* org.texi (The spreadsheet): Rename from "Table calculations".
	Completely reorganized and rewritten.
	(CamelCase links): Section removed.
	(Repeating items): New section.
	(Tracking TODO state changes): New section.
	(Agenda views): Chapter reorganized and rewritten.
	(HTML export): Section rewritten.
	(Tables in arbitrary syntax): New section.
	(Summary): Better feature summary.
	(Activation): Document problem with cut-and-paste of Lisp code
	from PDF files.
	(Visibility cycling): Document indirect buffer use.
	(Structure editing): Document sorting.
	(Remember): Section rewritten.
	(Time stamps): Better description of time stamp types.
	(Tag searches): Document regular expression search for tags.
	(Stuck projects): New section.
	(In-buffer settings): New keywords.
	(History and Acknowledgments): Update description.

2007-02-24  Alan Mackenzie  <acm@muc.de>

	* cc-mode.texi (Movement Commands): Insert two missing command names.
	(Getting Started): Slight wording correction (use conditional).

2007-02-22  Kim F. Storm  <storm@cua.dk>

	* widget.texi (User Interface, Basic Types): Document need to put some
	text before the %v escape in :format string in editable-field widget.

2007-02-18  Romain Francoise  <romain@orebokech.com>

	* pcl-cvs.texi (Miscellaneous commands): q runs `cvs-bury-buffer', not
	`cvs-mode-quit'.

2007-02-10  Markus Triska  <markus.triska@gmx.at>

	* widget.texi (Programming Example): Put constant strings in :format.

2007-02-07  Juanma Barranquero  <lekktu@gmail.com>

	* faq.texi (Fullscreen mode on MS-Windows): New node.

2007-02-04  David Kastrup  <dak@gnu.org>

	* faq.texi (AUCTeX): Update version number.  Should probably be done
	for other packages as well.

2007-01-28  Andreas Seltenreich  <uwi7@rz.uni-karlsruhe.de>

	* gnus.texi (Batching Agents): Fix example.  Reported by Tassilo Horn
	<tassilo@member.fsf.org>.

2007-01-20  Markus Triska  <markus.triska@gmx.at>

	* flymake.texi (Flymake mode): find-file-hook instead of ...-hooks.

2007-01-13  Michael Olson  <mwolson@gnu.org>

	* erc.texi (Modules): Mention capab-identify module.

2007-01-05  Michael Olson  <mwolson@gnu.org>

	* erc.texi (Getting Started): Update for /RECONNECT command.

2007-01-04  Richard Stallman  <rms@gnu.org>

	* ebrowse.texi: Change C-c b to C-c C-m.

2007-01-03  Reiner Steib  <Reiner.Steib@gmx.de>

	* gnus.texi (Customizing Articles): Use index entries for gnus-treat-*
	variables only in info to avoid redundant entries in the printed
	manual.

2007-01-02  Daiki Ueno  <ueno@unixuser.org>

	* message.texi (Using PGP/MIME): Document gpg-agent usage.

2007-01-02  Reiner Steib  <Reiner.Steib@gmx.de>

	* message.texi (Security): Split into sub-nodes.

2007-01-01  Alan Mackenzie  <acm@muc.de>

	* cc-mode.texi ("Limitations and Known Bugs"): Document problems with
	eval-after-load in Emacs <=21 and a workaround.  Document that
	trigraphs are not supported.

2007-01-01  Alan Mackenzie  <acm@muc.de>

	* cc-mode.texi ("Filling and Breaking"): Amend the doc for
	c-context-line-break.  When invoked within a string, preserve
	whitespace.  Add a backslash only when also in a macro.

2007-01-01  Alan Mackenzie  <acm@muc.de>

	* cc-mode.texi ("Choosing a Style"): Mention c-file-style.

2007-01-01  Alan Mackenzie  <acm@muc.de>

	* cc-mode.texi ("Movement Commands", "Sample .emacs File"): C-M-[ae]
	are now bound by default to c-\(beginning\|end\)-of-defun by default.

2007-01-01  Alan Mackenzie  <acm@muc.de>

	* cc-mode.texi ("Other Commands"): Move c-set-style (C-c .) here from
	"Choosing a Style".

	* cc-mode.texi ("Styles"): Add @dfn{style}.

2006-12-30  Michael Albinus  <michael.albinus@gmx.de>

	Sync with Tramp 2.0.55.

	* trampver.texi: Update release number.

2006-12-29  Reiner Steib  <Reiner.Steib@gmx.de>

	* gnus.texi (Customizing Articles): Add index entries for all
	gnus-treat-* variables.

2006-12-29  Jouni K. Seppänen  <jks@iki.fi>

	* gnus.texi (IMAP): Fix incorrect explanation of
	nnimap-search-uids-not-since-is-evil in documentation for
	nnimap-expunge-search-string.

2006-12-27  Reiner Steib  <Reiner.Steib@gmx.de>

	* gnus.texi (ifile spam filtering): Rename spam-ifile-database-path to
	spam-ifile-database.

2006-12-26  Reiner Steib  <Reiner.Steib@gmx.de>

	* gnus.texi (Spam Package Configuration Examples): Don't encourage to
	rebind C-s.

2006-12-26  Jouni K. Seppänen  <jks@iki.fi>

	* gnus.texi (Group Parameters, Group Maintenance, Topic Commands)
	(Mail Group Commands, Expiring Mail, IMAP): Add index entries for
	"expiring mail".
	(IMAP): Document nnimap-search-uids-not-since-is-evil and
	nnimap-nov-is-evil.

2006-12-25  Kevin Ryde  <user42@zip.com.au>

	* cl.texi (Sorting Sequences): In sort*, add a little cautionary note
	about the key procedure being used heavily.

2006-12-24  Chong Yidong  <cyd@stupidchicken.com>

	* pgg.texi (Caching passphrase): Default for pgg-gpg-use-agent changed
	to t.
	(Prerequisites): Add explanation about gpg-agent.

2006-12-22  Kevin Ryde  <user42@zip.com.au>

	* cl.texi (Sorting Sequences): Typo in sort*, example showed plain
	"sort" instead of "sort*".

2006-12-19  Richard Stallman  <rms@gnu.org>

	* calc.texi (History and Acknowledgements): Recognize that Emacs
	now does have floating point.

2006-12-19  Michael Albinus  <michael.albinus@gmx.de>

	* tramp.texi (External transfer methods): Describe new method `scpc'.

2006-12-17  Sascha Wilde  <wilde@sha-bang.de>

	* pgg.texi: Added short note on gpg-agent to the introduction.

2006-12-13  Reiner Steib  <Reiner.Steib@gmx.de>

	* gnus.texi (Hiding Headers): Document that `long-to' and `many-to'
	also applies to Cc.

2006-12-12  Reiner Steib  <Reiner.Steib@gmx.de>

	* gnus.texi (X-Face): Clarify.  Say which programs are required
	on Windows.

2006-12-08  Michael Olson  <mwolson@gnu.org>

	* erc.texi (Modules): Remove documentation for list module.

2006-12-05  Michaël Cadilhac  <michael.cadilhac@lrde.org>

	* faq.texi (^M in the shell buffer): Ditto.

2006-11-20  Michael Olson  <mwolson@gnu.org>

	* erc.texi: Call this the 5.2 stable pre-release of ERC.

2006-11-17  Carsten Dominik  <dominik@science.uva.nl>

	* org.texi: Fix typos.
	(Agenda commands): Document `C-k'.

2006-11-16  Eli Zaretskii  <eliz@gnu.org>

	* url.texi (http/https): Fix a typo in the HTTP URL.

2006-11-14  Stephen Leake  <stephen_leake@stephe-leake.org>

	* ada-mode.texi: Total rewrite.

2006-11-13  Carsten Dominik  <dominik@science.uva.nl>

	* org.texi: Minor typo fixes.

2006-11-13  Bill Wohler  <wohler@newt.com>

	Release MH-E manual version 8.0.3.

	* mh-e.texi (VERSION, EDITION, UPDATED, UPDATE-MONTH): Update for
	release 8.0.3.

	* mh-e.texi (Incorporating Mail): Use output of "mhparam Path"
	to set MAILDIR.
	(Reading Mail): Document the customization of read-mail-command
	for MH-E.
	(Viewing Attachments): Document mm-discouraged-alternatives.
	(Tool Bar): Fix Texinfo for mh-xemacs-use-tool-bar-flag.
	(Junk): Add more information about the settings of mh-junk-background
	in a program.  Add /usr/bin/mh to PATH in examples.

2006-11-12  Richard Stallman  <rms@gnu.org>

	* woman.texi: Update author address but say he no longer maintains it.

2006-11-10  Carsten Dominik  <carsten.dominik@gmail.com>

	* org.texi (ARCHIVE tag): Document C-TAB for forcing cycling of
	archived trees.
	(Checkboxes): Section moved to chapter 5, and extended.
	(The date/time prompt): New section.
	(Link abbreviations): New section.
	(Presentation and sorting): New section.
	(Custom agenda views): Section completely rewritten.
	(Summary): Compare with Planner.
	(Feedback): More info about creating backtraces.
	(Plain lists): Modify example.
	(Breaking down tasks): New section.
	(Custom time format): New section.
	(Time stamps): Document inactive timestamps.
	(Setting tags): More details about fast tag selection.
	(Block agenda): New section.
	(Custom agenda views): Section rewritten.
	(Block agenda): New section.

2006-11-07  Michael Albinus  <michael.albinus@gmx.de>

	* tramp.texi (Configuration): scp is the default method.
	(Default Method): Use ssh as example for another method.

2006-10-27  Richard Stallman  <rms@gnu.org>

	* woman.texi: Downcase nroff/troff/roff.
	(Installation): Chapter deleted.  Some xrefs deleted.
	(Background): woman doesn't advise man ;-).

2006-10-26  Roberto Rodríguez  <lanubeblanca@googlemail.com>  (tiny change)

	* ada-mode.texi (Project files, Identifier completion)
	(Automatic Casing, Debugging, Using non-standard file names)
	(Working Remotely): Fix typos.

2006-10-20  Masatake YAMATO  <jet@gyve.org>

	* cc-mode.texi (Sample .emacs File): Add missing `)' in
	sample code `my-c-initialization-hook'.

2006-10-19  Stuart D. Herring  <herring@lanl.gov>

	* widget.texi: Fix typos.

2006-10-19  Michael Albinus  <michael.albinus@gmx.de>

	* tramp.texi (Frequently Asked Questions): Remove questions marked with
	"???".  There have been no complaints for years, so the information
	must be appropriate.

2006-10-16  Richard Stallman  <rms@gnu.org>

	* widget.texi: Use @var instead of capitalization.
	Clarify many widget type descriptions.

2006-10-13  Andreas Seltenreich  <uwi7@rz.uni-karlsruhe.de>

	* gnus.texi (Other modes): Fix typo.  Add alternative index entry for
	gnus-dired-attach.
	(Selecting a Group): Fix typo.

2006-10-12  Roberto Rodríguez  <lanubeblanca@googlemail.com>  (tiny change)

	* widget.texi: Fix typos.

2006-10-06  Reiner Steib  <Reiner.Steib@gmx.de>

	* gnus.texi (Image Enhancements): Update for Emacs 22.

	* gnus-faq.texi ([1.3]): Update.

2006-10-06  Richard Stallman  <rms@gnu.org>

	* faq.texi (Displaying the current line or column):
	Delete "As of Emacs 20".

2006-10-06  Romain Francoise  <romain@orebokech.com>

	* faq.texi (VM): VM works with Emacs 22 too.

2006-10-06  Richard Stallman  <rms@gnu.org>

	* ebrowse.texi: Remove Emacs version "21" from title.

2006-10-02  Reiner Steib  <Reiner.Steib@gmx.de>

	* gnus.texi (Foreign Groups): Say where change of editing commands are
	stored.  Add reference to `gnus-parameters'.

2006-09-15  Jay Belanger  <belanger@truman.edu>

	* calc.texi, mh-e.texi (GNU GENERAL PUBLIC LICENSE):
	Change "Library Public License" to "Lesser Public License"
	throughout.  Use "yyyy" to represent year.

2006-09-15  Carsten Dominik  <dominik@science.uva.nl>

	* org.texi (Setting tags): Typo fix.

2006-09-14  Reiner Steib  <Reiner.Steib@gmx.de>

	* gnus.texi (Oort Gnus): Add @xref for `mm-fill-flowed'.

2006-09-12  Reiner Steib  <Reiner.Steib@gmx.de>

	* reftex.texi (Citations Outside LaTeX): Simplify lisp example.

2006-09-12  Paul Eggert  <eggert@cs.ucla.edu>

	* faq.texi (Escape sequences in shell output): EMACS is now set
	to Emacs's absolute file name, not to "t".
	(^M in the shell buffer): Likewise.

2006-09-11  Reiner Steib  <Reiner.Steib@gmx.de>

	* gnus.texi (Mail Source Specifiers): Mention problem of duplicate
	mails with pop3-leave-mail-on-server.  Fix wording.
	(Limiting): Improve gnus-summary-limit-to-articles.
	(X-Face): Fix typo.

2006-09-11  Simon Josefsson  <jas@extundo.com>

	* smtpmail.texi (Authentication): Explain TLS and SSL better, based on
	suggested by Phillip Lord <phillip.lord@newcastle.ac.uk>.

2006-09-06  Simon Josefsson  <jas@extundo.com>

	* smtpmail.texi (Authentication): Mention SSL.

2006-09-03  Diane Murray  <disumu@x3y2z1.net>

	* erc.texi (Getting Started, Connecting): Change erc-select to erc.

2006-09-01  Eli Zaretskii  <eliz@gnu.org>

	* rcirc.texi (Internet Relay Chat, Useful IRC commands):
	Don't use @indicateurl.

	* cc-mode.texi (Subword Movement): Don't use @headitem.
	(Custom Braces, Clean-ups): Don't use @tie.

2006-08-29  Michael Albinus  <michael.albinus@gmx.de>

	Sync with Tramp 2.0.54.

	* tramp.texi (Bug Reports): The Tramp mailing list is moderated now.
	Suggested by Adrian Phillips <a.phillips@met.no>.

2006-08-15  Carsten Dominik  <dominik@science.uva.nl>

	* org.texi (Installation, Activation): Split from Installation and
	Activation.
	(Clocking work time): Document new features.

2006-08-13  Alex Schroeder  <alex@gnu.org>

	* rcirc.texi (Configuration): Use correct variable in rcirc-authinfo
	example.

2006-08-12  Eli Zaretskii  <eliz@gnu.org>

	* faq.texi (How to add fonts): New node.

2006-08-05  Romain Francoise  <romain@orebokech.com>

	* faq.texi (New in Emacs 22): Expand.

2006-08-03  Michael Olson  <mwolson@gnu.org>

	* erc.texi: Update for ERC 5.1.4.

2006-07-28  Katsumi Yamaoka  <yamaoka@jpl.org>

	* gnus.texi (Oort Gnus): Mention that the Lisp files are now installed
	in .../site-lisp/gnus/ by default.
	[ From gnus-news.texi in the trunk. ]

2006-07-27  Reiner Steib  <Reiner.Steib@gmx.de>

	* gnus.texi (MIME Commands): Additions for yEnc.

2006-07-24  Richard Stallman  <rms@gnu.org>

	* pgg.texi, org.texi, info.texi, forms.texi, flymake.texi:
	* faq.texi: Move periods and commas inside quotes.

2006-07-20  Jay Belanger  <belanger@truman.edu>

	* calc.texi (Error forms): Mention M-+ keybinding for `calc-plus-minus'.

2006-07-18  Chong Yidong  <cyd@stupidchicken.com>

	* faq.texi (Security risks with Emacs): Document Emacs 22
	file-local-variable mechanism.

2006-07-12  Michael Olson  <mwolson@gnu.org>

	* erc.texi: Update for ERC 5.1.3.

2006-07-12  Alex Schroeder  <alex@gnu.org>

	* rcirc.texi: Fix typos.
	(Getting started with rcirc): New calling convention for M-x irc.
	Mention #rcirc.  Removed channel tracking.
	(Configuration): Change the names of all variables that got changed
	recently, eg. rcirc-server to rcirc-default-server.  Added
	documentation for rcirc-authinfo, some background for Bitlbee, and
	rcirc-track-minor-mode.
	(Scrolling conservatively): Fix the xref from Auto Scrolling to just
	Scrolling.
	(Reconnecting after you have lost the connection): Fix example code
	to match code changes.

2006-07-10  Nick Roberts  <nickrob@snap.net.nz>

	* gnus.texi, message.texi: Fix typos.

2006-07-07  Carsten Dominik  <dominik@science.uva.nl>

	* org.texi (Exporting): Document `C-c C-e' as the prefix for exporting
	commands.
	(Global TODO list): Document the use of the variables
	`org-agenda-todo-ignore-scheduled' and
	`org-agenda-todo-list-sublevels'.

2006-07-05  Richard Stallman  <rms@gnu.org>

	* faq.texi (Scrolling only one line): Fix xref.

2006-07-05  Thien-Thi Nguyen  <ttn@gnu.org>

	* faq.texi (Evaluating Emacs Lisp code):
	Throughout, replace eval-current-buffer with eval-buffer.

2006-07-03  Richard Stallman  <rms@gnu.org>

	* rcirc.texi (Scrolling conservatively): Fix xref.

	* pcl-cvs.texi (Viewing differences): Usage fix.

2006-07-03  Carsten Dominik  <dominik@science.uva.nl>

	* org.texi (Agenda commands): Document `s' key to save all org-mode
	buffers.

2006-06-30  Ralf Angeli  <angeli@caeruleus.net>

	* pcl-cvs.texi (Customizing Faces): Remove -face suffix from face
	names.  Mention `cvs-msg' face.

2006-06-29  Carsten Dominik  <dominik@science.uva.nl>

	* org.texi (Checkboxes): New section.

2006-06-28  Carsten Dominik  <dominik@science.uva.nl>

	* org.texi (Embedded LaTeX): Fix typos and implement small improvements
	throughout this chapter.

2006-06-27  Chong Yidong  <cyd@stupidchicken.com>

	* info.texi (Help-Small-Screen): Clarify placement of "All" and "Top"
	text for standalone vs Emacs info.
	(Help): Clarify header line description.  Use mouse-1 for clicks.
	(Help-P): Use mouse-1 for clicks.
	(Help-^L): "Top" and "All" not displayed with dashes in Emacs.
	(Help-^L, Help-M, Help-Int, Search Index, Go to node)
	(Choose menu subtopic): Remove gratuitous Emacs command names.
	(Help-FOO): Put usual behavior first.
	(Help-Xref): Clicking on xrefs works in Emacs.
	(Search Text): Clarify what the default behavior is.
	(Create Info buffer): Fix Emacs window/X window confusion.
	(Emacs Info Variables): Fix for new Emacs init file behavior.

2006-06-24  Andreas Seltenreich  <uwi7@rz.uni-karlsruhe.de>

	* gnus.texi (Summary Buffer Lines): Fix typo.

2006-06-23  Carsten Dominik  <dominik@science.uva.nl>

	* org.texi (Embedded LaTeX): New chapter.
	(Archiving): Section rewritten.
	(Enhancing text): Some parts moved to the new chapter about LaTeX.

2006-06-20  Bill Wohler  <wohler@newt.com>

	Release MH-E manual version 8.0.1.

	* mh-e.texi (VERSION, EDITION, UPDATED, UPDATE-MONTH): Update for
	release 8.0.1.
	(Preface): Depend on GNU mailutils 1.0 and higher.

2006-06-19  Katsumi Yamaoka  <yamaoka@jpl.org>

	* message.texi (News Headers): Update message-syntax-checks section.

2006-06-19  Karl Berry  <karl@gnu.org>

	* info.texi (Advanced): Mention C-q, especially with ?.

2006-06-19  Carsten Dominik  <dominik@science.uva.nl>

	* org.texi (Publishing links): Document the `:link-validation-function'
	property.
	(Extensions and Hacking): New chapter, includes some sections of the
	"Miscellaneous" chapter.

2006-06-10  Carsten Dominik  <dominik@science.uva.nl>

	* org.texi (Progress logging): New section.

2006-06-06  Carsten Dominik  <dominik@science.uva.nl>

	* org.texi (ASCII export): Document indentation adaptation.
	(Setting tags): Document mutually-exclusive tags.

2006-06-05  Romain Francoise  <romain@orebokech.com>

	* url.texi (irc): Mention new funs `url-irc-rcirc' and `url-irc-erc'.
	Fix typo.

	* gnus-faq.texi (Question 8.6): Update reference to the Gnus
	channel (#gnus@irc.freenode.net).
	Fix typos.  Update copyright notice.

	* cc-mode.texi (Getting Started, Indentation Commands, Config Basics)
	(Custom Filling and Breaking, Custom Braces, Syntactic Symbols)
	(Line-Up Functions, Custom Macros):
	* ediff.texi (Window and Frame Configuration)
	(Highlighting Difference Regions):
	* emacs-mime.texi (Display Customization):
	* erc.texi (History):
	* eshell.texi (Known problems):
	* eudc.texi (Overview, BBDB):
	* gnus.texi (NNTP, IMAP, Advanced Scoring Examples)
	(The problem of spam, SpamOracle, Extending the Spam package)
	(Conformity, Terminology):
	* idlwave.texi (Routine Info)
	(Class and Keyword Inheritance, Padding Operators)
	(Breakpoints and Stepping, Electric Debug Mode)
	(Examining Variables, Troubleshooting):
	* org.texi (Creating timestamps):
	* reftex.texi (Commands, Options, Changes):
	* tramp.texi (Inline methods, Password caching)
	(Auto-save and Backup, Issues):
	* vip.texi (Files, Commands in Insert Mode):
	* viper.texi (Emacs Preliminaries, States in Viper)
	(Packages that Change Keymaps, Viper Specials, Groundwork):
	Fix various typos.

2006-05-31  Michael Ernst  <mernst@alum.mit.edu>

	* ediff.texi: Fix typos.

2006-05-30  Carsten Dominik  <dominik@science.uva.nl>

	* org.texi: Small typo fixes.

2006-05-29  Stefan Monnier  <monnier@iro.umontreal.ca>

	* viper.texi (Viper Specials):
	* gnus.texi (Example Setup):
	* faq.texi (Backspace invokes help):
	* dired-x.texi (Optional Installation Dired Jump):
	* calc.texi (Defining Simple Commands): Use ;; instead of ;;; to better
	follow coding conventions.

2006-05-29  Michael Albinus  <michael.albinus@gmx.de>

	* tramp.texi (Frequently Asked Questions): Disable zsh zle.

2006-05-27  Thien-Thi Nguyen  <ttn@gnu.org>

	* pcl-cvs.texi: Fix typos.
	(Customization): Say "us".

2006-05-26  Eli Zaretskii  <eliz@gnu.org>

	* org.texi: Remove bogus @setfilename.

2006-05-26  Carsten Dominik  <dominik@science.uva.nl>

	* org.texi (ASCII export): Omit command name.
	(HTML export): Add prefix to all lines in Local Variable example.
	(Acknowledgments): Typeset names in italics.

2006-05-24  Carsten Dominik  <dominik@science.uva.nl>

	* org.texi (Plain lists): Add new item navigation commands.
	(External links): Document elisp and info links.
	(Custom searches): New section.
	(Publishing): New chapter.
	(HTML export): Include a list of supported CSS classes.
	(Setting tags): Describe the fast-tag-setting interface.

2006-05-20  Luc Teirlinck  <teirllm@auburn.edu>

	* dired-x.texi: ifinfo -> ifnottex.

2006-05-18  Reiner Steib  <Reiner.Steib@gmx.de>

	* gnus.texi (Saving Articles): Clarify gnus-summary-save-article-mail.

2006-05-12  Reiner Steib  <Reiner.Steib@gmx.de>

	* message.texi (Interface): Add tool bar customization.
	(MIME): Index and text additions for mml-attach.
	(MIME): Describe mml-dnd-protocol-alist and
	mml-dnd-attach-options.

	* gnus.texi (Oort Gnus): Reorder entries in sections.
	Fix some entries.
	(Starting Up): Add references to "Emacs for Heathens" and to
	"Finding the News".  Add user-full-name and user-mail-address.
	(Group Buffer Format): Add tool bar customization and update.
	(Summary Buffer): Add tool bar customization.
	(Posting Styles): Add message-alternative-emails.

2006-05-09  Michael Albinus  <michael.albinus@gmx.de>

	* tramp.texi (Filename completion): Improve wording.

2006-05-07  Romain Francoise  <romain@orebokech.com>

	* faq.texi (Using regular expressions): Fix typo.
	(Packages that do not come with Emacs): Fix capitalization.
	(Replacing text across multiple files): Expand node to explain how
	to use `dired-do-query-replace-regexp' in more detail, based on
	suggestion by Eric Hanchrow <offby1@blarg.net>.

2006-05-06  Michael Albinus  <michael.albinus@gmx.de>

	* tramp.texi (Filename completion): Completion of remote files'
	method, user name and host name is active only in partial
	completion mode.

2006-05-06  Bill Wohler  <wohler@newt.com>

	Release MH-E manual version 8.0.

	* mh-e.texi (VERSION, EDITION, UPDATED, UPDATE-MONTH): Update for
	release 8.0.

2006-05-06  Bill Wohler  <wohler@newt.com>

	* mh-e.texi (MH-BOOK-HOME): Change from
	http://www.ics.uci.edu/~mh/book/mh to
	http://rand-mh.sourceforge.net/book/mh.
	Replace .htm suffix with .html for MH book files.
	(Using This Manual): Update key binding for getting relevant
	chapter in Info from command key.
	(Ranges): Fix itemx.

2006-05-05  Karl Berry  <karl@gnu.org>

	* texinfo.tex (\definetextfonsizexi, \definetextfonsizex): New cmds.
	(\fonttextsize): New user-level command to change text font size.

2006-04-26  Reiner Steib  <Reiner.Steib@gmx.de>

	* pgg.texi (Caching passphrase): Fix markup and typos.  Simplify.

2006-04-26  Sascha Wilde  <wilde@sha-bang.de>  (tiny change)

	* pgg.texi (Caching passphrase): Add pgg-gpg-use-agent.

2006-04-24  Bill Wohler  <wohler@newt.com>

	* mh-e.texi (Getting Started): Make it more explicit that you need
	to install MH.  Add pointers to current MH implementations.

2006-04-21  Bill Wohler  <wohler@newt.com>

	Release MH-E manual version 7.94.

	* mh-e.texi (VERSION, EDITION, UPDATED, UPDATE-MONTH): Update for
	release 7.94.

2006-04-21  Carsten Dominik  <dominik@science.uva.nl>

	* org.texi: Many small fixes.
	(Handling links): Rename from "Managing links".

2006-04-20  Reiner Steib  <Reiner.Steib@gmx.de>

	* gnus.texi (Spam Statistics Package): Fix typo in @pxref.
	(Splitting mail using spam-stat): Fix @xref.

2006-04-20  Chong Yidong  <cyd@stupidchicken.com>

	* gnus.texi (Spam Package): Major revision of the text.
	Previously this node was "Filtering Spam Using The Spam ELisp Package".

2006-04-20  Carsten Dominik  <dominik@science.uva.nl>

	* org.texi (Time stamps): Better explanation of the purpose of
	different time stamps.
	(Structure editing, Plain lists): More details on how new items
	and headings are inserted.

2006-04-18  Carsten Dominik  <dominik@science.uva.nl>

	* org.texi (Formula syntax): Fix link to Calc Manual.

2006-04-17  Reiner Steib  <Reiner.Steib@gmx.de>

	* gnus.texi (Emacsen): Don't support Emacs 20.7 and XEmacs 21.1.

2006-04-17  Bill Wohler  <wohler@newt.com>

	* mh-e.texi (Folders): Update mh-before-quit-hook and
	mh-quit-hook example with code that removes the buffers rather
	than just bury them.

2006-04-17  Michael Albinus  <michael.albinus@gmx.de>

	Sync with Tramp 2.0.53.

2006-04-13  Carsten Dominik  <dominik@science.uva.nl>

	* org.texi (Updating settings): New section.
	(Visibility cycling): Better names for the startup folding
	options.
	(Exporting): Completely restructured.
	(The very busy C-c C-c key): New section.
	(Summary of in-buffer settings): New section.

2006-04-11  Reiner Steib  <Reiner.Steib@gmx.de>

	* gnus.texi, gnus-faq.texi, message.texi: Gnus v5.10.8 is released.

2006-04-10  Reiner Steib  <Reiner.Steib@gmx.de>

	* gnus.texi (Misc Group Stuff, Summary Buffer, Article Keymap)
	(Server Commands): Key `v' is reserved for users.

2006-04-11  Carsten Dominik  <dominik@science.uva.nl>

	* org.texi (Link format): New section, emphasis on bracket links.
	(External links): Document bracket links.
	(FAQ): Expand to cover shell links and the new link format.

2006-04-09  Kevin Ryde  <user42@zip.com.au>

	* org.texi (Formula syntax): Typo in node name of calc-eval xref.

2006-04-07  Reiner Steib  <Reiner.Steib@gmx.de>

	* gnus.texi (Summary Buffer Lines): Add `*'.

2006-04-07  Jochen Küpper  <jochen@fhi-berlin.mpg.de>

	* gnus.texi (Group Parameters):
	Mention gnus-permanently-visible-groups.

2006-04-06  Katsumi Yamaoka  <yamaoka@jpl.org>

	* gnus.texi (Face): Fix typo.

2006-04-05  Reiner Steib  <Reiner.Steib@gmx.de>

	* gnus.texi (X-Face): Clarify.
	(Face): Need Emacs with PNG support.

2006-04-06  Richard Stallman  <rms@gnu.org>

	* idlwave.texi: Delete the blocks "not suitable for inclusion with
	Emacs".

2006-04-06  J.D. Smith  <jdsmith@as.arizona.edu>

	* idlwave.texi: Updated for IDLWAVE version 6.0, factoring out
	blocks not suitable for inclusion with Emacs using variable
	PARTOFEMACS.

2006-04-04  Simon Josefsson  <jas@extundo.com>

	* gnus.texi (Security): Improve.

2006-04-02  Karl Berry  <karl@gnu.org>

	* texinfo.tex: Update to current version (2006-03-21.13).

2006-04-02  Bill Wohler  <wohler@newt.com>

	* mh-e.texi (Getting Started, Junk, Bug Reports)
	(MH FAQ and Support): Fix URLs.

2006-03-31  Romain Francoise  <romain@orebokech.com>

	* gnus.texi (Virtual Groups): `nnvirtual-always-rescan' defaults
	to t, not nil (and has for the past eight years).

2006-03-31  Reiner Steib  <Reiner.Steib@gmx.de>

	* message.texi, gnus.texi: Bump version to 5.11.

2006-03-29  Reiner Steib  <Reiner.Steib@gmx.de>

	* gnus.texi (Top): Add comment about version line.

	* message.texi (Top): Ditto.  Change to take named versions into
	account.

2006-03-28  Reiner Steib  <Reiner.Steib@gmx.de>

	* gnus.texi (Posting Styles): Add x-face-file to example.
	(X-Face): Refer to posting styles.

	* gnus-faq.texi ([5.8]): Add x-face-file.
	([8.4]): Add links to gmane.emacs.gnus.user and
	gmane.emacs.gnus.general.

2006-03-27  Reiner Steib  <Reiner.Steib@gmx.de>

	* gnus-faq.texi: Use .invalid.
	([5.4]): Fix gnus-posting-styles example.

2006-03-27  Romain Francoise  <romain@orebokech.com>

	* faq.texi (Emacs/W3): Rename from `w3-mode'.  Mention that
	Emacs/W3 needs a new maintainer.
	(Ispell): Update author and version info.
	(Mailcrypt): Mention PGG.
	(New in Emacs 22): Add PGG to the list of new packages.
	Include minor changes from "Ramprasad B" <ramprasad_i82@yahoo.com>
	updating dead URLs.

2006-03-25  Karl Berry  <karl@gnu.org>

	* ada-mode.texi, autotype.texi, calc.texi, cc-mode.texi, cl.texi,
	* dired-x.texi, ebrowse.texi, ediff.texi, emacs-mime.texi, erc.texi,
	* eshell.texi, eudc.texi, faq.texi, forms.texi, gnus.texi, idlwave.texi,
	* info.texi, message.texi, mh-e.texi, pcl-cvs.texi, pgg.texi,
	* rcirc.texi, reftex.texi, sc.texi, ses.texi, sieve.texi,
	* speedbar.texi, url.texi, vip.texi, viper.texi, widget.texi,
	* woman.texi: (1) use @copyright{} instead of (C) in typeset text;
	(2) do not indent copyright year list (or anything else).

2006-03-21  Bill Wohler  <wohler@newt.com>

	* mh-e.texi (Folders): Various edits.

2006-03-20  Romain Francoise  <romain@orebokech.com>

	* gnus.texi (Mail Folders): Grammar fix.

2006-03-19  Bill Wohler  <wohler@newt.com>

	* mh-e.texi (Replying): Document Mail-Followup-To.
	Change manually-formatted table to multitable.  Add debugging info.
	Move description of mh-reply-default-reply-to into paragraph
	that describes its values.

2006-03-17  Bill Wohler  <wohler@newt.com>

	* mh-e.texi: Use smallexample and smalllisp consistently.
	(Sending Mail Tour): Update method of entering
	addresses and subject.
	(Sending Mail Tour, Reading Mail Tour, Processing Mail Tour)
	(Adding Attachments, Searching): Update screenshots for Emacs 22.

2006-03-15  Carsten Dominik  <dominik@science.uva.nl>

	* org.texi: Version number change only.

2006-03-14  Bill Wohler  <wohler@newt.com>

	* mh-e.texi: Add index entries around each paragraph rather than
	depend on entries from beginning of node.  Doing so ensures that
	index entries are less likely to be forgotten if text is cut and
	pasted, and are necessary anyway if the references are on a
	separate page.  It seems that makeinfo is now (v. 4.8) only
	producing one index entry per node, so there is no longer any
	excuse not to.  Use subheading instead of heading.  The incorrect
	use of heading produced very large fonts in Info--as large as the
	main heading.
	(From Bill Wohler): MH-E never did appear in Emacs 21--MH-E
	versions 6 and 7 appeared *around* the time of these Emacs releases.

2006-03-13  Carsten Dominik  <dominik@science.uva.nl>

	* org.texi (Clean view): Document new startup options.

2006-03-11  Bill Wohler  <wohler@newt.com>

	* mh-e.texi (Preface, More About MH-E, Options, HTML, Folders)
	(Composing, Scan Line Formats): Fix @refs.
	(Getting Started): Define MH profile and MH profile components.
	(Incorporating Mail, Reading Mail, Viewing, Printing)
	(Sending Mail, Forwarding, Editing Drafts, Inserting Letter)
	(Signature, Aliases, Scan Line Formats): Use @code instead of @samp
	for string constants.
	(Tool Bar): Remove spurious quote.
	(Junk): Use ``...'' instead of "...".
	(Scan Line Formats): Replace @samp with @kbd.

2006-03-10  Katsumi Yamaoka  <yamaoka@jpl.org>

	* gnus.texi (NoCeM): Mention gnus-use-nocem can also be a number.

2006-03-10  Reiner Steib  <Reiner.Steib@gmx.de>

	* gnus.texi (Fancy Mail Splitting): Improve sentences so as to be
	easy to understand.

2006-03-09  Katsumi Yamaoka  <yamaoka@jpl.org>

	* gnus.texi: Markup fix.
	(Fancy Mail Splitting): Specify new feature.

2006-03-08  Katsumi Yamaoka  <yamaoka@jpl.org>

	* gnus.texi (Fancy Mail Splitting): Improve descriptions about
	partial-words matching.

2006-03-07  Reiner Steib  <Reiner.Steib@gmx.de>

	* emacs-mime.texi (Display Customization): Reword image/.* stuff.

	* gnus.texi (Oort Gnus): Add note about `gnus-load'.
	(MIME Commands): Fix mm-discouraged-alternatives.

2006-03-07  Carsten Dominik  <dominik@science.uva.nl>

	* org.texi: Version number change only.

2006-03-06  Bill Wohler  <wohler@newt.com>

	* mh-e.texi: Move from SourceForge repository to Savannah.
	This is version 7.93, which is a total rewrite from the previous
	edition 1.3 for MH-E version 5.0.2, and corresponds to MH-E
	version 7.93.

2006-03-03  Reiner Steib  <Reiner.Steib@gmx.de>

	* gnus.texi (Oort Gnus): Add `mm-fill-flowed'.

2006-03-01  Carsten Dominik  <dominik@science.uva.nl>

	* org.texi (Interaction): Add item about `org-mouse.el' by
	Piotr Zielinski.
	(Managing links): Document that also mouse-1 can be used to
	activate a link.
	(Headlines, FAQ): Add entry about hiding leading stars.
	(Miscellaneous): Resort the sections in this chapter to a more
	logical sequence.

2006-02-27  Simon Josefsson  <jas@extundo.com>

	* emacs-mime.texi (Flowed text): Add mm-fill-flowed.  (Sync
	2004-01-27 from the trunk).

2006-02-24  Alan Mackenzie  <acm@muc.de>

	* cc-mode.texi: Rename c-hungry-backspace to
	c-hungry-delete-backwards, at the request of RMS.  Leave the old
	name as an alias.

2006-02-24  Alan Mackenzie  <acm@muc.de>

	* cc-mode.texi: Correct the definition of c-beginning-of-defun, to
	include the function header within the defun.

2006-02-24  Alan Mackenzie  <acm@muc.de>

	* cc-mode.texi: Correct two typos.

2006-02-24  Alan Mackenzie  <acm@muc.de>

	* cc-mode.texi (Comment Commands): State that C-u M-; kills any
	existing comment.
	(Electric Keys): Add a justification for electric indentation.
	(Hungry WS Deletion): Clear up the names and complications of the
	BACKSPACE and DELETE keys.

2006-02-23  Juri Linkov  <juri@jurta.org>

	* faq.texi (Common requests): Move `Turning on auto-fill by
	default' after `Wrapping words automatically'.  Move `Working with
	unprintable characters' before `Searching for/replacing newlines'.
	Move `Replacing highlighted text' after `Highlighting a region'.
	Merge `Repeating commands' and `Repeating a command as many times
	as possible' into the former.
	(Packages that do not come with Emacs): Add refs to Gmane and
	etc/MORE.STUFF.

2006-02-23  Juri Linkov  <juri@jurta.org>

	* faq.texi (Newsgroup archives): Update URLs of GNU mail archives.
	(Reporting bugs): Suggest using `M-x report-emacs-bug'.
	Add xref to `(emacs)Reporting Bugs'.
	(Getting a printed manual): Add URL to other formats of the manual.
	(Common requests): Fix menu.
	(Highlighting a region): Remove ref to `Turning on syntax highlighting'.
	(Horizontal scrolling): Mention `truncate-partial-width-windows'.
	(Inserting text at the beginning of each line): Add pxref to
	`Changing the included text prefix'.
	(Forcing the cursor to remain in the same column): Mention `track-eol'
	and `set-goal-column'.  Add pxref to `(emacs)Moving Point'.
	(Replacing text across multiple files): Add keybinding `Q' for
	`dired-do-query-replace'.

2006-02-22  Carsten Dominik  <dominik@science.uva.nl>

	* reftex.texi: Version number and date change only.

	* org.texi (Internal Links): Rewrite to cover the modified
	linking system.

2006-02-17  Eli Zaretskii  <eliz@gnu.org>

	* faq.texi: Remove the coding cookie, it's not needed anymore.

2006-02-13  YAMAMOTO Mitsuharu  <mituharu@math.s.chiba-u.ac.jp>

	* faq.texi (Colors on a TTY): Mention Mac OS port.

2006-02-12  Karl Berry  <karl@gnu.org>

	* faq.texi (Emacs for Atari ST): Use Sch@"auble instead of the
	8-bit accented a.

2006-02-09  Reiner Steib  <Reiner.Steib@gmx.de>

	* gnus.texi (Gnus Versions): Add history beyond start of Oort.

2006-02-08  Romain Francoise  <romain@orebokech.com>

	* faq.texi (Top): Remove paragraph about the FAQ being a
	transitional document, etc.
	(Searching for/replacing newlines): New node.
	(Yanking text in isearch): New node.
	(Inserting text at the beginning of each line): Rename and make
	more general, mention `M-;' in Message mode.

2006-02-07  Luc Teirlinck  <teirllm@auburn.edu>

	* faq.texi (Meta key does not work in xterm)
	(Emacs does not display 8-bit characters)
	(Inputting eight-bit characters): Update xrefs.

2006-02-06  Romain Francoise  <romain@orebokech.com>

	* faq.texi (VM): VM now at version 7.19.
	Set myself as maintainer of this file.

2006-02-04  Michael Olson  <mwolson@gnu.org>

	* erc.texi (History): Note that ERC is now included with Emacs.

2006-01-31  Romain Francoise  <romain@orebokech.com>

	* message.texi (Message Headers): Explain what
	`message-alternative-emails' does in more detail.
	Update copyright year.

2006-01-30  Juanma Barranquero  <lekktu@gmail.com>

	* makefile.w32-in (clean): Add newsticker, sieve, pgg, erc and rcirc.

2006-01-29  Richard M. Stallman  <rms@gnu.org>

	* cc-mode.texi (Indentation Commands): Inserts newline, not "linefeed".

2006-01-29  Michael Olson  <mwolson@gnu.org>

	* makefile.w32-in ($(infodir)/erc, erc.dvi): New targets.

	* Makefile.in (INFO_TARGETS, DVI_TARGETS): Add ERC.

	* faq.texi (New in Emacs 22): Mention ERC.

2006-01-28  Luc Teirlinck  <teirllm@auburn.edu>

	* rcirc.texi: Capitalize dir entry for consistency with the entry
	in info/dir and other entries in the Emacs category.
	Fix typos.  Delete trailing whitespace.

2006-01-28  Björn Lindström  <bkhl@elektrubadur.se>

	* rcirc.texi: Some @cindex changes, some changes from @kbd to @key.

2006-01-27  Eli Zaretskii  <eliz@gnu.org>

	* makefile.w32-in ($(infodir)/rcirc, rcirc.dvi): New targets.
	(INFO_TARGETS, DVI_TARGETS): Add rcirc.

	* Makefile.in (../info/rcirc, rcirc.dvi): New targets.
	(INFO_TARGETS, DVI_TARGETS): Add rcirc.

2006-01-27  Alex Schroeder  <alex@gnu.org>

	* rcirc.texi: New file.

2006-01-23  Juri Linkov  <juri@jurta.org>

	* widget.texi (User Interface): Add S-TAB for widget-backward.

2006-01-22  Michael Albinus  <michael.albinus@gmx.de>

	Sync with Tramp 2.0.52.

	* tramp.texi (Frequently Asked Questions): Remove Ange-FTP item.
	Add Tramp disabling item.  New item for common connection problems.
	(various): Apply "ftp" as method for the download URL.
	(Bug Reports): Refer to FAQ for common problems.

2006-01-21  Eli Zaretskii  <eliz@gnu.org>

	* widget.texi (User Interface): Use @key for TAB.

	* ses.texi (Formulas, Printer functions): Use @key for TAB.

	* ebrowse.texi (Switching to Tree, Symbol Completion): Use @key
	for TAB.

	* cc-mode.texi (Indentation Calculation): Use @key for TAB.

2006-01-16  Katsumi Yamaoka  <yamaoka@jpl.org>

	* gnus.texi: Update copyright.

2006-01-13  Katsumi Yamaoka  <yamaoka@jpl.org>

	* gnus.texi (Article Washing): Additions.

2006-01-13  Carsten Dominik  <dominik@science.uva.nl>

	* org.texi (Agenda commands): Document tags command.

2006-01-10  Katsumi Yamaoka  <yamaoka@jpl.org>

	* gnus.texi (RSS): Document nnrss-wash-html-in-text-plain-parts.

2006-01-06  Katsumi Yamaoka  <yamaoka@jpl.org>

	* gnus.texi (RSS): Addition.

2005-12-22  Katsumi Yamaoka  <yamaoka@jpl.org>

	* gnus.texi (Summary Post Commands): Fix function bound to `S O p'.

2005-12-19  Katsumi Yamaoka  <yamaoka@jpl.org>

	* emacs-mime.texi (Display Customization): Add setting example to
	mm-discouraged-alternatives.

2006-01-09  Stefan Monnier  <monnier@iro.umontreal.ca>

	* flymake.texi (Obtaining Flymake): Remove chapter since Emacs's
	version is the canonical version.

2006-01-08  Alex Schroeder  <alex@gnu.org>

	* pgg.texi (Caching passphrase): Rewording.

2006-01-06  Eli Zaretskii  <eliz@gnu.org>

	* flymake.texi (Obtaining Flymake): Update Flymake's CVS
	repository URL.

2006-01-06  Carsten Dominik  <dominik@science.uva.nl>

	* org.texi: Removed the accidentally re-added empty line in the
	direntry.

2006-01-05  Carsten Dominik  <dominik@science.uva.nl>

	* org.texi (Agenda Views): Chapter reorganized.

2005-12-29  Romain Francoise  <romain@orebokech.com>

	* faq.texi (Using Customize): New node.

2005-12-28  Luc Teirlinck  <teirllm@auburn.edu>

	* org.texi: Remove blank line in @direntry.  It is non-standard
	and recursively produces blank lines all over the dir file (when
	using Texinfo 4.8).

2005-12-21  Luc Teirlinck  <teirllm@auburn.edu>

	* widget.texi (atoms): Delete obsolete remark about `file' widget.

2005-12-20  Carsten Dominik  <dominik@science.uva.nl>

	* org.texi (Tags): Boolean logic documented.
	(Agenda Views): Document custom commands.

2005-12-20  David Kastrup  <dak@gnu.org>

	* faq.texi (AUCTeX): Update version and mailing list info.

2005-12-17  Katsumi Yamaoka  <yamaoka@jpl.org>

	* gnus.texi (MIME Commands): Mention addition of
	multipart/alternative to gnus-buttonized-mime-types and add xref
	to mm-discouraged-alternatives.

	* emacs-mime.texi (Display Customization): Mention addition of
	"image/.*" and add xref to gnus-buttonized-mime-types in the
	mm-discouraged-alternatives section.

2005-12-16  Carsten Dominik  <dominik@science.uva.nl>

	* org.texi (Tags): New section.
	(Agenda Views): Chapter reorganized.

2005-12-16  Eli Zaretskii  <eliz@gnu.org>

	* org.texi (Internal Links): Add a missing comma after an @xref.

2005-12-14  Chong Yidong  <cyd@stupidchicken.com>

	* faq.texi (Filling paragraphs with a single space): No need to
	change sentence-end now.

2005-12-13  Romain Francoise  <romain@orebokech.com>

	* faq.texi (Scrolling only one line): Use `scroll-conservatively'.

2005-12-12  Jay Belanger  <belanger@truman.edu>

	* faq.texi (Calc): Update version number.

2005-12-12  Carsten Dominik  <dominik@science.uva.nl>

	* org.texi (Progress Logging): New section.

2005-12-10  Romain Francoise  <romain@orebokech.com>

	Update the Emacs FAQ for the 22.1 release.

	* faq.texi: Set VER to `22.1'.
	(Basic editing): Explain how to use localized versions of the
	Tutorial.  Mention that `C-h r' displays the manual.
	Delete obsolete WWW link to an Emacs 18 tutorial.
	(Getting a printed manual): Point to the new locations of the
	manuals on the GNU Web site.
	(Emacs Lisp documentation): Explain that the Emacs Lisp manual is
	available via Info (it was previously distributed separately).
	(Installing Texinfo documentation): The latest version of Texinfo
	is 4.8, not 4.0.
	(Informational files for Emacs): COPYING is the GNU General Public
	License, not the Emacs General Public License.
	(Informational files for Emacs): Delete obsolete link to the
	GNUinfo pages as they have been removed from the GNU Web site.
	(New in Emacs 22): New node.
	(Setting up a customization file): Say that most packages support
	Customize nowadays.
	(Colors on a TTY): Delete reference to instructions on how to
	enable syntax highlighting, it is now enabled by default.
	(Turning on abbrevs by default): Emacs now reads the abbrevs file
	at startup automatically.
	(Controlling case sensitivity): Mention `M-c' in isearch.
	(Using an already running Emacs process): Emacs now creates the
	socket in `/tmp/emacsUID'.  Fix typos.  Change default location of
	gnuserv.  As emacsclient can now run Lisp code as well, delete a
	sentence praising gnuserv for that.  Simplify description of how
	the client/server operation works.
	(Compiler error messages): Delete obsolete text (compile.el has
	been rewritten).
	(Indenting switch statements): Fix typo.
	(Matching parentheses): Simplify setup instructions, mention the
	menu bar item in the Options menu.
	(Repeating a command as many times as possible): Mention `C-x e'.
	(Going to a line by number): Mention new keymap and bindings
	`M-g M-g', `M-g M-p' and `M-g M-n'.
	(Turning on syntax highlighting): Now on by default.  Simplify.
	(Replacing highlighted text): Use `1', not `t'.
	(Problems with very large files): The maximum size is now 256MB on
	32-bit machines.
	(^M in the shell buffer): Mention `comint-process-echoes'.
	(Emacs for Apple computers): Emacs 22 has native support for Mac
	OS X.
	(Translating names to IP addresses): Delete node.
	(Binding keys to commands): Fix typo.
	(SPC no longer completes file names): New node.
	(MIME with Emacs mail packages): Delete section about the Emacs
	MIME FAQ (it's not reachable anymore).

2005-12-08  Alan Mackenzie  <acm@muc.de>

	* cc-mode.texi: The manual has been extensively revised: the
	information about using CC Mode has been separated from the larger
	and more difficult chapters about configuration.  It has been
	updated for CC Mode 5.31.

2005-12-05  Katsumi Yamaoka  <yamaoka@jpl.org>

	* pgg.texi (User Commands): Fix description of pgg-verify-region.
	(Selecting an implementation): Fix descriptions.

2005-11-30  Katsumi Yamaoka  <yamaoka@jpl.org>

	* message.texi (Various Message Variables): Addition.

2005-11-29  Katsumi Yamaoka  <yamaoka@jpl.org>

	* message.texi: Fix default values.

2005-11-25  Katsumi Yamaoka  <yamaoka@jpl.org>

	* message.texi (Header Commands): Clarify descriptions of
	message-cross-post-followup-to, message-reduce-to-to-cc, and
	message-insert-wide-reply.
	(Various Commands): Fix kindex for message-kill-to-signature;
	clarify description of message-tab.

2005-11-22  Katsumi Yamaoka  <yamaoka@jpl.org>

	* message.texi (Mailing Lists): Fix description about MFT.

	* gnus.texi (Emacs Lisp): Use ~/.gnus.el instead of ~/.emacs.

2005-11-17  Katsumi Yamaoka  <yamaoka@jpl.org>

	* gnus.texi (Slow Terminal Connection): Replace old description
	with new one.

2005-11-16  Katsumi Yamaoka  <yamaoka@jpl.org>

	* gnus.texi (Oort Gnus): Use ~/.gnus.el instead of ~/.emacs;
	replace X-Draft-Headers with X-Draft-From.

2005-11-14  Katsumi Yamaoka  <yamaoka@jpl.org>

	* gnus.texi (Various Various): Fix the default value of
	nnheader-max-head-length.
	(Gnus Versions): Fix typo.

2005-12-08  Carsten Dominik  <dominik@science.uva.nl>

	* org.texi (Structure editing): Document new functionality of
	M-RET.

2005-12-06  Luc Teirlinck  <teirllm@auburn.edu>

	* org.texi (Internal Links): Fix Texinfo usage.

2005-12-06  Carsten Dominik  <dominik@science.uva.nl>

	* org.texi (TODO basics): Document the global todo list.
	(TODO items): Documents sparse tree for specific TODO
	keywords.

2005-11-30  Carsten Dominik  <dominik@science.uva.nl>

	* org.texi (Plain Lists): Typos fixed.

2005-11-28  Jay Belanger  <belanger@truman.edu>

	* calc.texi: Change references of `M-#' to `C-x *' prefix.

2005-11-24  Carsten Dominik  <dominik@science.uva.nl>

	* org.texi (Structure editing): New item moving commands added.
	(Plain Lists): New section.

2005-11-18  Carsten Dominik  <dominik@science.uva.nl>

	* org.texi (FAQ): Document `org-table-tab-jumps-over-hlines'.
	(Agenda): Document commands `org-cycle-agenda-files' and
	`org-agenda-file-to-front'.
	(Built-in table editor): Document `org-table-sort-lines'.
	(HTML formatting): Export of hand-formatted lists.

2005-11-10  Katsumi Yamaoka  <yamaoka@jpl.org>

	* gnus.texi (XVarious): Fix description of gnus-use-toolbar; add
	new variable gnus-toolbar-thickness.

2005-11-08  Katsumi Yamaoka  <yamaoka@jpl.org>

	* gnus.texi (XVarious): Revert description of gnus-use-toolbar.

2005-11-07  Katsumi Yamaoka  <yamaoka@jpl.org>

	* gnus.texi (X-Face): Fix description.
	(XVarious): Remove gnus-xmas-logo-color-alist and
	gnus-xmas-logo-color-style; fix description of gnus-use-toolbar.

2005-11-01  Katsumi Yamaoka  <yamaoka@jpl.org>

	* gnus.texi (Group Parameters): Mention new variable
	gnus-parameters-case-fold-search.
	(Home Score File): Addition.

2005-11-04  Ulf Jasper  <ulf.jasper@web.de>

	* newsticker.texi: VERSION changed to 1.9.  Updated UPDATED.
	(Overview): List supported feed types.
	(Installation): No installation necessary when using autoload.
	(Configuration): Rename "RSS" to "news".

2005-11-04  Ken Manheimer  <ken.manheimer@gmail.com>

	* pgg.texi (User Commands): Document additional passphrase
	argument for pgg-encrypt-*, pgg-decrypt-*, and pgg-sign-* functions.
	(Backend methods): Likewise for corresponding pgg-scheme-* functions.

2005-11-04  Carsten Dominik  <dominik@science.uva.nl>

	* org.texi: Version number changed to 3.19.

2005-10-29  Sascha Wilde  <wilde@sha-bang.de>

	* pgg.texi (How to use): Update the example to add autoload of
	pgg-encrypt-symmetric-region.
	(User Commands): Document pgg-encrypt-symmetric-region.
	(Backend methods): Document pgg-scheme-encrypt-symmetric-region.

2005-10-27  Jay Belanger  <belanger@truman.edu>

	* calc.texi (Predefined Units): Fix the symbol for a TeX points,
	mention other TeX-related units.

2005-10-23  Lars Hansen  <larsh@soem.dk>

	* dired-x.texi (Miscellaneous Commands):
	Replace dired-do-relative-symlink by dired-do-relsymlink and
	dired-do-relative-symlink-regexp by dired-do-relsymlink-regexp.

2005-10-23  Jay Belanger  <belanger@truman.edu>

	* calc.texi (Predefined Units): Use `alpha' for the fine structure
	constant.

2005-10-23  Michael Albinus  <michael.albinus@gmx.de>

	* faq.texi (Bugs and problems):
	Replace `dired-move-to-filename-regexp' by
	`directory-listing-before-filename-regexp'.

2005-10-22  Eli Zaretskii  <eliz@gnu.org>

	* newsticker.texi (UPDATED): Set value.

2005-10-17  Katsumi Yamaoka  <yamaoka@jpl.org>

	* gnus.texi (Document Groups): Remove duplicate item.

2005-10-21  Carsten Dominik  <dominik@science.uva.nl>

	* org.texi (Summary): Mention iCalendar support.
	(Exporting): Document iCalendar support.

2005-10-18  Romain Francoise  <romain@orebokech.com>

	* viper.texi (Viper Specials): Capitalize GNU.

2005-10-17  Juri Linkov  <juri@jurta.org>

	* info.texi (Getting Started, Search Index, Expert Info):
	Fix wording.
	(Search Text): Replace `echo area' with `mode line'.
	(Search Index): Both `i' and `,' find all index entries.
	Replace example `C-f' with `C-l' (which exists in index of Info
	manual) and delete spaces in its keyboard input sequence.
	Delete unnecessary explanations about literal characters.

2005-10-14  Katsumi Yamaoka  <yamaoka@jpl.org>

	* gnus.texi (Document Server Internals): Addition.

2005-10-13  Katsumi Yamaoka  <yamaoka@jpl.org>

	* gnus.texi (A note on namespaces): Fix RFC reference.

2005-10-12  Katsumi Yamaoka  <yamaoka@jpl.org>

	* gnus.texi (RSS): Fix key description.

2005-10-11  Katsumi Yamaoka  <yamaoka@jpl.org>

	* gnus.texi: Emacs/w3 -> Emacs/W3.
	(Browsing the Web): Fix description.
	(Web Searches): Ditto.
	(Customizing W3): Ditto.

2005-10-07  Katsumi Yamaoka  <yamaoka@jpl.org>

	* gnus.texi (Maildir): Clarify expire-age and expire-group.

2005-10-11  Jay Belanger  <belanger@truman.edu>

	* calc.texi (Integration): Mention using `a i' to compute definite
	integrals.

2005-10-11  Juri Linkov  <juri@jurta.org>

	* info.texi: Rearrange nodes.
	(Top): Update menu.  Change ref `Info for Experts' to
	`Advanced Info Commands'.
	(Getting Started): Fix description of manual's parts.
	(Help-Int): Change xref `Info Search' to `Search Index', and
	`Expert Info' to `Advanced'.
	(Advanced): Move node one level up.
	(Search Text, Search Index): New nodes split out from `Info Search'.
	(Go to node, Choose menu subtopic, Create Info buffer): New nodes
	split out from `Advanced'.
	(Advanced, Emacs Info Variables): De-document editing an Info file
	in Info.
	(Emacs Info Variables): Move node from `Expert Info' to `Advanced'.
	(Creating an Info File): Delete node and move its text to
	`Expert Info'.

2005-10-10  Carsten Dominik  <dominik@science.uva.nl>

	* org.texi (Workflow states): Document that change in keywords
	becomes active only after restart of Emacs.

2005-10-08  Michael Albinus  <michael.albinus@gmx.de>

	Sync with Tramp 2.0.51.

2005-10-08  Nick Roberts  <nickrob@snap.net.nz>

	* speedbar.texi (Introduction): Describe new location of speedbar
	on menubar.
	(Basic Key Bindings): Remove descriptions of bindings that have
	been removed.

2005-10-05  Nick Roberts  <nickrob@snap.net.nz>

	* speedbar.texi (GDB): Describe use of watch expressions.

2005-09-28  Simon Josefsson  <jas@extundo.com>

	* message.texi (IDNA): Fix.

2005-09-28  Katsumi Yamaoka  <yamaoka@jpl.org>

	* gnus.texi (NNTP): Remove nntp-buggy-select, nntp-read-timeout,
	nntp-server-hook, and nntp-warn-about-losing-connection; fix
	description of nntp-open-connection-function.
	(Common Variables): Fix descriptions.

2005-09-26  Katsumi Yamaoka  <yamaoka@jpl.org>

	* gnus.texi (Server Buffer Format): Document the %a format spec.

2005-09-22  Katsumi Yamaoka  <yamaoka@jpl.org>

	* gnus.texi (Mail): Fix gnus-confirm-mail-reply-to-news entry.

2005-09-23  Carsten Dominik  <dominik@science.uva.nl>

	* org.texi Version 3.16.

2005-09-19  Miles Bader  <miles@gnu.org>

	* newsticker.texi: Get rid of CVS keywords.

2005-09-15  Katsumi Yamaoka  <yamaoka@jpl.org>

	* gnus.texi (Finding the Parent): Fix description of how Gnus
	finds article.

2005-09-14  Jari Aalto  <jari.aalto@cante.net>

	* gnus.texi (Advanced Scoring Examples): New examples to teach how
	to drop off non-answered articles.

2005-09-19  Juanma Barranquero  <lekktu@gmail.com>

	* makefile.w32-in (newsticker.dvi): Use parentheses instead of curly
	braces (which are unsupported by NMAKE) for macro `srcdir'.

2005-09-17  Eli Zaretskii  <eliz@gnu.org>

	* makefile.w32-in (INFO_TARGETS, DVI_TARGETS): Add newsticker targets.
	(../info/newsticker, newsticker.dvi): New targets.

2005-09-17  Ulf Jasper  <ulf.jasper@web.de>

	* newsticker.texi: Replace @command with @code.  Replace @example
	with @lisp.
	(Top): Add explanations to menu items.
	(GNU Free Documentation License): Remove.

2005-09-16  Romain Francoise  <romain@orebokech.com>

	Update all files to specify GFDL version 1.2.

	* doclicense.texi (GNU Free Documentation License): Update to
	version 1.2.

2005-09-15  Richard M. Stallman  <rms@gnu.org>

	* newsticker.texi: Fix @setfilename.

	* Makefile.in (INFO_TARGETS, DVI_TARGETS): Add newsticker targets.
	(../info/newsticker, newsticker.dvi): New targets.

2005-08-30  Carsten Dominik  <dominik@science.uva.nl>

	* org.texi: Version 3.15.

2005-08-29  Luc Teirlinck  <teirllm@auburn.edu>

	* ses.texi: Combine all three indices into one.
	Correct a few typos.

2005-08-19  Katsumi Yamaoka  <yamaoka@jpl.org>

	* emacs-mime.texi (time-date): Fix description of safe-date-to-time.

2005-08-18  Katsumi Yamaoka  <yamaoka@jpl.org>

	* emacs-mime.texi (Handles): Remove duplicate item.
	(Encoding Customization): Fix the default value for
	mm-coding-system-priorities.
	(Charset Translation): Emacs doesn't use mm-mime-mule-charset-alist.
	(Basic Functions): Fix reference.

2005-08-09  Katsumi Yamaoka  <yamaoka@jpl.org>

	* gnus.texi (Charsets): Fj hierarchy uses iso-2022-jp.

2005-08-18  Richard M. Stallman  <rms@gnu.org>

	* faq.texi (Obtaining the FAQ): Delete refs to Lerner's email
	and web site.

	* faq.texi (Swapping keys): Xref for normal-erase-is-backspace-mode,
	not keyboard-translate.

2005-08-11  Richard M. Stallman  <rms@gnu.org>

	* faq.texi (Using regular expressions): Fix xref.

2005-08-09  Juri Linkov  <juri@jurta.org>

	* info.texi (Help-P): Replace `Prev' with `Previous'.
	(Help-M, Help-Xref): Add S-TAB.
	(Help-FOO): Update `u' command.
	(Help-Xref): Move info about Mouse-2 from `Help-Int'.
	Update info about visibility of xref parts.
	(Help-Int): Fix `m' command.  Rename `Info-last' to
	`Info-history-back'.  Add `Info-history-forward'.
	(Advanced): Fix `g*' and `M-n' commands.
	(Info Search): Add `index-apropos' in stand-alone browser.
	Add isearch commands.
	(Emacs Info Variables): Remove `Info-fontify'.
	Add `Info-mode-hook'.  Update face names.
	Add `Info-fontify-maximum-menu-size',
	`Info-fontify-visited-nodes', `Info-isearch-search'.

2005-08-07  Michael Albinus  <michael.albinus@gmx.de>

	Sync with Tramp 2.0.50.

	* tramp.texi: Use @option{} consequently for method names.
	(Inline methods, External transfer methods): Remove references to
	Cygwin.
	(Issues with Cygwin ssh): Explain trouble with Cygwin's ssh
	implementation.

2005-07-27  Reiner Steib  <Reiner.Steib@gmx.de>

	* gnus.texi (Startup Files): Fix name of gnus-site-init-file.
	Mention that gnus-init-file is not read when Emacs is invoked with
	--no-init-file or -q.

2005-07-19  Carsten Dominik  <dominik@science.uva.nl>

	* org.texi: Version 3.14.

2005-07-04  Carsten Dominik  <dominik@science.uva.nl>

	* org.texi: Version 3.13.

2005-07-18  Juri Linkov  <juri@jurta.org>

	* calc.texi (Time Zones, Logical Operations):
	* cl.texi (Overview):
	* org.texi (TODO types):
	* sc.texi (Emacs 18 MUAs):
	* speedbar.texi (Top):
	* url.texi (History):
	Delete duplicate duplicate words.

2005-07-16  Johan Bockgård  <bojohan@users.sourceforge.net>  (tiny change)

	* cl.texi (Type Predicates): Document `atom' type.

2005-07-04  Lute Kamstra  <lute@gnu.org>

	Update FSF's address in GPL notices.

	* calc.texi (Copying):
	* doclicense.texi (GNU Free Documentation License):
	* faq.texi (Contacting the FSF):
	* mh-e.texi (Copying): Update FSF's address.

2005-07-03  Richard M. Stallman  <rms@gnu.org>

	* flymake.texi (Example -- Configuring a tool called directly):
	Update name of flymake-build-relative-filename.

2005-06-29  Katsumi Yamaoka  <yamaoka@jpl.org>

	* gnus.texi (NoCeM): gnus-nocem-verifyer defaults to pgg-verify.

2005-06-29  Carsten Dominik  <dominik@science.uva.nl>

	* org.texi: Version 3.12.

2005-06-24  Eli Zaretskii  <eliz@gnu.org>

	* makefile.w32-in (MAKEINFO): Use --force.
	(INFO_TARGETS, DVI_TARGETS): Make identical to the lists in
	Makefile.in.
	(gnus.dvi): Use "..." to quote Sed args, so that it works with
	more shells.

2005-06-23  Richard M. Stallman  <rms@gnu.org>

	* speedbar.texi (Creating a display): Texinfo usage fixes.

	* tramp.texi (Customizing Completion, Auto-save and Backup):
	Texinfo usage fixes.

2005-06-23  Juanma Barranquero  <lekktu@gmail.com>

	* dired-x.texi (Miscellaneous Commands):
	* ediff.texi (Miscellaneous):
	* gnus.texi (MIME Commands, Fancy Mail Splitting, Agent Visuals)
	(Agent Variables):
	* info.texi (Help-Xref):
	* message.texi (Message Headers):
	* org.texi (Remember):
	* reftex.texi (Options (Defining Label Environments))
	(Options (Index Support), Options (Viewing Cross-References))
	(Options (Misc), Changes):
	* speedbar.texi (Creating a display):
	* tramp.texi (Customizing Completion, Auto-save and Backup):
	Texinfo usage fix.

2005-06-13  Carsten Dominik  <dominik@science.uva.nl>

	* org.texi: Version 3.11.

2005-06-12  Jay Belanger  <belanger@truman.edu>

	* calc.texi (Getting Started): Remove extra menu item.

2005-05-31  Jay Belanger  <belanger@truman.edu>

	* calc.texi (Notations Used in This Manual): Use @kbd for key
	sequence.
	(Demonstration of Calc): Mention another way of starting Calc.
	(Starting Calc): Mention long name of M-#.
	(Embedded Mode Overview): Remove unnecessary instruction.
	(Other M-# commands): Rephrase `M-# 0' explanation.
	(Basic Embedded Mode): Rewrite discussion of prefix arguments to
	reflect current behavior.

2005-05-30  Jay Belanger  <belanger@truman.edu>

	* calc.texi (Hooks): Change description of calc-window-hook and
	calc-trail-window-hook to match usage.
	(Computational Functions): Add more constant-generating functions.
	(Customizable Variables): Use defvar.

2005-05-28  Jay Belanger  <belanger@truman.edu>

	* calc.texi (Assignments in Embedded Mode): Fix variable name.
	(Basic Embedded Mode): Explain behavior of arguments to
	calc-embedded-mode.

2005-05-27  Jay Belanger  <belanger@truman.edu>

	* calc.texi (Queries in Keyboard Macros): Rewrite to reflect
	current behavior.

2005-05-25  Jay Belanger  <belanger@truman.edu>

	* calc.texi: Change Calc version number throughout.
	(Keypad Mode): Change location in info output.
	(Keypad mode overview): Move picture of keypad.

2005-05-21  Jay Belanger  <belanger@truman.edu>

	* calc.texi (Storing variables): Mention that only most variables
	are void to begin with.

2005-05-21  Kevin Ryde  <user42@zip.com.au>

	* widget.texi (Basic Types): Update cross ref from "Enabling
	Mouse-1 to Follow Links" to "Links and Mouse-1" per recent
	lispref/text.texi change.

2005-05-20  Carsten Dominik  <dominik@science.uva.nl>

	* org.texi: Version 3.09.

2005-05-18  Carsten Dominik  <dominik@science.uva.nl>

	* reftex.texi: Version 4.28.

2005-05-16  Jay Belanger  <belanger@truman.edu>

	* calc.texi (Storing Variables): Mention `calc-copy-special-constant'.

2005-05-14  Jay Belanger  <belanger@truman.edu>

	* calc.texi (Default Simplifications): Insert missing ! (logical
	not operator).

2005-05-14  Michael Albinus  <michael.albinus@gmx.de>

	Sync with Tramp 2.0.49.

2005-05-10  Jay Belanger  <belanger@truman.edu>

	* calc.texi (Default Simplifications): Mention that 0^0 simplifies
	to 1.

2005-04-29  Carsten Dominik  <dominik@science.uva.nl>

	* org.texi: Version 3.08, structure reorganized.

2005-04-24  Richard M. Stallman  <rms@gnu.org>

	* faq.texi: Delete info about lazy-lock.el and fast-lock.el.

2005-04-15  Carsten Dominik  <dominik@science.uva.nl>

	* org.texi: Update to version 3.06.

2005-04-13  Lute Kamstra  <lute@gnu.org>

	* cc-mode.texi: Prevent creating an unnecessary empty cc-mode.ss file.

2005-04-10  Thien-Thi Nguyen  <ttn@gnu.org>

	* cl.texi (Porting Common Lisp): Fix typo.

2005-04-06  Katsumi Yamaoka  <yamaoka@jpl.org>

	* gnus.texi (RSS): Addition.

2005-04-04  Jay Belanger  <belanger@truman.edu>

	* calc.texi: Change Calc version number.
	(Customizable variables): Fix description of calc-language-alist.
	(Copying): Put in version 2 of GPL.

2005-04-01  Jay Belanger  <belanger@truman.edu>

	* calc.texi (Troubleshooting Commands): Remove comment about
	installation.
	(Installation): Remove section.
	(Customizable Variables): New section.
	(Basic Embedded Mode, Customizing Embedded Mode, Graphics)
	(Graphical Devices): Add references to Customizable Variables.

2005-03-25  Katsumi Yamaoka  <yamaoka@jpl.org>

	* emacs-mime.texi (Display Customization): Markup fixes.
	(rfc2047): Update.

2005-03-23  Reiner Steib  <Reiner.Steib@gmx.de>

	* gnus-faq.texi: Replaced with auto-generated version.

2005-03-26  Stephan Stahl  <stahl@eos.franken.de>  (tiny change)

	* dired-x.texi (Multiple Dired Directories): default-directory was
	renamed to dired-default-directory.

2005-03-26  Jay Belanger  <belanger@truman.edu>

	* calc.texi (Simplifying Formulas, Rewrite Rules):
	Change description of top and bottom of fraction.
	(Modulo Forms): Move description of how to create modulo forms to
	earlier in the section.
	(Fraction Mode): Suggest using : to get a fraction by dividing.
	(Basic Arithmetic): Adjust placement of command name.
	(Truncating the Stack): Emphasize that "hidden" entries are still
	visible.
	(Installation): Move discussion of printing manual to "About This
	Manual".
	(About This Manual): Mention how to print the manual.
	(Reporting Bugs): Remove first person.
	(Building Vectors): Add algebraic version of append.
	(Manipulating Vectors): Fix algebraic version of calc-reverse-vector.
	(Grouping Digits): Fix typo.

2005-03-25  Werner Lemberg  <wl@gnu.org>

	* calc.texi, cl.texi, gnus.texi, idlwave.texi, reftex.texi:
	Replace `legal' with `valid'.

2005-03-25  Werner Lemberg  <wl@gnu.org>

	* calc.texi, reftex.texi: Replace `illegal' with `invalid'.

2005-03-24  Jay Belanger  <belanger@truman.edu>

	* calc.texi (General Mode Commands)
	(Mode Settings in Embedded Mode): Add some explanation of
	recording mode settings.

2005-03-24  Richard M. Stallman  <rms@gnu.org>

	* calc.texi: Remove praise of non-free software.

	* idlwave.texi: Don't say where to get IDL or its non-free manual.
	(Installation): Node deleted.

2005-03-23  Richard M. Stallman  <rms@gnu.org>

	* url.texi (HTTP language/coding): Improve last change.

2005-03-22  Jay Belanger  <belanger@truman.edu>

	* calc.texi (Embedded Mode): Add new information on changing
	modes.

2005-03-20  Michael Albinus  <michael.albinus@gmx.de>

	Sync with Tramp 2.0.48.

	* trampver.texi.in: Replace "Emacs" by "GNU Emacs".

	* tramp.texi: Replace "Emacs" by "GNU Emacs".  Replace "Linux" by
	"GNU/Linux".  Change all addresses to .gnu.org.
	(Default Method): Offer shortened syntax for "su" and "sudo"
	methods.

2005-03-07  Richard M. Stallman  <rms@gnu.org>

	* url.texi: Fix usage of "e.g.".
	(HTTP language/coding): Explain the rules for these strings.

2005-03-06  Richard M. Stallman  <rms@gnu.org>

	* woman.texi (Introduction): Minor cleanups.

	* url.texi (HTTP language/coding): Get rid of "Emacs 21".

	* pcl-cvs.texi (About PCL-CVS): Get rid of "Emacs 21".
	(Installation): Node deleted.

	* mh-e.texi (Preface): Get rid of "Emacs 21".

	* eshell.texi (Installation): Delete node (for Emacs 20).

2005-03-05  Thien-Thi Nguyen  <ttn@gnu.org>

	* flymake.texi: Refill and tweak style in @lisp blocks.

2005-03-03  Reiner Steib  <Reiner.Steib@gmx.de>

	* gnus.texi (Slow/Expensive Connection): Don't abbreviate "very".

2005-03-01  Jay Belanger  <belanger@truman.edu>

	* calc.texi (Trigonometric and Hyperbolic Functions):
	Mention additional functions.
	(Algebraic Simplifications): Mention additional simplifications.

2005-02-18  Jonathan Yavner  <jyavner@member.fsf.org>

	* ses.texi: Add concept/function/variable indices (this work was
	donated by Brad Collins <brad@chenla.org>, copyright-assignment
	papers on file at FSF).

2005-02-10  Jay Belanger  <belanger@truman.edu>

	* calc.texi: Change @LaTeX to La@TeX throughout.
	Redefine @expr as @math for TeX output.
	Redefine @texline as a no-op for TeX output.
	Define @tfn, replace @t by @tfn throughout.

2005-02-09  Jay Belanger  <belanger@truman.edu>

	* calc.texi: Add macro for LaTeX for info output.

2005-02-08  Kim F. Storm  <storm@cua.dk>

	* texinfo.tex (LaTex): Add def.

2005-02-06  Jay Belanger  <belanger@truman.edu>

	* calc.texi (TeX Language Mode): Add mention of LaTeX mode, and
	change name to "TeX and LaTeX Language Modes."  Mention LaTeX mode
	throughout manual.

2005-01-28  Lars Magne Ingebrigtsen  <larsi@gnus.org>

	* gnus.texi: Some edits based on comments from David Abrahams.

2005-01-24  Katsumi Yamaoka  <yamaoka@jpl.org>

	* gnus.texi (RSS): Fix the keystroke.

2005-01-24  David Kastrup  <dak@gnu.org>

	* faq.texi: Update AUCTeX version info.

2005-01-16  Xavier Maillard  <zedek@gnu-rox.org>  (tiny change)

	* gnus-faq.texi ([4.1]): Typo.

2005-01-19  Jay Belanger  <belanger@truman.edu>

	* calc.texi (Keep Arguments): Mention that keeping arguments
	doesn't work with keyboard macros.

2005-01-16  Richard M. Stallman  <rms@gnu.org>

	* autotype.texi (Autoinserting): Fix small error.

2005-01-16  Michael Albinus  <michael.albinus@gmx.de>

	Sync with Tramp 2.0.47.

	* tramp.texi (Compilation): New section, describing compilation of
	remote files.

2005-01-11  Kim F. Storm  <storm@cua.dk>

	* widget.texi (Basic Types): Add :follow-link keyword.

2005-01-09  Jay Belanger  <belanger@truman.edu>

	* calc.texi (Basic Commands): Describe new behavior of calc-reset.

2005-01-08  Jay Belanger  <belanger@truman.edu>

	* calc.texi: Change throughout to reflect new default value of
	calc-settings-file.

2005-01-06  Katsumi Yamaoka  <yamaoka@jpl.org>

	* message.texi (Reply): `message-reply-to-function' should return
	a list.  Suggested by ARISAWA Akihiro <ari@mbf.ocn.co.jp>.

2005-01-06  Hiroshi Fujishima  <pooh@nature.tsukuba.ac.jp>  (tiny change)

	* faq.texi (Changing load-path): Fix typo.

2005-01-05  Jay Belanger  <belanger@truman.edu>

	* calc.texi (Programming Tutorial): Replace kbd command by
	appropriate characters for a keyboard macro.

2005-01-04  Jay Belanger  <belanger@truman.edu>

	* calc.texi (Basic Tutorial, Programming Tutorial): Remove caveats
	for Lucid Emacs.
	(Programming Tutorial): Mention that the user needs to be in the
	right mode to compute some functions.

2005-01-04  Jay Belanger  <belanger@truman.edu>

	* calc.texi (Rewrite rules): Remove an exercise (on 0^0) which is
	no longer applicable.

2005-01-01  Jay Belanger  <belanger@truman.edu>

	* calc.texi (Programming Tutorial): Change description of how to
	edit keyboard macros to match current behavior.

2004-12-31  Jay Belanger  <belanger@truman.edu>

	* calc.texi: Mention C-cC-c as the way to finish editing throughout.

2004-12-20  Jay Belanger  <belanger@truman.edu>

	* calc.texi (Types Tutorial): Emphasize that you can't divide by
	zero.

2004-12-17  Luc Teirlinck  <teirllm@auburn.edu>

	* cc-mode.texi (Text Filling and Line Breaking): Put period after
	@xref.
	(Font Locking): Avoid @strong{Note:}.

2004-12-17  Michael Albinus  <michael.albinus@gmx.de>

	Sync with Tramp 2.0.46.

	* tramp.texi (bottom): Add arch-tag.  It was lost, somehow.

2004-12-16  Luc Teirlinck  <teirllm@auburn.edu>

	* url.texi: Correct typos.
	(Retrieving URLs): @var{nil}->@code{nil}.
	(HTTP language/coding, mailto): Replace "GNU Emacs Manual" with
	the standard "The GNU Emacs Manual" in fifth argument of @xref's.
	(Dealing with HTTP documents): @inforef->@xref.

2004-12-15  Jay Belanger  <belanger@truman.edu>

	* calc.texi: Consistently capitalized all mode names.
	(Answers to Exercises): Mention that an answer can be a fraction
	when in Fraction mode.

2004-12-13  Jay Belanger  <belanger@truman.edu>

	* calc.texi: Fix some TeX definitions.

2004-12-09  Luc Teirlinck  <teirllm@auburn.edu>

	* reftex.texi (Imprint): Remove erroneous @value's.

2004-12-08  Luc Teirlinck  <teirllm@auburn.edu>

	* makefile.w32-in (INFO_TARGETS, DVI_TARGETS, $(infodir)/org)
	(org.dvi, $(infodir)/url, url.dvi, clean): Add org and url manuals.

2004-12-08  Jay Belanger  <belanger@truman.edu>

	* calc.texi (Starting Calc): Remove comment about installation.
	(Keypad Mode Overview): Remove comment about Emacs 19 support.

2004-12-08  Luc Teirlinck  <teirllm@auburn.edu>

	* url.texi: Update @setfilename.
	(Getting Started): No need to worry about Gnus versions.
	(Dealing with HTTP documents): Use @inforef.

	* org.texi: Fix @direntry file name.

2004-12-07  Stefan Monnier  <monnier@iro.umontreal.ca>

	* url.texi: New file.

	* Makefile.in (INFO_TARGETS, DVI_TARGETS, ../info/url, url.dvi): Add it.

2004-12-06  Jay Belanger  <belanger@truman.edu>

	* calc.texi (Using Calc): Remove paragraph about installation.

2004-12-06  Jay Belanger  <belanger@truman.edu>

	* calc.texi: Use more Texinfo macros and less TeX defs.
	Remove @refill's.

2004-12-06  Richard M. Stallman  <rms@gnu.org>

	* org.texi: New file.

2004-12-05  Richard M. Stallman  <rms@gnu.org>

	* Makefile.in (org.dvi, ../info/org): New targets.
	(INFO_TARGETS): Add ../info/org.
	(DVI_TARGETS): Add org.dvi.
	(maintainer-clean): Remove the info files in the info dir.

2004-11-26  Eli Zaretskii  <eliz@gnu.org>

	* idlwave.texi: Fix the setfilename directive to put the produced
	file in ../info.
	(Continued Statement Indentation): Resurrect Jan D.'s change from
	2004-11-03 that was lost when a newer version of idlwave.texi was
	imported.

2004-12-08  Reiner Steib  <Reiner.Steib@gmx.de>

	* gnus-faq.texi ([5.1]): Add missing bracket.

	* gnus.texi (Filtering Spam Using The Spam ELisp Package):
	Index `spam-initialize'.

2004-11-22  Reiner Steib  <Reiner.Steib@gmx.de>

	* message.texi (Various Message Variables): Mention that all mail
	file variables are derived from `message-directory'.

	* gnus.texi (Splitting Mail): Clarify bogus group.

2004-11-02  Katsumi Yamaoka  <yamaoka@jpl.org>

	* emacs-mime.texi (Encoding Customization):
	Fix mm-coding-system-priorities entry.

2004-11-03  Jan Djärv  <jan.h.d@swipnet.se>

	* idlwave.texi (Continued Statement Indentation):
	* reftex.texi (Options (Index Support))
	(Displaying and Editing the Index, Table of Contents):
	* speedbar.texi (Creating a display, Major Display Modes):
	Replace non-nil with non-@code{nil}.

2004-10-21  Jay Belanger  <belanger@truman.edu>

	* calc.texi (Algebraic-Style Calculations): Remove a comment.

2004-10-18  Luc Teirlinck  <teirllm@auburn.edu>

	* calc.texi (Reporting Bugs): Double up `@'.

2004-10-18  Jay Belanger  <belanger@truman.edu>

	* calc.texi (Reporting Bugs): Change the address that bugs
	should be sent to.

2004-10-15  Reiner Steib  <Reiner.Steib@gmx.de>

	* gnus.texi (New Features): Add 5.11.

	* message.texi (Resending): Remove wrong default value.

	* gnus.texi (Mail Source Specifiers): Describe possible problems
	of `pop3-leave-mail-on-server'.  Add `pop3-movemail' and
	`pop3-leave-mail-on-server' to the index.

2004-10-15  Katsumi Yamaoka  <yamaoka@jpl.org>

	* message.texi (Canceling News): Add how to set a password.

2004-10-12  Jay Belanger  <belanger@truman.edu>

	* calc.texi (Help Commands): Change the descriptions of
	calc-describe-function and calc-describe-variable to match their
	current behavior.

2004-10-12  Reiner Steib  <Reiner.Steib@gmx.de>

	* gnus-faq.texi ([5.9]): Improve code for reply-in-news.

2004-10-12  Michael Albinus  <michael.albinus@gmx.de>

	Sync with Tramp 2.0.45.

	* tramp.texi (Frequently Asked Questions): Comment paragraph about
	plink link.  The URL is outdated.  Originator contacted for
	clarification.

2004-10-10  Juri Linkov  <juri@jurta.org>

	* gnus.texi (Top, Marking Articles): Join two menus in one node
	because a node can have only one menu.

2004-10-09  Juri Linkov  <juri@jurta.org>

	* gnus.texi (Fancy Mail Splitting): Remove backslash in the
	example of nnmail-split-fancy.

2004-10-06  Karl Berry  <karl@gnu.org>

	* info.texi (@kbd{1}--@kbd{9}): No space around --, for
	consistency with other uses of dashes.

2004-10-05  Karl Berry  <karl@gnu.org>

	* info.texi: Consistently use --- throughout, periods at end of
	menu descriptions, and a couple typos.

2004-09-26  Jesper Harder  <harder@ifa.au.dk>

	* sieve.texi (Manage Sieve API): nil -> @code{nil}.
	* pgg.texi (User Commands, Backend methods): Do.
	* gnus.texi: Markup fixes.
	(Setting Process Marks): Fix `M P a' entry.
	* emacs-mime.texi: Fixes.

2004-09-23  Reiner Steib  <Reiner.Steib@gmx.de>

	* gnus-faq.texi ([5.12]): Fix code example for FQDN in Message-Ids
	again.
	Use 5.10 instead of 5.10.0.

2004-09-20  Lars Magne Ingebrigtsen  <larsi@gnus.org>

	* gnus.texi (Summary Mail Commands): S D e.

2004-09-20  Raymond Scholz  <ray-2004@zonix.de>  (tiny change)

	* gnus.texi (Misc Article): Refer to `Summary Buffer Mode Line' in
	the gnus-article-mode-line-format section.

2004-09-20  Helmut Waitzmann  <Helmut.Waitzmann@web.de>  (tiny change)

	* gnus.texi (Various Summary Stuff): Fix the documentation for
	gnus-newsgroup-variables.

2004-09-20  Reiner Steib  <Reiner.Steib@gmx.de>

	* gnus.texi (MIME Commands):
	Add gnus-mime-display-multipart-as-mixed,
	gnus-mime-display-multipart-alternative-as-mixed,
	gnus-mime-display-multipart-related-as-mixed.
	(Mail Source Customization): Clarify `mail-source-directory'.
	(Splitting Mail): Mention gnus-group-find-new-groups.
	(SpamOracle): Fix typo.

	* gnus-faq.texi: Untabify.
	([6.3]): nnir.el is in contrib directory.

	* message.texi (News Headers): Clarify how a unique ID is created.

	* gnus.texi (Batching Agents): Fix typo in example.
	Reported by Hiroshi Fujishima <pooh@nature.tsukuba.ac.jp>.

2004-09-20  Andre Srinivasan  <andre@e2open.com>  (tiny change)

	* gnus.texi (Group Parameters): Add more on hooks.

2004-09-20  Florian Weimer  <fw@deneb.enyo.de>

	* gnus.texi (Charsets): Point to relevant section in emacs-mime.

2004-09-22  Jay Belanger  <belanger@truman.edu>

	* calc.texi (Vectors as Lists): Add a warning that the tutorial
	might be hidden during part of the session.

2004-09-20  Jay Belanger  <belanger@truman.edu>

	* calc.texi (Notations Used in This Manual): Put in an earlier
	mention that DEL could be called Backspace.

2004-09-10  Simon Josefsson  <jas@extundo.com>

	* gnus.texi (IMAP): Add example.  Suggested and partially written
	by Steinar Bang <sb@dod.no>.

2004-09-10  Teodor Zlatanov  <tzz@lifelogs.com>

	* gnus.texi (IMAP): Add comments about imaps synonym to imap in
	netrc syntax.

2004-09-10  Teodor Zlatanov  <tzz@lifelogs.com>

	* gnus.texi (Spam ELisp Package Sequence of Events):
	Some clarifications.
	(Spam ELisp Package Global Variables): More clarifications.

2004-09-10  Teodor Zlatanov  <tzz@lifelogs.com>

	* gnus.texi (Spam ELisp Package Filtering of Incoming Mail):
	Mention spam-split does not modify incoming mail.

2004-09-10  Teodor Zlatanov  <tzz@lifelogs.com>

	* gnus.texi (Spam ELisp Package Sequence of Events): Fix typo.

2004-09-10  Eli Zaretskii  <eliz@gnu.org>

	* Makefile.in (../info/gnus, gnus.dvi): Depend on gnus-faq.texi.

2004-09-09  Reiner Steib  <Reiner.Steib@gmx.de>

	* makefile.w32-in (sieve, pgg): Use $(infodir).

2004-09-08  Dhruva Krishnamurthy  <dhruva.krishnamurthy@gmail.com>  (tiny change)

	* makefile.w32-in: Fix PGG and Sieve entries.

2004-08-28  Eli Zaretskii  <eliz@gnu.org>

	* faq.texi (Emacs for MS-DOS): Update URLs for the MS-DOS port of
	Emacs and related programs.

2004-08-27  Richard M. Stallman  <rms@gnu.org>

	* faq.texi: Fix texinfo usage, esp. doublequotes.
	(Difference between Emacs and XEmacs): Some clarification.

	* faq.texi (Difference between Emacs and XEmacs):
	Explain not to contrast XEmacs with GNU Emacs.

2004-08-26  Richard M. Stallman  <rms@gnu.org>

	* faq.texi (Difference between Emacs and XEmacs): Rewrite.

2004-08-22  David Kastrup  <dak@gnu.org>

	* reftex.texi (AUCTeX): Update links, section name.

	* faq.texi (Calc): Update availability (included in 22.1).
	(AUCTeX): Update availability, information, versions, description.

2004-08-14  Eli Zaretskii  <eliz@gnu.org>

	* Makefile.in (../info/tramp, tramp.dvi): Depend on trampver.texi.

2004-08-11  Martin Stjernholm  <mast@lysator.liu.se>

	* cc-mode.texi: Various updates for CC Mode 5.30.9.

2004-08-10  Michael Albinus  <michael.albinus@gmx.de>

	Sync with Tramp 2.0.44.

2004-08-05  Lars Hansen  <larsh@math.ku.dk>

	* widget.texi (User Interface): Update how to separate the
	editable field of an editable-field widget from other widgets.
	(Programming Example): Add text after field.

2004-08-31  Katsumi Yamaoka  <yamaoka@jpl.org>

	* emacs-mime.texi (Encoding Customization): Add a note to the
	mm-content-transfer-encoding-defaults entry.
	(rfc2047): Update.

	* gnus.texi (Article Highlighting):
	Add gnus-cite-ignore-quoted-from.
	(POP before SMTP): New node.
	(Posting Styles): Addition.
	(Splitting Mail): Add nnmail-split-lowercase-expanded.
	(Fancy Mail Splitting): Ditto.
	(X-Face): Add gnus-x-face.

2004-08-30  Reiner Steib  <Reiner.Steib@gmx.de>

	* emacs-mime.texi, gnus-faq.texi, gnus.texi, message.texi,
	* pgg.texi, sieve.texi: Use @copying and @insertcopying.

2004-08-22  Reiner Steib  <Reiner.Steib@gmx.de>

	* gnus.texi (Mail Source Specifiers):
	Describe `pop3-leave-mail-on-server'.

2004-08-02  Reiner Steib  <Reiner.Steib@gmx.de>

	* Makefile.in, makefile.w32-in: Added PGG and Sieve files.

	* pgg.texi, sieve.texi: Import from the v5_10 branch of the Gnus
	repository.  Change setfilename.

	* emacs-mime.texi, gnus-faq.texi, gnus.texi, message.texi: Ditto.

2004-07-02  Juri Linkov  <juri@jurta.org>

	* pcl-cvs.texi (Viewing differences): Add `d r'.

2004-06-29  Jesper Harder  <harder@ifa.au.dk>

	* ses.texi, viper.texi, flymake.texi, faq.texi:
	* eshell.texi, ediff.texi: Markup fixes.

2004-06-21  Karl Berry  <karl@gnu.org>

	* info.texi (Top): Mention that only Emacs has mouse support.
	(Getting Started): Mention this in a few other places.

2004-06-13  Luc Teirlinck  <teirllm@auburn.edu>

	* autotype.texi (Copyrights, Timestamps):
	Recommend `before-save-hook' instead of `write-file-functions'.

2004-06-13  Lars Hansen  <larsh@math.ku.dk>

	* dired-x.texi (dired-mark-omitted): Update keybinding.

2004-06-10  Kim F. Storm  <storm@cua.dk>

	* pcl-cvs.texi (Viewing differences): Add 'd y'.

2004-06-05  Lars Hansen  <larsh@math.ku.dk>

	* dired-x.texi (variable dired-omit-mode): Rename from
	dired-omit-files-p.
	(function dired-omit-mode): Rename from dired-omit-toggle.
	Call dired-omit-mode rather than set dired-omit-files-p.
	(dired-mark-omitted): Describe command.

2004-05-29  Michael Albinus  <michael.albinus@gmx.de>

	Version 2.0.41 of Tramp released.

2004-05-29  Juanma Barranquero  <lektu@terra.es>

	* makefile.w32-in (../info/flymake, flymake.dvi): New targets.
	(INFO_TARGETS, DVI_TARGETS): Add Flymake.

2004-05-29  Richard M. Stallman  <rms@gnu.org>

	* cl.texi (Top): Call this chapter `Introduction'.
	(Overview): In TeX, no section heading here.

	* cc-mode.texi: Put commas after i.e. and e.g.  Minor cleanups.

2004-05-29  Eli Zaretskii  <eliz@gnu.org>

	* Makefile.in (../info/flymake, flymake.dvi): New targets.
	(INFO_TARGETS, DVI_TARGETS): Add Flymake.

2004-05-29  Pavel Kobiakov  <pk_at_work@yahoo.com>

	* flymake.texi: New file.

2004-05-28  Simon Josefsson  <jas@extundo.com>

	* smtpmail.texi (Authentication): Improve STARTTLS discussion.

2004-05-07  Kai Großjohann  <kai@emptydomain.de>

	Version 2.0.40 of Tramp released.

2004-04-25  Michael Albinus  <Michael.Albinus@alcatel.de>

	Complete rework, based on review by Karl Berry <karl@gnu.org>.

	* tramp.texi (Auto-save and Backup): Explain exploitation of new
	variables `tramp-backup-directory-alist' and
	`tramp-bkup-backup-directory-info'.
	(Overview, Connection types)
	(External transfer methods, Default Method)
	(Windows setup hints): Remove restriction of password entering
	with external methods.
	(Auto-save and Backup): Make file name example
	(X)Emacs neutral.  In case of XEmacs, `bkup-backup-directory-info'
	and `auto-save-directory' must be used.
	(Frequently Asked Questions): Use "MS Windows NT/2000/XP" (not
	only "NT").  Remove doubled entry "What kinds of systems does
	@tramp{} work on".
	(tramp): Macro removed.
	(Obtaining Tramp): Flag removed from title.
	(all): "tramp-" and "-" removed from flag names.  Flags `tramp'
	and `trampver' used properly.  Flag `tramp-inst' replaced by
	`installchapter'.  Installation related text adapted.

2004-04-28  Masatake YAMATO  <jet@gyve.org>

	* widget.texi (Programming Example): Remove overlays.

2004-04-27  Jesper Harder  <harder@ifa.au.dk>

	* faq.texi, viper.texi, dired-x.texi, autotype.texi: lisp -> Lisp.

2004-04-23  Juanma Barranquero  <lektu@terra.es>

	* makefile.w32-in: Add "-*- makefile -*-" mode tag.

2004-04-05  Jesper Harder  <harder@ifa.au.dk>

	* info.texi (Info Search): Add info-apropos.

2004-03-22  Juri Linkov  <juri@jurta.org>

	* faq.texi: Fix help key bindings.

2004-03-17  Luc Teirlinck  <teirllm@auburn.edu>

	* info.texi (Advanced): Replace @unnumberedsubsec by @subheading
	(as suggested by Karl Berry).  Update information about colored
	stars in menus.  Add new subheading describing M-n.

2004-03-12  Richard M. Stallman  <rms@gnu.org>

	* cl.texi (Top): Rename top node's title.

2004-03-08  Karl Berry  <karl@gnu.org>

	* info.texi: \input texinfo.tex instead of just texinfo, to avoid
	problems making the texinfo distribution.

2004-02-29  Simon Josefsson  <jas@extundo.com>

	* smtpmail.texi (Authentication): Change the list of supported
	authentication mechanisms from CRAM-MD5, PLAIN and LOGIN-MD5 to
	CRAM-MD5 and LOGIN, tiny patch from Andreas Voegele
	<voegelas@gmx.net>.

2004-02-29  Juanma Barranquero  <lektu@terra.es>

	* makefile.w32-in (mostlyclean, clean, maintainer-clean):
	Use $(DEL) instead of rm, and ignore exit code.

2004-02-29  Kai Großjohann  <kgrossjo@eu.uu.net>

	Tramp version 2.0.39 released.

2004-02-29  Michael Albinus  <Michael.Albinus@alcatel.de>

	* tramp.texi (Customizing Completion): Explain new functions
	`tramp-parse-shostkeys' and `tramp-parse-sknownhosts'.
	(all): Savannah URLs unified to "http://savannah.nongnu.org".
	(Top): Refer to Savannah mailing list as the major one.
	Mention older mailing lists in HTML mode only.
	(Auto-save and Backup): Add auto-save.  Based on wording of Kai.
	(Frequently Asked Questions): Remote hosts must not be Unix-like
	for "smb" method.
	(Password caching): New node.
	(External transfer methods): Refer to password caching for "smb"
	method.

2004-02-17  Karl Berry  <karl@gnu.org>

	* info.texi (Help-Int): Mention the new line number feature.

2004-02-14  Jonathan Yavner  <jyavner@member.fsf.org>

	* ses.texi (Advanced Features): New functionality for
	ses-set-header-row (defaults to current row unless C-u used).
	(Acknowledgements): Add Stefan Monnier.

2003-12-29  Kevin Ryde  <user42@zip.com.au>

	* viper.texi (Vi Macros): Fix reference to the Emacs manual.

2003-11-30  Kai Großjohann  <kai.grossjohann@gmx.net>

	Tramp version 2.0.38 released.

	* tramp.texi (Remote shell setup): Warn of environment variables
	FRUMPLE if user frumple exists.  Suggested by Sven Gabriel
	<sven.gabriel@imk.fzk.de>.
	(Configuration): Tramp now chooses base64/uuencode
	automatically.  Update wording accordingly.
	(Top): More description for the `Default Method' menu entry.
	(Default Method): Use @code, not @var, for Lisp variables.
	(Default Method): New subsection `Which method is the right one
	for me?'.  Suggested by Christian Kirsch.
	(Configuration): Pointer to new subsection added.
	(Default Method): Too many "use" in one sentence.
	Rephrase.  Reported by Christian Kirsch.
	(Filename Syntax): Old `su' example is probably a left-over from
	the sm/su method naming.  Replace with `ssh', instead.
	(External transfer methods, Auto-save and Backup):
	Typo fixes.

2003-11-02  Michael Albinus  <Michael.Albinus@alcatel.de>

	* tramp.texi (all): Harmonize all occurrences of @tramp{}.
	(Top): Mention japanese manual only if flag `jamanual' is set.
	Insert section `Japanese manual' in menu.

2003-11-26  Thien-Thi Nguyen  <ttn@gnu.org>

	* eshell.texi (Known Problems): Add doc item.

2003-11-22  Martin Stjernholm  <mast@lysator.liu.se>

	* cc-mode.texi: Update for CC Mode 5.30.

	Note: Please refrain from doing purely cosmetic changes like
	removing trailing whitespace in this manual; it clobbers cvs
	merging for no good reason.

2003-11-02  Jesper Harder  <harder@ifa.au.dk>  (tiny change)

	* ediff.texi, tramp.texi, vip.texi, viper.texi:
	* widget.texi, woman.texi: Replace @sc{ascii} and ASCII with
	@acronym{ASCII}.

2003-10-26  Karl Berry  <karl@gnu.org>

	* info.texi (Info Search): Echo area, not echo are.  From Debian
	diff.

2003-10-26  Per Abrahamsen  <abraham@dina.kvl.dk>

	* widget.texi (Defining New Widgets): Document new behavior of
	:buttons and :children keywords.

2003-10-22  Miles Bader  <miles@gnu.org>

	* Makefile.in (info): Move before $(top_srcdir)/info.

2003-10-17  Thien-Thi Nguyen  <ttn@gnu.org>

	* tramp.texi (Inline methods): Small grammar fix.
	(External transfer methods): Likewise.

2003-10-08  Nick Roberts  <nick@nick.uklinux.net>

	* speedbar.texi: Remove paragraph for GUD that is no longer true.

2003-10-06  Luc Teirlinck  <teirllm@auburn.edu>

	* texinfo.tex: Replace `%' in arch tagline by @ignore.

2003-09-30  Richard M. Stallman  <rms@gnu.org>

	* dired-x.texi (Miscellaneous Commands): Delete M-g, w, T.

	* widget.texi (User Interface): Fix typos.

	* pcl-cvs.texi, cl.texi, woman.texi, ediff.texi: Fix @strong{Note:}.

2003-09-29  Thien-Thi Nguyen  <ttn@gnu.org>

	* pcl-cvs.texi (Selected Files): Fix typo.

2003-09-21  Karl Berry  <karl@gnu.org>

	* info.texi (] and [ commands): No period at end of section title.

2003-09-04  Miles Bader  <miles@gnu.org>

	* Makefile.in (top_srcdir): New variable.
	($(top_srcdir)/info): New rule.
	(info): Depend on it.

2003-09-03  Peter Runestig  <peter@runestig.com>

	* makefile.w32-in: New file.

2003-08-26  Per Abrahamsen  <abraham@dina.kvl.dk>

	* widget.texi (User Interface): Explain the need of static text
	around an editable field.

2003-08-19  Luc Teirlinck  <teirllm@mail.auburn.edu>

	* widget.texi (Basic Types): The argument to `:help-echo' can now
	be a form that evaluates to a string.

2003-08-18  Kim F. Storm  <storm@cua.dk>

	* calc.texi (Queries in Macros): Update xref to keyboard macro query.

2003-08-16  Richard M. Stallman  <rms@gnu.org>

	* dired-x.texi (Shell Command Guessing): Explain *.

2003-08-16  Chunyu Wang  <spr@db.cs.hit.edu.cn>  (tiny change)

	* pcl-cvs.texi (Log Edit Mode): Fix key binding for
	log-edit-insert-changelog.

2003-08-03  Karl Berry  <karl@gnu.org>

	* info.texi: Need @contents.

2003-07-20  Kai Großjohann  <kai.grossjohann@gmx.net>

	Tramp version 2.0.36 released.

	* tramp.texi (Remote shell setup): Explain about problems with
	non-Bourne commands in ~/.profile and ~/.shrc.

2003-07-07  Luc Teirlinck  <teirllm@mail.auburn.edu>

	* info.texi (Help-Inv, Help-M, Help-Xref): Update following
	renaming of `vis-mode' to `visible-mode'.

2003-07-04  Luc Teirlinck  <teirllm@mail.auburn.edu>

	* info.texi (Top, Help-Small-Screen): Remove accidentally added
	next, prev and up pointers.

2003-07-02  Luc Teirlinck  <teirllm@mail.auburn.edu>

	* info.texi (Help): Mention existence of Emacs and stand-alone
	Info at the very beginning of the tutorial.
	(Help-Inv): New node.
	(Help-]): New node.
	(Help-M): Systematically point out the differences between default
	Emacs and stand-alone versions.  Delete second menu.
	(Help-Xref): Systematically point out the differences between
	default Emacs and stand-alone versions.
	(Help-Int): Change `l' example.
	(Expert Info): Fix typos.
	(Emacs Info Variables): Mention `Info-hide-note-references' and
	new default for `Info-scroll-prefer-subnodes'.

2003-06-17  Kai Großjohann  <kai.grossjohann@gmx.net>

	Version 2.0.35 of Tramp released.

	* tramp.texi: From Michael Albinus <Michael.Albinus@alcatel.de>:
	(Inline methods): Add methods `remsh' and `plink1'.
	(External transfer methods): Add method `remcp'.
	(Multi-hop Methods): Add method `remsh'.
	Small patch from Adrian Aichner <adrian@xemacs.org>:
	Fix minor typos.
	(Concept Index): Add to make manual searchable via
	`Info-index'.
	(Version Control): Add cindex entry.

2003-05-24  Kai Großjohann  <kai.grossjohann@gmx.net>

	* trampver.texi: Version 2.0.34 released.

2003-05-03  Glenn Morris  <gmorris@ast.cam.ac.uk>

	* faq.texi: Improve previous changes.

2003-05-02  Glenn Morris  <gmorris@ast.cam.ac.uk>

	* faq.texi: Update copyright and maintenance details.
	Update some package URLs, versions, and maintainers.
	Remove many references to the Emacs Lisp Archive.

2003-04-23  Simon Josefsson  <jas@extundo.com>

	* smtpmail.texi: Fix license (the invariant sections mentioned has
	never been part of the smtp manual).  Align info dir entry with
	other emacs packages.

2003-04-08  Michael Albinus  <Michael.Albinus@alcatel.de>

	* tramp.texi: Version 2.0.33 released.
	Remove installation chapter.  Remove XEmacs specifics.

2003-03-29  Richard M. Stallman  <rms@gnu.org>

	* tramp.texi (Top): Undo the previous renaming.
	(emacs-other-name, emacs-other-dir, emacs-other-file-name): Delete.

2003-03-29  Kai Großjohann  <kai.grossjohann@gmx.net>

	* Makefile.in (../info/tramp): Compile Emacs, instead of XEmacs,
	version of manual.

	* tramp.texi (Auto-save and Backup): New node.

2003-03-29  Michael Albinus  <Michael.Albinus@alcatel.de>

	* tramp.texi (Top): Include trampver.texi.  Rename "Emacs" to "GNU
	Emacs" in order to have better differentiation to "XEmacs".
	`emacs-other-name', `emacs-other-dir' and `emacs-other-file-name'
	are new macros in order to point to the other Emacs flavor where
	appropriate.  In info case, point to node `Installation' in order
	to explain how to generate the other way.  In html case, make a
	link to the other html file.
	(Obtaining TRAMP): Add a paragraph saying to perform `autoconf'
	after CVS checkout/update.
	(Installation): Completely rewritten.
	(Installation parameters, Load paths): New sections under
	`Installation'.

2003-02-28  Kai Großjohann  <kai.grossjohann@uni-duisburg.de>

	* tramp.texi: Version 2.0.30 released.
	Replace word "path" with "localname" where used as a component of
	a Tramp file name.

2003-02-28  Michael Albinus  <Michael.Albinus@alcatel.de>

	* tramp.texi (Frequently Asked Questions): `tramp-chunksize'
	introduced.
	(Installation): Explain what to do if files from the tramp/contrib
	directory are needed.

2003-02-23  Alex Schroeder  <alex@emacswiki.org>

	* smtpmail.texi (How Mail Works): New.

2003-02-22  Alex Schroeder  <alex@emacswiki.org>

	* smtpmail.texi: New file.

	* Makefile.in: Build SMTP manual.

2003-02-05  Kai Großjohann  <kai.grossjohann@uni-duisburg.de>

	* tramp.texi: Version 2.0.29 released.
	(Installation): In Emacs, use M-x texinfo-format-buffer RET, not
	M-x makeinfo-buffer RET.  Reported by gebser@ameritech.net.

2003-02-01  Michael Albinus  <Michael.Albinus@alcatel.de>

	* tramp.texi (Frequently Asked Questions): Explain a workaround if
	another package loads accidentally Ange-FTP.

2003-01-24  Michael Albinus  <Michael.Albinus@alcatel.de>

	* tramp.texi (Customizing Completion): Add function
	`tramp-parse-sconfig'.  Change example of
	`tramp-set-completion-function', because parsing of ssh config
	files looks more natural.

2003-01-15  Kevin Ryde  <user42@zip.com.au>

	* gnus.texi (Using MIME): Mention auto-compression-mode with
	gnus-mime-copy-part.

2003-01-15  ShengHuo ZHU  <zsh@cs.rochester.edu>

	* gnus.texi: Do not use `path' in several locations.

2002-12-26  Kai Großjohann  <kai.grossjohann@uni-duisburg.de>

	* tramp.texi (External transfer methods): New method `smb'.
	From Michael Albinus.

2002-11-05  Karl Berry  <karl@gnu.org>

	* info.texi (Info-fontify): Reorder face list to avoid bad line
	breaks.

2002-10-06  Kai Großjohann  <Kai.Grossjohann@CS.Uni-Dortmund.DE>

	* tramp.texi: Move @copying to standard place.
	Use @insertcopying.

2002-10-02  Karl Berry  <karl@gnu.org>

	* ada-mode.texi, autotype.texi, calc.texi, cc-mode.texi, cl.texi:
	* dired-x.texi, ebrowse.texi, ediff.texi, emacs-mime.texi:
	* eshell.texi, eudc.texi, faq.texi, forms.texi, idlwave.texi:
	* info.texi, message.texi, mh-e.texi, pcl-cvs.texi, reftex.texi:
	* sc.texi, ses.texi, speedbar.texi, vip.texi, viper.texi:
	* widget.texi, woman.texi:
	Per rms, update all manuals to use @copying instead of @ifinfo.
	Also use @ifnottex instead of @ifinfo around the top node, where
	needed for the sake of the HTML output.
	(The Gnus manual is not fixed since it's not clear to me how it
	works; and the Tramp manual already uses @copying, although in an
	unusual way.  All others were changed.)

2002-09-10  Jonathan Yavner  <jyavner@engineer.com>

	* Makefile.in (INFO_TARGETS, DVI_TARGETS): Add SES.
	(../info/ses, ses.dvi): New targets.
	* ses.texi: New file.

2002-09-06  Pavel Janík  <Pavel@Janik.cz>

	* texinfo.tex: Update to texinfo 4.2.

2002-08-27  Carsten Dominik  <dominik@sand.science.uva.nl>

	* reftex.texi: Update to RefTeX 4.19.

2002-07-21  Jesper Harder  <harder@ifa.au.dk>

	* gnus.texi (Sorting Groups): Add key bindings for
	gnus-group-sort-groups-by-real-name and
	gnus-group-sort-selected-groups-by-real-name.

2002-06-17  Kai Großjohann  <Kai.Grossjohann@CS.Uni-Dortmund.DE>

	* Makefile.in (INFO_TARGETS, DVI_TARGETS): Add Tramp.
	(../info/tramp, tramp.dvi): New targets.

2002-01-04  Eli Zaretskii  <eliz@is.elta.co.il>

	* Makefile.in (DVI_TARGETS): Add calc.dvi.
	(calc.dvi): Uncomment.

2001-11-07  Eli Zaretskii  <eliz@is.elta.co.il>

	* Makefile.in (INFO_TARGETS): Add ../info/calc.
	(../info/calc): New target.

2001-10-20  Gerd Moellmann  <gerd@gnu.org>

	* (Version 21.1 released.)

2001-10-05  Gerd Moellmann  <gerd@gnu.org>

	* Branch for 21.1.

2001-04-14  Eli Zaretskii  <eliz@is.elta.co.il>

	* Makefile.in (../info/info): Use an explicit -o switch to
	makeinfo.

2001-03-05  Gerd Moellmann  <gerd@gnu.org>

	* Makefile.in (mostlyclean, maintainer-clean): Delete more files.

2001-02-12  Michael Kifer  <kifer@cs.sunysb.edu>

	* ediff.texi: Added ediff-coding-system-for-read.

	* viper.texi: Fix typos.

2000-12-20  Eli Zaretskii  <eliz@is.elta.co.il>

	* Makefile.in (../info/idlwave): Use --no-split.

2000-12-14  Dave Love  <fx@gnu.org>

	* Makefile.in (mostlyclean): Remove gnustmp.*.
	(gnus.dvi): Change rule to remove @latex stuff.

2000-10-19  Eric M. Ludlam  <zappo@ultranet.com>

	* Makefile.in (Speedbar): Add build targets for speedbar.texi.

2000-10-13  John Wiegley  <johnw@gnu.org>

	* Makefile.in: Add build targets for eshell.texi.

2000-09-25  Gerd Moellmann  <gerd@gnu.org>

	* Makefile.in: Remove/comment speedbar stuff.

2000-09-22  Dave Love  <fx@gnu.org>

	* Makefile.in: Add emacs-mime.

2000-08-08  Eli Zaretskii  <eliz@is.elta.co.il>

	* Makefile.in (INFO_TARGETS): Add ../info/woman.
	(DVI_TARGETS): Add woman.dvi.
	(../info/woman, woman.dvi): New targets.

2000-05-31  Stefan Monnier  <monnier@cs.yale.edu>

	* .cvsignore (*.tmp): New entry.  Seems to be used for @macro.

	* pcl-cvs.texi: New file.
	* Makefile.in (INFO_TARGETS, DVI_TARGETS: Add pcl-cvs.
	(../info/pcl-cvs, pcl-cvs.dvi): New targets.

2000-05-11  Gerd Moellmann  <gerd@gnu.org>

	* Makefile.in (INFO_TARGETS): Add info/ebrowse.
	(../info/ebrowse, ebrowse.dvi): New targets.

2000-01-13  Gerd Moellmann  <gerd@gnu.org>

	* Makefile.in (INFO_TARGETS): Add eudc.
	(DVI_TARGETS): Add eudc.dvi.
	(../info/eudc, eudc.dvi): New targets.

2000-01-05  Eli Zaretskii  <eliz@is.elta.co.il>

	* Makefile.in (INFO_TARGETS): Rename emacs-faq to efaq (for
	compatibility with 8+3 filesystems).
	(../info/efaq): Rename from emacs-faq.

2000-01-03  Eli Zaretskii  <eliz@is.elta.co.il>

	* Makefile.in (INFO_TARGETS, DVI_TARGETS): Add idlwave.
	(../info/idlwave, idlwave.dvi): New targets.

1999-10-23  Dave Love  <fx@gnu.org>

	* Makefile.in: Use autotype.texi.

1999-10-12  Stefan Monnier  <monnier@cs.yale.edu>

	* Makefile.in (faq): Use ../info/emacs-faq.info (as specified in the
	faq.texi file) rather than ../info/faq.

1999-10-07  Gerd Moellmann  <gerd@gnu.org>

	* Makefile.in (INFO_TARGETS, DVI_TARGETS): Add ada-mode.
	(../info/ada-mode, ada-mode.dvi): New targets.

1999-09-01  Dave Love  <fx@gnu.org>

	* Makefile.in: Add faq.

1999-07-12  Richard Stallman  <rms@gnu.org>

	* Version 20.4 released.

1998-08-19  Richard Stallman  <rms@psilocin.ai.mit.edu>

	* Version 20.3 released.

1998-04-06  Andreas Schwab  <schwab@gnu.org>

	* Makefile.in (ENVADD): Environment vars to pass to texi2dvi.
	Use it in dvi targets.
	(../etc/GNU): Change to $(srcdir) first.

1998-03-11  Carsten Dominik  <cd@delysid.gnu.org>

	* reftex.texi: Update for RefTeX version 3.22.

1998-03-01  Kim-Minh Kaplan  <KimMinh.Kaplan@utopia.eunet.fr>

	* gnus.texi (Easy Picons): Remove references to
	`gnus-group-display-picons'.
	(Hard Picons): Ditto.

1998-02-08  Richard Stallman  <rms@psilocin.gnu.org>

	* Makefile.in (reftex.dvi, ../info/reftex): New targets.
	(INFO_TARGETS, DVI_TARGETS): Add the new targets.

1997-09-23  Paul Eggert  <eggert@twinsun.com>

	* Makefile.in: Merge changes mistakenly made to `Makefile'.
	(../info/viper, viper.dvi): Remove dependency on viper-cmd.texi.

1997-09-19  Richard Stallman  <rms@psilocin.gnu.ai.mit.edu>

	* Version 20.2 released.

1997-09-15  Richard Stallman  <rms@psilocin.gnu.ai.mit.edu>

	* Version 20.1 released.

1997-07-10  Richard Stallman  <rms@psilocin.gnu.ai.mit.edu>

	* Makefile (../info/viper, viper.dvi): Delete viper-cmd.texi dep.

1997-04-12  Per Abrahamsen  <abraham@dina.kvl.dk>

	* widget.texi (push-button): Document it.

1996-08-11  Richard Stallman  <rms@psilocin.gnu.ai.mit.edu>

	* Version 19.33 released.

1996-07-31  Richard Stallman  <rms@psilocin.gnu.ai.mit.edu>

	* Version 19.32 released.

1996-06-27  Lars Magne Ingebrigtsen  <larsi@ifi.uio.no>

	* Makefile.in: Add rules for the Message manual.

1996-06-26  Lars Magne Ingebrigtsen  <larsi@ifi.uio.no>

	* gnus.texi: New version.

	* message.texi: New manual.

1996-06-20  Richard Stallman  <rms@psilocin.gnu.ai.mit.edu>

	* Makefile.in (All info targets): cd $(srcdir) to do the work.

1996-06-19  Richard Stallman  <rms@psilocin.gnu.ai.mit.edu>

	* Makefile.in (All info targets): Specify $(srcdir) in input files.
	Specify -I option.
	(All dvi targets): Set the TEXINPUTS variable.

1996-05-25  Karl Heuer  <kwzh@gnu.ai.mit.edu>

	* Version 19.31 released.

1996-01-07  Richard Stallman  <rms@whiz-bang.gnu.ai.mit.edu>

	* Makefile.in (../info/ccmode): Rename from ../info/cc-mode.
	(INFO_TARGETS): Use new name.  This avoids name conflict on MSDOS.

1995-11-29  Richard Stallman  <rms@mole.gnu.ai.mit.edu>

	* Makefile.in (../info/cc-mode, cc-mode.dvi): New targets.
	(INFO_TARGETS): Add ../info/cc-mode.
	(DVI_TARGETS): Add cc-mode.dvi.

1995-11-24  Richard Stallman  <rms@mole.gnu.ai.mit.edu>

	* Version 19.30 released.

1995-11-04  Lars Magne Ingebrigtsen  <larsi@ifi.uio.no>

	* gnus.texi: New file.

1995-11-04  Erik Naggum  <erik@naggum.no>

	* gnus.texi: File deleted.

1995-11-02  Stephen Gildea  <gildea@stop.mail-abuse.org>

	* mh-e.texi: "Function Index" -> "Command Index" to work with
	Emacs 19.30 C-h C-k support of separately-documented commands.

1995-06-26  Richard Stallman  <rms@mole.gnu.ai.mit.edu>

	* Makefile.in (../info/ediff, ediff.dvi): New targets.
	(INFO_TARGETS, DVI_TARGETS): Add those new targets.

1995-04-24  Richard Stallman  <rms@mole.gnu.ai.mit.edu>

	* Makefile.in (INFO_TARGETS, DVI_TARGETS): Add viper targets.
	(../info/viper, viper.dvi): New targets.

1995-04-20  Kevin Rodgers  <kevinr@ihs.com>

	* dired-x.texi (Installation): Change the example to set
	buffer-local variables like dired-omit-files-p in
	dired-mode-hook.

1995-04-17  Richard Stallman  <rms@mole.gnu.ai.mit.edu>

	* Makefile.in (INFO_TARGETS, DVI_TARGETS): Add mh-e targets.
	(../info/mh-e, mh-e.dvi): New targets.

1995-02-07  Richard Stallman  <rms@pogo.gnu.ai.mit.edu>

	* Makefile.in (maintainer-clean): Rename from realclean.

1994-11-23  Richard Stallman  <rms@mole.gnu.ai.mit.edu>

	* Makefile.in: New file.
	* Makefile: File deleted.

1994-11-19  Richard Stallman  <rms@mole.gnu.ai.mit.edu>

	* Makefile (TEXINDEX_OBJS): Variable deleted.
	(texindex, texindex.o, getopt.o): Rules deleted.
	All deps on texindex deleted.
	(distclean): Don't delete texindex.
	(mostlyclean): Don't delete *.o.
	* texindex.c, getopt.c: Files deleted.

1994-09-07  Richard Stallman  <rms@mole.gnu.ai.mit.edu>

	* Version 19.26 released.

1994-05-30  Richard Stallman  (rms@mole.gnu.ai.mit.edu)

	* Version 19.25 released.

1994-05-23  Richard Stallman  (rms@mole.gnu.ai.mit.edu)

	* Version 19.24 released.

1994-05-16  Richard Stallman  (rms@mole.gnu.ai.mit.edu)

	* Version 19.23 released.

1994-04-17  Richard Stallman  (rms@mole.gnu.ai.mit.edu)

	* Makefile: Delete spurious tab.

1994-02-16  Richard Stallman  (rms@mole.gnu.ai.mit.edu)

	* Makefile (.SUFFIXES): New rule.

1994-01-15  Richard Stallman  (rms@mole.gnu.ai.mit.edu)

	* Makefile (dired-x.dvi, ../info/dired-x): New targets.
	(INFO_TARGETS, DVI_TARGETS): Add the new targets.

1994-01-08  Richard Stallman  (rms@mole.gnu.ai.mit.edu)

	* Makefile (../info/sc): Rename from sc.info.
	(../info/cl): Likewise.
	(INFO_TARGETS): Use new names.

1993-12-04  Richard Stallman  (rms@srarc2)

	* getopt.c: New file.
	* Makefile (TEXINDEX_OBJS): Use getopt.o in this dir, not ../lib-src.
	(getopt.o): New rule.
	(dvi): Don't depend on texindex.
	(cl.dvi, forms.dvi, vip.dvi, gnus.dvi, sc.dvi):
	Depend on texindex.

1993-12-03  Richard Stallman  (rms@srarc2)

	* Makefile (../info/sc.info): Rename from ../info/sc.
	(TEXI2DVI): New variable.
	(cl.dvi forms.dvi, sc.dvi, vip.dvi, gnus.dvi, info.dvi):
	Add explicit commands.
	(TEXINDEX_OBJS): Delete duplicate getopt.o.

1993-11-27  Richard Stallman  (rms@mole.gnu.ai.mit.edu)

	* Version 19.22 released.

1993-11-18  Richard Stallman  (rms@mole.gnu.ai.mit.edu)

	* Makefile (TEXINDEX_OBJS): Delete spurious period.

1993-11-16  Richard Stallman  (rms@mole.gnu.ai.mit.edu)

	* Version 19.21 released.

1993-11-15  Paul Eggert  (eggert@twinsun.com)

	* Makefile (../info/cl.info): Rename from ../info/cl.

1993-11-15  Richard Stallman  (rms@mole.gnu.ai.mit.edu)

	* Makefile (../etc/GNU): New target.
	(EMACSSOURCES): Add gnu1.texi.

1993-11-14  Richard Stallman  (rms@mole.gnu.ai.mit.edu)

	* Makefile (realclean): Don't delete the Info files.

1993-10-25  Brian J. Fox  (bfox@albert.gnu.ai.mit.edu)

	* forms.texi: Fix forms.texi so that it will format correctly.
	Add missing `@end iftex', fix bad reference.

1993-10-20  Brian J. Fox  (bfox@ai.mit.edu)

	* Makefile: Fix targets for texindex, new info.texi files.
	* info-stnd.texi: New file implements info for standalone info
	reader.
	* info.texi: Update to include recent changes to "../info/info".
	New source file for ../info/info; includes info-stnd.texi.

	* texindex.c: Include "../src/config.h" if building in emacs.

	* Makefile: Change all files to FILENAME.texi, force all targets
	to be FILENAME, not FILENAME.info.  This changes sc.texinfo,
	vip.texinfo, forms.texinfo, cl.texinfo.
	Add target to build texindex.c, defining `emacs'.

	* forms.texi: Install new file to match version 2.3 of forms.el.

1993-08-14  Richard Stallman  (rms@mole.gnu.ai.mit.edu)

	* Version 19.19 released.

1993-08-10  Simon Leinen  (simon@lia.di.epfl.ch)

	* sc.texinfo: Fix info file name.

	* Makefile (info): Add gnus and sc.
	(dvi): Add gnus.dvi and sc.dvi.
	(../info/sc, sc.dvi): New targets.

1993-08-08  Richard Stallman  (rms@mole.gnu.ai.mit.edu)

	* Version 19.18 released.

1993-07-20  Richard Stallman  (rms@mole.gnu.ai.mit.edu)

	* Makefile: Fix source file names of the separate manuals.
	(gnus.dvi, ../info/gnus): New targets.

1993-07-18  Richard Stallman  (rms@mole.gnu.ai.mit.edu)

	* Version 19.17 released.

1993-07-10  Richard Stallman  (rms@mole.gnu.ai.mit.edu)

	* split-man: Fix typos in last change.

1993-07-06  Jim Blandy  (jimb@geech.gnu.ai.mit.edu)

	* Version 19.16 released.

1993-06-19  Jim Blandy  (jimb@wookumz.gnu.ai.mit.edu)

	* version 19.15 released.

1993-06-18  Jim Blandy  (jimb@geech.gnu.ai.mit.edu)

	* Makefile (distclean): It's rm, not rf.

1993-06-17  Jim Blandy  (jimb@wookumz.gnu.ai.mit.edu)

	* Version 19.14 released.

1993-06-16  Jim Blandy  (jimb@wookumz.gnu.ai.mit.edu)

	* Makefile: New file.

1993-06-08  Jim Blandy  (jimb@wookumz.gnu.ai.mit.edu)

	* Version 19.13 released.

1993-05-27  Jim Blandy  (jimb@geech.gnu.ai.mit.edu)

	* Version 19.9 released.

1993-05-25  Jim Blandy  (jimb@wookumz.gnu.ai.mit.edu)

	* Version 19.8 released.

1993-05-22  Jim Blandy  (jimb@geech.gnu.ai.mit.edu)

	* Version 19.7 released.

1990-08-30  David Lawrence  (tale@pogo.ai.mit.edu)

	* gnus.texinfo: New file.  Removed installation instructions.

1990-05-25  Richard Stallman  (rms@sugar-bombs.ai.mit.edu)

	* texindex.c: If USG, include sys/types.h and sys/fcntl.h.

1989-01-17  Robert J. Chassell  (bob@rice-chex.ai.mit.edu)

	* texinfo.tex: Change spelling of `\sc' font to `\smallcaps' and
	then define `\sc' as the command for smallcaps in Texinfo.
	This means that the @sc command will produce small caps.  bfox has
	made the corresponding change to makeinfo and texinfm.el.

1988-08-16  Robert J. Chassell  (bob@frosted-flakes.ai.mit.edu)

	* vip.texinfo: Remove menu entry Adding Lisp Code in node
	Customization since the menu entry did not point to anything.
	Also add an @finalout command to remove overfull hboxes from the
	printed output.

	* cl.texinfo: Add @bye, \input line and @settitle to file.
	This file is clearly intended to be a chapter of some other work,
	but the other work does not yet exist.

1988-07-25  Robert J. Chassell  (bob@frosted-flakes.ai.mit.edu)

	* texinfo.texinfo: Three typos corrected.

;; Local Variables:
;; coding: utf-8
;; End:

  Copyright (C) 1993-1999, 2001-2014 Free Software Foundation, Inc.

  This file is part of GNU Emacs.

  GNU Emacs is free software: you can redistribute it and/or modify
  it under the terms of the GNU General Public License as published by
  the Free Software Foundation, either version 3 of the License, or
  (at your option) any later version.

  GNU Emacs is distributed in the hope that it will be useful,
  but WITHOUT ANY WARRANTY; without even the implied warranty of
  MERCHANTABILITY or FITNESS FOR A PARTICULAR PURPOSE.  See the
  GNU General Public License for more details.

  You should have received a copy of the GNU General Public License
  along with GNU Emacs.  If not, see <http://www.gnu.org/licenses/>.<|MERGE_RESOLUTION|>--- conflicted
+++ resolved
@@ -1,12 +1,8 @@
-<<<<<<< HEAD
+2014-10-04  Glenn Morris  <rgm@gnu.org>
+
+	* vip.texi (Other Vi Commands): Markup fix.
+
 2014-10-03  Bastien Guerry  <bzg@gnu.org>
-=======
-2014-10-04  Glenn Morris  <rgm@gnu.org>
-
-	* vip.texi (Other Vi Commands): Markup fix.
-
-2014-10-02  Bastien Guerry  <bzg@gnu.org>
->>>>>>> 9352c146
 
 	* org.texi (Key bindings and useful functions): Fix typo.
 	Use the correct function's name.
