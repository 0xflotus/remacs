--- conflicted
+++ resolved
@@ -325,25 +325,17 @@
 
 @example
 sed -n 's/.*\[\(.*\)]$/\1/p' @var{backtrace} |
-<<<<<<< HEAD
-  addr2line -Cfip -e @var{bindir}/@var{emacs-binary}
-=======
-  addr2line -C -f -i -e @var{bindir}/emacs
->>>>>>> 2fc71e3c
+  addr2line -C -f -i -e @var{bindir}/@var{emacs-binary}
 @end example
 
 @noindent
 Here, @var{backtrace} is the name of a text file containing a copy of
-<<<<<<< HEAD
 the backtrace, @var{bindir} is the name of the directory that
 contains the Emacs executable, and @var{emacs-binary} is the name of
 the Emacs executable file, normally @file{emacs} on GNU and Unix
-systems and @file{emacs.exe} on MS-Windows and MS-DOS.
-=======
-the backtrace, and @var{bindir} is the name of the directory that
-contains the Emacs executable.@footnote{You may wish to add the
-@option{-p} option, if your version of @command{addr2line} supports it.}
->>>>>>> 2fc71e3c
+systems and @file{emacs.exe} on MS-Windows and MS-DOS.@footnote{You
+may wish to add the @option{-p} option, if your version of
+@command{addr2line} supports it.}
 
 @cindex core dump
   Optionally, Emacs can generate a @dfn{core dump} when it crashes, on
