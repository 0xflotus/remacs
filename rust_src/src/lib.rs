--- conflicted
+++ resolved
@@ -385,10 +385,7 @@
         defsubr(&*editfns::Spoint_max);
         defsubr(&*minibuf::Sminibufferp);
         defsubr(&*minibuf::Sactive_minibuffer_window);
-<<<<<<< HEAD
         defsubr(&*threads::Sthread_name);
-=======
-        defsubr(&*cmds::Sforward_point)
->>>>>>> 91aab5cf
+        defsubr(&*cmds::Sforward_point);
     }
 }