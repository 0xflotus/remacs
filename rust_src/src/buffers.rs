--- conflicted
+++ resolved
@@ -1,39 +1,11 @@
 //! Functions operating on buffers.
 
 use libc::{self, c_char, c_int, c_uchar, c_void, ptrdiff_t};
-use std::{self, mem, ptr};
-
-use remacs_macros::lisp_fn;
-<<<<<<< HEAD
-use remacs_sys::{allocate_misc, bset_update_mode_line, buffer_local_flags, buffer_local_value,
-                 buffer_window_count, concat2, del_range, delete_all_overlays, drop_overlay,
-                 globals, last_per_buffer_idx, set_buffer_internal_1, specbind, unbind_to,
-                 unchain_both, update_mode_lines};
-use remacs_sys::{pvec_type, EmacsInt, Lisp_Buffer, Lisp_Buffer_Local_Value, Lisp_Misc_Type,
-                 Lisp_Overlay, Lisp_Type, Vbuffer_alist};
-use remacs_sys::{windows_or_buffers_changed, Fcons, Fcopy_sequence, Fexpand_file_name,
-                 Ffind_file_name_handler, Fget_text_property, Fnconc, Fnreverse, Foverlay_get,
-                 Fwiden};
-use remacs_sys::{Qafter_string, Qbefore_string, Qbuffer_read_only, Qbufferp, Qget_file_buffer,
-                 Qinhibit_quit, Qinhibit_read_only, Qnil, Qoverlayp, Qt, Qunbound, Qvoid_variable};
-
-use character::char_head_p;
-use chartable::LispCharTableRef;
-use data::Lisp_Fwd;
-use editfns::point;
-use frames::LispFrameRef;
-use lisp::defsubr;
-use lisp::{ExternalPtr, LispObject, LiveBufferIter};
-use lists::{car, cdr, list, member};
-use marker::{marker_buffer, marker_position_lisp, set_marker_both, LispMarkerRef};
-use multibyte::LispStringRef;
-use multibyte::{multibyte_length_by_head, string_char};
-use numbers::MOST_POSITIVE_FIXNUM;
 use rand::distributions::range::Range;
 use rand::distributions::IndependentSample;
-use strings::string_equal;
-use threads::{c_specpdl_index, ThreadState};
-=======
+use std::{self, mem, ptr};
+
+use remacs_macros::lisp_fn;
 
 use crate::{
     character::char_head_p,
@@ -45,11 +17,12 @@
     lisp::{ExternalPtr, LispObject, LiveBufferIter},
     lists::{car, cdr, list, member},
     marker::{marker_buffer, marker_position_lisp, set_marker_both, LispMarkerRef},
+    multibyte::LispStringRef,
     multibyte::{multibyte_length_by_head, string_char},
     numbers::MOST_POSITIVE_FIXNUM,
     remacs_sys::{
         allocate_misc, bset_update_mode_line, buffer_local_flags, buffer_local_value,
-        buffer_window_count, del_range, delete_all_overlays, drop_overlay, globals,
+        buffer_window_count, concat2, del_range, delete_all_overlays, drop_overlay, globals,
         last_per_buffer_idx, set_buffer_internal_1, specbind, unbind_to, unchain_both,
         update_mode_lines,
     },
@@ -68,7 +41,6 @@
     strings::string_equal,
     threads::{c_specpdl_index, ThreadState},
 };
->>>>>>> 8c4db48c
 
 pub const BEG: ptrdiff_t = 1;
 pub const BEG_BYTE: ptrdiff_t = 1;
