//! Functions operating on buffers.

use libc::{self, c_int, c_uchar, c_void, ptrdiff_t};
use std::{self, mem, ptr};

use remacs_macros::lisp_fn;
use remacs_sys::{EmacsInt, Lisp_Buffer, Lisp_Buffer_Local_Value, Lisp_Overlay, Lisp_Type,
                 Vbuffer_alist, MOST_POSITIVE_FIXNUM};
use remacs_sys::{Fcons, Fcopy_sequence, Fexpand_file_name, Ffind_file_name_handler,
                 Fget_text_property, Fnconc, Fnreverse};
use remacs_sys::{Qbuffer_read_only, Qget_file_buffer, Qinhibit_read_only, Qnil, Qunbound,
                 Qvoid_variable};
use remacs_sys::{bget_overlays_after, bget_overlays_before, buffer_local_value, fget_buffer_list,
                 fget_buried_buffer_list, get_blv_fwd, get_blv_value, globals,
                 last_per_buffer_idx, set_buffer_internal};

use chartable::LispCharTableRef;
use data::Lisp_Fwd;
use editfns::point;
use lisp::{ExternalPtr, LispObject, LiveBufferIter};
use lisp::defsubr;
use lists::{car, cdr, Flist, Fmember};
use marker::{marker_buffer, marker_position_lisp, set_marker_both, LispMarkerRef};
use multibyte::string_char;
use strings::string_equal;
use threads::ThreadState;

pub const BEG: ptrdiff_t = 1;
pub const BEG_BYTE: ptrdiff_t = 1;

/// Maximum number of bytes in a buffer.
/// A buffer cannot contain more bytes than a 1-origin fixnum can
/// represent, nor can it be so large that C pointer arithmetic stops
/// working. The `ptrdiff_t` cast ensures that this is signed, not unsigned.
//const fn buf_bytes_max() -> ptrdiff_t {
//    const mpf: ptrdiff_t = (MOST_POSITIVE_FIXNUM - 1) as ptrdiff_t;
//    const eimv: ptrdiff_t = EmacsInt::max_value() as ptrdiff_t;
//    const pdmv: ptrdiff_t = libc::ptrdiff_t::max_value();
//    const arith_max: ptrdiff_t = if eimv <= pdmv {
//        eimv
//    } else {
//        pdmv
//    };
//    if mpf as ptrdiff_t <= arith_max {
//        mpf
//    } else {
//        arith_max
//    }
//}
// TODO(db48x): use the nicer implementation above once const functions can have conditionals in them
const fn buf_bytes_max() -> ptrdiff_t {
    const p: [ptrdiff_t; 2] = [
        EmacsInt::max_value() as ptrdiff_t,
        libc::ptrdiff_t::max_value(),
    ];
    const arith_max: ptrdiff_t =
        p[((p[1] - p[0]) >> ((8 * std::mem::size_of::<ptrdiff_t>()) - 1)) as usize];
    const q: [ptrdiff_t; 2] = [(MOST_POSITIVE_FIXNUM - 1) as ptrdiff_t, arith_max];
    q[((q[1] - q[0]) >> ((8 * std::mem::size_of::<ptrdiff_t>()) - 1)) as usize]
}
pub const BUF_BYTES_MAX: ptrdiff_t = buf_bytes_max();

pub type LispBufferRef = ExternalPtr<Lisp_Buffer>;
pub type LispOverlayRef = ExternalPtr<Lisp_Overlay>;

impl LispBufferRef {
    pub fn as_lisp_obj(self) -> LispObject {
        LispObject::tag_ptr(self, Lisp_Type::Lisp_Vectorlike)
    }

    pub fn from_ptr(ptr: *mut c_void) -> Option<LispBufferRef> {
        unsafe { ptr.as_ref().map(|p| mem::transmute(p)) }
    }

    pub fn is_read_only(&self) -> bool {
        self.read_only.into()
    }

    #[inline]
    pub fn zv(self) -> ptrdiff_t {
        self.zv
    }

    #[inline]
    pub fn zv_byte(self) -> ptrdiff_t {
        self.zv_byte
    }

    #[inline]
    pub fn pt(self) -> ptrdiff_t {
        self.pt
    }

    #[inline]
    pub fn pt_byte(self) -> ptrdiff_t {
        self.pt_byte
    }

    #[inline]
    pub fn begv(self) -> ptrdiff_t {
        self.begv
    }

    #[inline]
    pub fn begv_byte(self) -> ptrdiff_t {
        self.begv_byte
    }

    #[inline]
    pub fn beg_addr(self) -> *mut c_uchar {
        unsafe { (*self.text).beg }
    }

    #[inline]
    pub fn beg(self) -> ptrdiff_t {
        BEG
    }

    #[inline]
    pub fn beg_byte(self) -> ptrdiff_t {
        BEG_BYTE
    }

    #[inline]
    pub fn gpt_byte(self) -> ptrdiff_t {
        unsafe { (*self.text).gpt_byte }
    }

    #[inline]
    pub fn gap_size(self) -> ptrdiff_t {
        unsafe { (*self.text).gap_size }
    }

    #[inline]
    pub fn gap_position(self) -> ptrdiff_t {
        unsafe { (*self.text).gpt }
    }

    #[inline]
    pub fn gap_end_addr(self) -> *mut c_uchar {
        unsafe {
            (*self.text)
                .beg
                .offset((*self.text).gpt_byte + (*self.text).gap_size - BEG_BYTE)
        }
    }

    #[inline]
    pub fn z_addr(self) -> *mut c_uchar {
        unsafe {
            (*self.text)
                .beg
                .offset((*self.text).gap_size + (*self.text).z_byte - BEG_BYTE)
        }
    }

    #[inline]
    pub fn z_byte(self) -> ptrdiff_t {
        unsafe { (*self.text).z_byte }
    }

    #[inline]
    pub fn z(self) -> ptrdiff_t {
        unsafe { (*self.text).z }
    }

    /// Number of modifications made to the buffer.
    #[inline]
    pub fn modifications(self) -> EmacsInt {
        unsafe { (*self.text).modiff }
    }

    /// Value of `modiff` last time the buffer was saved.
    #[inline]
    pub fn modifications_since_save(self) -> EmacsInt {
        unsafe { (*self.text).save_modiff }
    }

    /// Number of modifications to the buffer's characters.
    #[inline]
    pub fn char_modifications(self) -> EmacsInt {
        unsafe { (*self.text).chars_modiff }
    }

    #[inline]
    pub fn markers(self) -> Option<LispMarkerRef> {
        unsafe { (*self.text).markers.as_ref().map(|m| mem::transmute(m)) }
    }

    #[inline]
    pub fn mark_active(self) -> LispObject {
        self.mark_active
    }

    #[inline]
    pub fn pt_marker(self) -> LispObject {
        self.pt_marker
    }

    #[inline]
    pub fn begv_marker(self) -> LispObject {
        self.begv_marker
    }

    #[inline]
    pub fn zv_marker(self) -> LispObject {
        self.zv_marker
    }

    #[inline]
    pub fn mark(self) -> LispObject {
        self.mark
    }

    #[allow(dead_code)]
    #[inline]
    pub fn name(self) -> LispObject {
        self.name
    }

    #[inline]
    pub fn filename(self) -> LispObject {
        self.filename
    }

    #[inline]
    pub fn base_buffer(self) -> Option<LispBufferRef> {
        Self::from_ptr(self.base_buffer as *mut c_void)
    }

    #[inline]
    pub fn truename(self) -> LispObject {
        self.file_truename
    }

    pub fn case_fold_search(self) -> LispObject {
        self.case_fold_search
    }

    // Check if buffer is live
    #[inline]
    pub fn is_live(self) -> bool {
        self.name.is_not_nil()
    }

    #[inline]
    pub fn fetch_byte(self, n: ptrdiff_t) -> u8 {
        let offset = if n >= self.gpt_byte() {
            self.gap_size()
        } else {
            0
        };

        unsafe { *(self.beg_addr().offset(offset + n - self.beg_byte())) as u8 }
    }

    #[inline]
    pub fn fetch_multibyte_char(self, n: ptrdiff_t) -> c_int {
        let offset = if n >= self.gpt_byte() && n >= 0 {
            self.gap_size()
        } else {
            0
        };

        unsafe {
            string_char(
                self.beg_addr().offset(offset + n - self.beg_byte()),
                ptr::null_mut(),
                ptr::null_mut(),
            )
        }
    }

    #[inline]
    pub fn fetch_char(self, n: ptrdiff_t) -> c_int {
        if self.multibyte_characters_enabled() {
            self.fetch_multibyte_char(n)
        } else {
            c_int::from(self.fetch_byte(n))
        }
    }

    #[inline]
    pub fn multibyte_characters_enabled(self) -> bool {
        self.enable_multibyte_characters.is_not_nil()
    }

    #[inline]
    pub fn overlays_before(&self) -> Option<LispOverlayRef> {
        LispOverlayRef::from_ptr(unsafe { bget_overlays_before(self.as_ptr()) })
    }

    #[inline]
    pub fn overlays_after(&self) -> Option<LispOverlayRef> {
        LispOverlayRef::from_ptr(unsafe { bget_overlays_after(self.as_ptr()) })
    }

    #[inline]
    pub fn set_pt_both(&mut self, charpos: ptrdiff_t, byte: ptrdiff_t) {
        self.pt = charpos;
        self.pt_byte = byte;
    }

    #[inline]
    pub fn set_begv_both(&mut self, charpos: ptrdiff_t, byte: ptrdiff_t) {
        self.begv = charpos;
        self.begv_byte = byte;
    }

    #[inline]
    pub fn set_zv_both(&mut self, charpos: ptrdiff_t, byte: ptrdiff_t) {
        self.zv = charpos;
        self.zv_byte = byte;
    }

    #[inline]
    pub fn set_syntax_table(&mut self, table: LispCharTableRef) {
        self.syntax_table = LispObject::from(table).to_raw();
    }

    /// Set whether per-buffer variable with index IDX has a buffer-local
    /// value in buffer.  VAL zero means it does't.
    // Similar to SET_PER_BUFFER_VALUE_P macro in C
    #[inline]
    pub fn set_per_buffer_value_p(&mut self, idx: usize, val: c_uchar) {
        unsafe {
            if idx >= last_per_buffer_idx {
                panic!(
                    "set_per_buffer_value_p called with index greater than {}",
                    last_per_buffer_idx
                );
            }
        }
        self.local_flags[idx] = val;
    }
}

impl LispOverlayRef {
    pub fn as_lisp_obj(self) -> LispObject {
        LispObject::tag_ptr(self, Lisp_Type::Lisp_Misc)
    }

    pub fn from_ptr(ptr: *mut c_void) -> Option<LispOverlayRef> {
        unsafe { ptr.as_ref().map(|p| mem::transmute(p)) }
    }

    #[inline]
    pub fn start(self) -> LispObject {
        self.start
    }

    #[inline]
    pub fn end(self) -> LispObject {
        self.end
    }

    #[inline]
    pub fn plist(self) -> LispObject {
        self.plist
    }

    pub fn iter(self) -> LispOverlayIter {
        LispOverlayIter {
            current: Some(self),
        }
    }
}

pub struct LispOverlayIter {
    current: Option<LispOverlayRef>,
}

impl Iterator for LispOverlayIter {
    type Item = LispOverlayRef;

    fn next(&mut self) -> Option<Self::Item> {
        let c = self.current;
        match c {
            None => None,
            Some(o) => {
                self.current = LispOverlayRef::from_ptr(o.next as *mut c_void);
                c
            }
        }
    }
}

impl LispObject {
    /// Return SELF as a struct buffer pointer, defaulting to the current buffer.
    /// Same as the decode_buffer function in buffer.h
    #[inline]
    pub fn as_buffer_or_current_buffer(self) -> LispBufferRef {
        if self.is_nil() {
            ThreadState::current_buffer()
        } else {
            self.as_buffer_or_error()
        }
    }
}

pub type LispBufferLocalValueRef = ExternalPtr<Lisp_Buffer_Local_Value>;

impl LispBufferLocalValueRef {
    pub fn get_fwd(self) -> *const Lisp_Fwd {
        unsafe { get_blv_fwd(self.as_ptr()) }
    }

    pub fn get_value(self) -> LispObject {
        unsafe { get_blv_value(self.as_ptr()) }
    }
}

/// Return a list of all existing live buffers.
/// If the optional arg FRAME is a frame, we return the buffer list in the
/// proper order for that frame: the buffers show in FRAME come first,
/// followed by the rest of the buffers.
#[lisp_fn(min = "0")]
pub fn buffer_list(frame: LispObject) -> LispObject {
    let mut buffers: Vec<LispObject> = unsafe { Vbuffer_alist }
        .iter_cars_safe()
        .map(|o| cdr(o).to_raw())
        .collect();

    match frame.as_frame() {
        None => Flist(buffers.len() as isize, buffers.as_mut_ptr()),

        Some(frame) => unsafe {
            let framelist = Fcopy_sequence(fget_buffer_list(frame.as_ptr()));
            let prevlist = Fnreverse(Fcopy_sequence(fget_buried_buffer_list(frame.as_ptr())));

            // Remove any buffer that duplicates one in
            // FRAMELIST or PREVLIST.
            buffers.retain(|e| Fmember(*e, framelist) == Qnil || Fmember(*e, prevlist) == Qnil);

            callN_raw!(
                Fnconc,
                framelist,
                Flist(buffers.len() as isize, buffers.as_mut_ptr()),
                prevlist
            )
        },
    }
}

/// Return t if OBJECT is an overlay.
#[lisp_fn]
pub fn overlayp(object: LispObject) -> bool {
    object.is_overlay()
}

/// Return non-nil if OBJECT is a buffer which has not been killed.
/// Value is nil if OBJECT is not a buffer or if it has been killed.
#[lisp_fn]
pub fn buffer_live_p(object: Option<LispBufferRef>) -> bool {
    object.map_or(false, |m| m.is_live())
}

/// Like Fassoc, but use `Fstring_equal` to compare
/// (which ignores text properties), and don't ever quit.
fn assoc_ignore_text_properties(key: LispObject, list: LispObject) -> LispObject {
    let result = list.iter_tails_safe()
        .find(|&item| string_equal(car(item.car()), key));
    if let Some(elt) = result {
        elt.car()
    } else {
        LispObject::constant_nil()
    }
}

/// Return the buffer named BUFFER-OR-NAME.
/// BUFFER-OR-NAME must be either a string or a buffer.  If BUFFER-OR-NAME
/// is a string and there is no buffer with that name, return nil.  If
/// BUFFER-OR-NAME is a buffer, return it as given.
#[lisp_fn]
pub fn get_buffer(buffer_or_name: LispObject) -> LispObject {
    if buffer_or_name.is_buffer() {
        buffer_or_name
    } else {
        buffer_or_name.as_string_or_error();
        cdr(assoc_ignore_text_properties(buffer_or_name, unsafe {
            Vbuffer_alist
        }))
    }
}

/// Return the current buffer as a Lisp object.
#[lisp_fn]
pub fn current_buffer() -> LispObject {
    ThreadState::current_buffer().as_lisp_obj()
}

/// Return name of file BUFFER is visiting, or nil if none.
/// No argument or nil as argument means use the current buffer.
#[lisp_fn(min = "0")]
pub fn buffer_file_name(buffer: LispObject) -> LispObject {
    let buf = if buffer.is_nil() {
        ThreadState::current_buffer()
    } else {
        buffer.as_buffer_or_error()
    };

    buf.filename
}

/// Return t if BUFFER was modified since its file was last read or saved.
/// No argument or nil as argument means use current buffer as BUFFER.
#[lisp_fn(min = "0")]
pub fn buffer_modified_p(buffer: LispObject) -> bool {
    let buf = buffer.as_buffer_or_current_buffer();
    buf.modifications_since_save() < buf.modifications()
}

/// Return the name of BUFFER, as a string.
/// BUFFER defaults to the current buffer.
/// Return nil if BUFFER has been killed.
#[lisp_fn(min = "0")]
pub fn buffer_name(buffer: LispObject) -> LispObject {
    buffer.as_buffer_or_current_buffer().name
}

/// Return BUFFER's tick counter, incremented for each change in text.
/// Each buffer has a tick counter which is incremented each time the
/// text in that buffer is changed.  It wraps around occasionally.
/// No argument or nil as argument means use current buffer as BUFFER.
#[lisp_fn(min = "0")]
pub fn buffer_modified_tick(buffer: LispObject) -> EmacsInt {
    buffer.as_buffer_or_current_buffer().modifications()
}

/// Return BUFFER's character-change tick counter.
/// Each buffer has a character-change tick counter, which is set to the
/// value of the buffer's tick counter (see `buffer-modified-tick'), each
/// time text in that buffer is inserted or deleted.  By comparing the
/// values returned by two individual calls of `buffer-chars-modified-tick',
/// you can tell whether a character change occurred in that buffer in
/// between these calls.  No argument or nil as argument means use current
/// buffer as BUFFER.
#[lisp_fn(min = "0")]
pub fn buffer_chars_modified_tick(buffer: LispObject) -> EmacsInt {
    buffer.as_buffer_or_current_buffer().char_modifications()
}

/// Return the position at which OVERLAY starts.
#[lisp_fn]
pub fn overlay_start(overlay: LispOverlayRef) -> Option<EmacsInt> {
    marker_position_lisp(overlay.start().into())
}

/// Return the position at which OVERLAY ends.
#[lisp_fn]
pub fn overlay_end(overlay: LispOverlayRef) -> Option<EmacsInt> {
    marker_position_lisp(overlay.end().into())
}

/// Return the buffer OVERLAY belongs to.
/// Return nil if OVERLAY has been deleted.
#[lisp_fn]
pub fn overlay_buffer(overlay: LispOverlayRef) -> Option<LispBufferRef> {
    marker_buffer(overlay.start().into())
}

/// Return a list of the properties on OVERLAY.
/// This is a copy of OVERLAY's plist; modifying its conses has no
/// effect on OVERLAY.
#[lisp_fn]
pub fn overlay_properties(overlay: LispOverlayRef) -> LispObject {
    unsafe { Fcopy_sequence(overlay.plist) }
}

#[no_mangle]
pub extern "C" fn validate_region(b: *mut LispObject, e: *mut LispObject) {
    let start = unsafe { *b };
    let stop = unsafe { *e };

    let mut beg = start.as_fixnum_coerce_marker_or_error();
    let mut end = stop.as_fixnum_coerce_marker_or_error();

    if beg > end {
        mem::swap(&mut beg, &mut end);
    }

    unsafe {
        *b = LispObject::from_fixnum(beg).to_raw();
        *e = LispObject::from_fixnum(end).to_raw();
    }

    let buf = ThreadState::current_buffer();
    let begv = buf.begv as EmacsInt;
    let zv = buf.zv as EmacsInt;

    if !(begv <= beg && end <= zv) {
        args_out_of_range!(current_buffer(), start, stop);
    }
}

/// Make buffer BUFFER-OR-NAME current for editing operations.
/// BUFFER-OR-NAME may be a buffer or the name of an existing buffer.
/// See also `with-current-buffer' when you want to make a buffer current
/// temporarily.  This function does not display the buffer, so its effect
/// ends when the current command terminates.  Use `switch-to-buffer' or
/// `pop-to-buffer' to switch buffers permanently.
/// The return value is the buffer made current.
#[lisp_fn]
pub fn set_buffer(buffer_or_name: LispObject) -> LispObject {
    let buffer = get_buffer(buffer_or_name);
    if buffer.is_nil() {
        nsberror(buffer_or_name.to_raw())
    };
    let mut buf = buffer.as_buffer_or_error();
    if !buf.is_live() {
        error!("Selecting deleted buffer");
    };
    unsafe { set_buffer_internal(buf.as_mut()) };
    buffer
}

/// Signal a `buffer-read-only' error if the current buffer is read-only.
/// If the text under POSITION (which defaults to point) has the
/// `inhibit-read-only' text property set, the error will not be raised.
#[lisp_fn(min = "0")]
pub fn barf_if_buffer_read_only(position: Option<EmacsInt>) -> () {
    let pos = position.unwrap_or_else(point);

<<<<<<< HEAD
    let inhibit_read_only: bool =
        unsafe { LispObject::from_raw(globals.Vinhibit_read_only).into() };
    let prop = LispObject::from_raw(unsafe {
        Fget_text_property(LispObject::from(pos).to_raw(), Qinhibit_read_only, Qnil)
    });
=======
    let inhibit_read_only: bool = unsafe { globals.f_Vinhibit_read_only.into() };
    let prop =
        unsafe { Fget_text_property(LispObject::from(pos).to_raw(), Qinhibit_read_only, Qnil) };
>>>>>>> 0f752cb2

    if ThreadState::current_buffer().is_read_only() && !inhibit_read_only && prop.is_nil() {
        xsignal!(Qbuffer_read_only, current_buffer())
    }
}

/// No such buffer error.
#[no_mangle]
pub extern "C" fn nsberror(spec: LispObject) -> ! {
    let spec = spec;
    if let Some(s) = spec.as_string() {
        error!("No buffer named {}", s);
    } else {
        error!("Invalid buffer argument");
    }
}

/// These functions are for debugging overlays.

/// Return a pair of lists giving all the overlays of the current buffer.
/// The car has all the overlays before the overlay center;
/// the cdr has all the overlays after the overlay center.
/// Recentering overlays moves overlays between these lists.
/// The lists you get are copies, so that changing them has no effect.
/// However, the overlays you get are the real objects that the buffer uses.
#[lisp_fn]
pub fn overlay_lists() -> LispObject {
    let list_overlays = |ol: LispOverlayRef| -> LispObject {
        let ol_list = ol.iter().fold(Qnil, |accum, n| unsafe {
            Fcons(n.as_lisp_obj().to_raw(), accum)
        });
        ol_list
    };

    let cur_buf = ThreadState::current_buffer();
    let before = cur_buf
        .overlays_before()
        .map_or_else(LispObject::constant_nil, &list_overlays);
    let after = cur_buf
        .overlays_after()
        .map_or_else(LispObject::constant_nil, &list_overlays);
    unsafe { Fcons(Fnreverse(before.to_raw()), Fnreverse(after.to_raw())) }
}

fn get_truename_buffer_1(filename: LispObject) -> LispObject {
    LiveBufferIter::new()
        .find(|buf| {
            let buf_truename = buf.truename();
            buf_truename.is_string() && string_equal(buf_truename, filename)
        })
        .into()
}

// to be removed once all references in C are ported
#[no_mangle]
pub extern "C" fn get_truename_buffer(filename: LispObject) -> LispObject {
    get_truename_buffer_1(filename).to_raw()
}

/// If buffer B has markers to record PT, BEGV and ZV when it is not
/// current, update these markers.
#[no_mangle]
pub extern "C" fn record_buffer_markers(buffer: *mut Lisp_Buffer) {
    let buffer_ref = LispBufferRef::from_ptr(buffer as *mut c_void)
        .unwrap_or_else(|| panic!("Invalid buffer reference."));
    let pt_marker = buffer_ref.pt_marker();

    if pt_marker.is_not_nil() {
        let begv_marker = buffer_ref.begv_marker();
        let zv_marker = buffer_ref.zv_marker();

        assert!(begv_marker.is_not_nil());
        assert!(zv_marker.is_not_nil());

        let buffer = buffer_ref.as_lisp_obj().to_raw();
        set_marker_both(
            pt_marker.to_raw(),
            buffer,
            buffer_ref.pt(),
            buffer_ref.pt_byte(),
        );
        set_marker_both(
            begv_marker.to_raw(),
            buffer,
            buffer_ref.begv(),
            buffer_ref.begv_byte(),
        );
        set_marker_both(
            zv_marker.to_raw(),
            buffer,
            buffer_ref.zv(),
            buffer_ref.zv_byte(),
        );
    }
}

/// If buffer B has markers to record PT, BEGV and ZV when it is not
/// current, fetch these values into B->begv etc.
#[no_mangle]
pub extern "C" fn fetch_buffer_markers(buffer: *mut Lisp_Buffer) {
    let mut buffer_ref = LispBufferRef::from_ptr(buffer as *mut c_void)
        .unwrap_or_else(|| panic!("Invalid buffer reference."));

    if buffer_ref.pt_marker().is_not_nil() {
        assert!(buffer_ref.begv_marker().is_not_nil());
        assert!(buffer_ref.zv_marker().is_not_nil());

        let pt_marker = buffer_ref.pt_marker().as_marker_or_error();
        let begv_marker = buffer_ref.begv_marker().as_marker_or_error();
        let zv_marker = buffer_ref.zv_marker().as_marker_or_error();

        buffer_ref.set_pt_both(pt_marker.charpos_or_error(), pt_marker.bytepos_or_error());
        buffer_ref.set_begv_both(
            begv_marker.charpos_or_error(),
            begv_marker.bytepos_or_error(),
        );
        buffer_ref.set_zv_both(zv_marker.charpos_or_error(), zv_marker.bytepos_or_error());
    }
}

/// Return the buffer visiting file FILENAME (a string).
/// The buffer's `buffer-file-name' must match exactly the expansion of FILENAME.
/// If there is no such live buffer, return nil.
/// See also `find-buffer-visiting'.
#[lisp_fn]
pub fn get_file_buffer(filename: LispObject) -> Option<LispBufferRef> {
    verify_lisp_type!(filename, Qstringp);
    let filename = unsafe { Fexpand_file_name(filename.to_raw(), Qnil) };

    // If the file name has special constructs in it,
    // call the corresponding file handler.
    let handler = unsafe { Ffind_file_name_handler(filename.to_raw(), Qget_file_buffer) };

    if handler.is_not_nil() {
        let handled_buf = call_raw!(handler.to_raw(), Qget_file_buffer, filename.to_raw());
        handled_buf.as_buffer()
    } else {
        LiveBufferIter::new().find(|buf| {
            let buf_filename = buf.filename();
            buf_filename.is_string() && string_equal(buf_filename, filename)
        })
    }
}

/// Return the value of VARIABLE in BUFFER.
/// If VARIABLE does not have a buffer-local binding in BUFFER, the value
/// is the default binding of the variable.
#[lisp_fn(name = "buffer-local-value", c_name = "buffer_local_value")]
pub fn buffer_local_value_lisp(variable: LispObject, buffer: LispObject) -> LispObject {
    let result = unsafe { buffer_local_value(variable.to_raw(), buffer.to_raw()) };

    if result.eq_raw(Qunbound) {
        xsignal!(Qvoid_variable, variable);
    }

    result
}

/// Return the base buffer of indirect buffer BUFFER.
/// If BUFFER is not indirect, return nil.
/// BUFFER defaults to the current buffer.
#[lisp_fn(min = "0")]
pub fn buffer_base_buffer(buffer: LispObject) -> Option<LispBufferRef> {
    buffer.as_buffer_or_current_buffer().base_buffer()
}

#[no_mangle]
pub extern "C" fn rust_syms_of_buffer() {
    def_lisp_sym!(Qget_file_buffer, "get-file-buffer");

    /// Analogous to `mode-line-format', but controls the header line.
    /// The header line appears, optionally, at the top of a window;
    /// the mode line appears at the bottom.
    defvar_per_buffer!(header_line_format, "header-line-format", Qnil);
}

include!(concat!(env!("OUT_DIR"), "/buffers_exports.rs"));<|MERGE_RESOLUTION|>--- conflicted
+++ resolved
@@ -621,17 +621,9 @@
 pub fn barf_if_buffer_read_only(position: Option<EmacsInt>) -> () {
     let pos = position.unwrap_or_else(point);
 
-<<<<<<< HEAD
-    let inhibit_read_only: bool =
-        unsafe { LispObject::from_raw(globals.Vinhibit_read_only).into() };
-    let prop = LispObject::from_raw(unsafe {
-        Fget_text_property(LispObject::from(pos).to_raw(), Qinhibit_read_only, Qnil)
-    });
-=======
-    let inhibit_read_only: bool = unsafe { globals.f_Vinhibit_read_only.into() };
+    let inhibit_read_only: bool = unsafe { globals.Vinhibit_read_only.into() };
     let prop =
         unsafe { Fget_text_property(LispObject::from(pos).to_raw(), Qinhibit_read_only, Qnil) };
->>>>>>> 0f752cb2
 
     if ThreadState::current_buffer().is_read_only() && !inhibit_read_only && prop.is_nil() {
         xsignal!(Qbuffer_read_only, current_buffer())
