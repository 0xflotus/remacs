--- conflicted
+++ resolved
@@ -17,25 +17,15 @@
 use buffers::LispBufferRef;
 use windows::LispWindowRef;
 use marker::LispMarkerRef;
-<<<<<<< HEAD
 use hashtable::LispHashTableRef;
-=======
 use fonts::LispFontRef;
->>>>>>> 7016d437
 
 use remacs_sys::{EmacsInt, EmacsUint, EmacsDouble, VALMASK, VALBITS, INTTYPEBITS, INTMASK,
                  USE_LSB_TAG, MOST_POSITIVE_FIXNUM, MOST_NEGATIVE_FIXNUM, Lisp_Type,
                  Lisp_Misc_Any, Lisp_Misc_Type, Lisp_Float, Lisp_Cons, Lisp_Object, lispsym,
-<<<<<<< HEAD
-                 wrong_type_argument, make_float, circular_list, internal_equal, Fcons,
-                 CHECK_IMPURE, Qnil, Qt, Qnumberp, Qfloatp, Qstringp, Qsymbolp,
-                 Qnumber_or_marker_p, Qwholenump, Qvectorp, Qcharacterp, Qlistp, Qintegerp,
-                 Qconsp, Qhash_table_p, SYMBOL_NAME, PseudovecType, EqualKind};
-=======
                  make_float, circular_list, internal_equal, Fcons, CHECK_IMPURE, Qnil, Qt,
                  Qnumberp, Qfloatp, Qstringp, Qsymbolp, Qnumber_or_marker_p, Qwholenump, Qvectorp,
-                 Qcharacterp, Qlistp, Qintegerp, Qconsp, SYMBOL_NAME, PseudovecType, EqualKind};
->>>>>>> 7016d437
+                 Qcharacterp, Qlistp, Qintegerp, Qhash_table_p, Qconsp, SYMBOL_NAME, PseudovecType, EqualKind};
 
 // TODO: tweak Makefile to rebuild C files if this changes.
 
@@ -521,7 +511,7 @@
         if self.is_hash_table() {
             LispHashTableRef::new(unsafe { mem::transmute(self.get_untaggedptr()) })
         } else {
-            unsafe { wrong_type_argument(Qhash_table_p, self.to_raw()) }
+            wrong_type!(Qhash_table_p, *self);
         }
     }
 
