/* Function to parse an 'unsigned long long int' from text.
<<<<<<< HEAD
   Copyright (C) 1995-1997, 1999, 2009-2015 Free Software Foundation, Inc.
=======
   Copyright (C) 1995-1997, 1999, 2009-2015 Free Software Foundation,
   Inc.
>>>>>>> a012c7bb
   NOTE: The canonical source of this file is maintained with the GNU C
   Library.  Bugs can be reported to bug-glibc@gnu.org.

   This program is free software: you can redistribute it and/or modify it
   under the terms of the GNU General Public License as published by the
   Free Software Foundation; either version 3 of the License, or any
   later version.

   This program is distributed in the hope that it will be useful,
   but WITHOUT ANY WARRANTY; without even the implied warranty of
   MERCHANTABILITY or FITNESS FOR A PARTICULAR PURPOSE.  See the
   GNU General Public License for more details.

   You should have received a copy of the GNU General Public License
   along with this program.  If not, see <http://www.gnu.org/licenses/>.  */

#define QUAD 1

#include "strtoul.c"

#ifdef _LIBC
strong_alias (__strtoull_internal, __strtouq_internal)
weak_alias (strtoull, strtouq)
#endif<|MERGE_RESOLUTION|>--- conflicted
+++ resolved
@@ -1,10 +1,6 @@
 /* Function to parse an 'unsigned long long int' from text.
-<<<<<<< HEAD
-   Copyright (C) 1995-1997, 1999, 2009-2015 Free Software Foundation, Inc.
-=======
    Copyright (C) 1995-1997, 1999, 2009-2015 Free Software Foundation,
    Inc.
->>>>>>> a012c7bb
    NOTE: The canonical source of this file is maintained with the GNU C
    Library.  Bugs can be reported to bug-glibc@gnu.org.
 
